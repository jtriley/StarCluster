--- conflicted
+++ resolved
@@ -18,14 +18,7 @@
 
 setup(
     name = 'StarCluster',
-<<<<<<< HEAD
-    version = '0.91',
-    packages = ['starcluster', 'starcluster.templates', 'starcluster.tests',
-        'starcluster.tests.templates', 'starcluster.plugins',
-        'starcluster.balancers', 'starcluster.balancers.sge'],
-=======
     version = '0.9999',
->>>>>>> c5b29730
     package_dir = {'starcluster':'starcluster'},
     packages = find_packages(src),
     scripts=['bin/starcluster',],
