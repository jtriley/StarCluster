#!/usr/bin/env python
import os
import urllib
import ConfigParser
import re

from starcluster import utils
from starcluster import static
from starcluster import awsutils
from starcluster import exception
from starcluster.cluster import Cluster
from starcluster.utils import AttributeDict

from starcluster.logger import log

DEBUG_CONFIG = False


def get_easy_s3(config_file=None, cache=False):
    """
    Factory for EasyS3 class that attempts to load AWS credentials from
    the StarCluster config file. Returns an EasyS3 object if
    successful.
    """
    cfg = get_config(config_file, cache)
    return cfg.get_easy_s3()


def get_easy_ec2(config_file=None, cache=False):
    """
    Factory for EasyEC2 class that attempts to load AWS credentials from
    the StarCluster config file. Returns an EasyEC2 object if
    successful.
    """
    cfg = get_config(config_file, cache)
    return cfg.get_easy_ec2()


def get_config(config_file=None, cache=False):
    """Factory for StarClusterConfig object"""
    return StarClusterConfig(config_file, cache)


class StarClusterConfig(object):
    """
    Loads StarCluster configuration settings defined in config_file
    which defaults to ~/.starclustercfg

    Settings are available as follows:

    cfg = StarClusterConfig()
    or
    cfg = StarClusterConfig('/path/to/my/config.cfg')
    cfg.load()
    aws_info = cfg.aws
    cluster_cfg = cfg.clusters['mycluster']
    key_cfg = cfg.keys['gsg-keypair']
    print cluster_cfg
    """

    global_settings = static.GLOBAL_SETTINGS
    aws_settings = static.AWS_SETTINGS
    key_settings = static.KEY_SETTINGS
    volume_settings = static.EBS_VOLUME_SETTINGS
    plugin_settings = static.PLUGIN_SETTINGS
    cluster_settings = static.CLUSTER_SETTINGS
    permission_settings = static.PERMISSION_SETTINGS

    # until i can find a way to query AWS for instance types...
    instance_types = static.INSTANCE_TYPES

    def __init__(self, config_file=None, cache=False):
        self.cfg_file = config_file or static.STARCLUSTER_CFG_FILE
        self.type_validators = {
            int: self._get_int,
            float: self._get_float,
            str: self._get_string,
            bool: self._get_bool,
            list: self._get_list,
        }
        self._config = None
        self.globals = AttributeDict()
        self.aws = AttributeDict()
        self.clusters = AttributeDict()
        self.keys = AttributeDict()
        self.vols = AttributeDict()
        self.plugins = AttributeDict()
        self.permissions = AttributeDict()
        self.cache = cache

    def __repr__(self):
        return "<StarClusterConfig: %s>" % self.cfg_file

    def _get_urlfp(self, url):
        log.debug("Loading url: %s" % url)
        try:
            fp = urllib.urlopen(url)
            if fp.getcode() == 404:
                raise exception.ConfigError("url %s does not exist" % url)
            fp.name = url
            return fp
        except IOError, e:
            raise exception.ConfigError(
                "error loading config from url %s\n%s" % (url, e))

    def _get_fp(self, cfg_file):
        if not os.path.isdir(static.STARCLUSTER_CFG_DIR):
            os.makedirs(static.STARCLUSTER_CFG_DIR)
        log.debug("Loading file: %s" % cfg_file)
        if os.path.exists(cfg_file):
            if not os.path.isfile(cfg_file):
                raise exception.ConfigError(
                    'config %s exists but is not a regular file' % cfg_file)
        else:
            raise exception.ConfigNotFound(
                ("config file %s does not exist\n") %
                cfg_file, cfg_file,
            )
        return open(cfg_file)

    def _get_bool(self, config, section, option):
        try:
            opt = config.getboolean(section, option)
            return opt
        except ConfigParser.NoSectionError:
            pass
        except ConfigParser.NoOptionError:
            pass
        except ValueError:
            raise exception.ConfigError(
                "Expected True/False value for setting %s in section [%s]" %
                (option, section))

    def _get_int(self, config, section, option):
        try:
            opt = config.getint(section, option)
            return opt
        except ConfigParser.NoSectionError:
            pass
        except ConfigParser.NoOptionError:
            pass
        except ValueError:
            raise exception.ConfigError(
                "Expected integer value for setting %s in section [%s]" %
                (option, section))

    def _get_float(self, config, section, option):
        try:
            opt = config.getfloat(section, option)
            return opt
        except ConfigParser.NoSectionError:
            pass
        except ConfigParser.NoOptionError:
            pass
        except ValueError:
            raise exception.ConfigError(
                "Expected float value for setting %s in section [%s]" %
                (option, section))

    def _get_string(self, config, section, option):
        try:
            opt = config.get(section, option)
            return opt
        except ConfigParser.NoSectionError:
            pass
        except ConfigParser.NoOptionError:
            pass

    def _get_list(self, config, section, option):
        val = self._get_string(config, section, option)
        if val:
            val = [v.strip() for v in val.split(',')]
        return val

    def __load_config(self):
        """
        Populates self._config with a new ConfigParser instance
        """
        cfg = self.cfg_file
        if utils.is_url(cfg):
            cfg = self._get_urlfp(cfg)
        else:
            cfg = self._get_fp(cfg)
        try:
            cp = ConfigParser.ConfigParser()
            cp.readfp(cfg)
            return cp
        except ConfigParser.MissingSectionHeaderError:
            raise exception.ConfigHasNoSections(cfg.name)
        except ConfigParser.ParsingError, e:
            raise exception.ConfigError(e)

    def reload(self):
        """
        Reloads the configuration file
        """
        self._config = self.__load_config()
        return self.load()

    @property
    def config(self):
        if self._config is None:
            self._config = self.__load_config()
        return self._config

    def _load_settings(self, section_name, settings, store,
                       filter_settings=True):
        """
        Load section settings into a dictionary
        """
        section = self.config._sections.get(section_name)
        if not section:
            raise exception.ConfigSectionMissing(
                'Missing section %s in config' % section_name)
        store.update(section)
        section_conf = store
        for setting in settings:
            requirements = settings[setting]
            func, required, default, options, callback = requirements
            func = self.type_validators.get(func)
            value = func(self.config, section_name, setting)
            if value is not None:
                if options and not value in options:
                    raise exception.ConfigError(
                        '"%s" setting in section "%s" must be one of: %s' %
                        (setting, section_name,
                         ', '.join([str(o) for o in options])))
                if callback:
                    value = callback(value)
                section_conf[setting] = value
        if filter_settings:
            for key in store.keys():
                if key not in settings and key != '__name__':
                    store.pop(key)

    def _check_required(self, section_name, settings, store):
        """
        Check that all required settings were specified in the config.
        Raises ConfigError otherwise.

        Note that if a setting specified has required=True and
        default is not None then this method will not raise an error
        because a default was given. In short, if a setting is required
        you must provide None as the 'default' value.
        """
        section_conf = store
        for setting in settings:
            requirements = settings[setting]
            required = requirements[1]
            value = section_conf.get(setting)
            if value is None and required:
                raise exception.ConfigError(
                    'missing required option %s in section "%s"' %
                    (setting, section_name))

    def _load_defaults(self, settings, store):
        """
        Sets the default for each setting in settings regardless of whether
        the setting was specified in the config or not.
        """
        section_conf = store
        for setting in settings:
            default = settings[setting][2]
            if section_conf.get(setting) is None:
                if DEBUG_CONFIG:
                    log.debug('%s setting not specified. Defaulting to %s' % \
                              (setting, default))
                section_conf[setting] = default

    def _load_extends_settings(self, section_name, store):
        """
        Loads all settings from other template(s) specified by a section's
        'extends' setting.

        This method walks a dependency tree of sections from bottom up. Each
        step is a group of settings for a section in the form of a dictionary.
        A 'master' dictionary is updated with the settings at each step. This
        causes the next group of settings to override the previous, and so on.
        The 'section_name' settings are at the top of the dep tree.
        """
        section = store[section_name]
        extends = section.get('extends')
        if extends is None:
            return
        if DEBUG_CONFIG:
            log.debug('%s extends %s' % (section_name, extends))
        extensions = [section]
        while True:
            extends = section.get('extends', None)
            if not extends:
                break
            try:
                section = store[extends]
                if section in extensions:
                    exts = ', '.join([self._get_section_name(x['__name__'])
                                      for x in extensions])
                    raise exception.ConfigError(
                        ("Cyclical dependency between sections %s. " % exts) \
                        + "Check your extends settings.")
                extensions.insert(0, section)
            except KeyError:
                raise exception.ConfigError(
                    "%s can't extend non-existent section %s" % \
                    (section_name, extends))
        transform = AttributeDict()
        for extension in extensions:
            transform.update(extension)
        store[section_name] = transform

    def _load_keypairs(self, store):
        cluster_section = store
        keyname = cluster_section.get('keyname')
        if not keyname:
            return
        keypair = self.keys.get(keyname)
        if keypair is None:
            raise exception.ConfigError(
                "keypair '%s' not defined in config" % keyname)
        cluster_section['keyname'] = keyname
        cluster_section['key_location'] = keypair.get('key_location')

    def _load_volumes(self, store):
        cluster_section = store
        volumes = cluster_section.get('volumes')
        if not volumes or isinstance(volumes, AttributeDict):
            return
        vols = AttributeDict()
        cluster_section['volumes'] = vols
        for volume in volumes:
            if not volume in self.vols:
                raise exception.ConfigError(
                    "volume '%s' not defined in config" % volume)
            vol = self.vols.get(volume)
            vols[volume] = vol

<<<<<<< HEAD
    def _load_instance_types(self, section_name, store):
        type_pattern = re.compile('[\S]* [\d]*$')
        cluster_section = store
        cluster_size = cluster_section.get('cluster_size')
        instance_types = cluster_section.get('node_instance_type')
        type_list = []
        cluster_section['node_instance_type'] = type_list
        if len(instance_types) == 1:
            type_list.append((instance_types[0], cluster_size - 1))
        else:
            if all([type_pattern.match(x) for x in instance_types[:-1]]):
                total = 0
                for x in instance_types[:-1]:
                    (itype,num) = x.split(' ')
                    num = int(num)
                    type_list.append((itype,num))
                    total += num
                if type_pattern.match(instance_types[-1]):
                    last_itype, remaining_nodes = instance_types[-1].split(' ')
                    remaining_nodes = int(remaining_nodes)
                else:
                    last_itype = instance_types[-1]
                    remaining_nodes = cluster_size - total - 1
                type_list.append((last_itype,remaining_nodes)) 
            else:
                raise exception.ConfigError("error in node instance type configuration")
            

    def _load_plugins(self, section_name, store):
=======
    def _load_plugins(self, store):
>>>>>>> b594e99d
        cluster_section = store
        plugins = cluster_section.get('plugins')
        if not plugins or isinstance(plugins[0], AttributeDict):
            return
        plugs = []
        cluster_section['plugins'] = plugs
        for plugin in plugins:
            if plugin in self.plugins:
                p = self.plugins.get(plugin)
                p['__name__'] = p['__name__'].split()[-1]
                plugs.append(p)
            else:
                raise exception.ConfigError(
                    "plugin '%s' not defined in config" % plugin)

    def _load_permissions(self, store):
        cluster_section = store
        permissions = cluster_section.get('permissions')
        if not permissions or isinstance(permissions, AttributeDict):
            return
        perms = AttributeDict()
        cluster_section['permissions'] = perms
        for perm in permissions:
            if perm in self.permissions:
                p = self.permissions.get(perm)
                p['__name__'] = p['__name__'].split()[-1]
                perms[perm] = p
            else:
                raise exception.ConfigError(
                    "permission '%s' not defined in config" % perm)

    def _load_instance_types(self, store):
        cluster_section = store
        instance_types = cluster_section.get('node_instance_type')
        if isinstance(instance_types, basestring):
            return
        itypes = []
        cluster_section['node_instance_types'] = itypes
        total_num_nodes = 0
        choices_string = ', '.join(static.INSTANCE_TYPES.keys())
        try:
            default_instance_type = instance_types[-1]
            if not default_instance_type in static.INSTANCE_TYPES:
                raise exception.ConfigError(
                    ("invalid node_instance_type specified: '%s'\n" +
                     "must be one of: %s") %
                    (default_instance_type, choices_string))
        except IndexError:
            default_instance_type = None
        cluster_section['node_instance_type'] = default_instance_type
        for type_spec in instance_types[:-1]:
            type_spec = type_spec.split(':')
            if len(type_spec) > 3:
                raise exception.ConfigError(
                    "invalid node_instance_type item specified: %s" % \
                    type_spec)
            itype = type_spec[0]
            itype_image = None
            itype_num = 1
            if not itype in static.INSTANCE_TYPES:
                raise exception.ConfigError(
                    ("invalid type specified (%s) in node_instance_type " + \
                     "item: '%s'\nmust be one of: %s") %
                    (itype, type_spec, choices_string))
            if len(type_spec) == 2:
                itype, next_var = type_spec
                try:
                    itype_num = int(next_var)
                except (TypeError, ValueError):
                    itype_image = next_var
            elif len(type_spec) == 3:
                itype, itype_image, itype_num = type_spec
            try:
                itype_num = int(itype_num)
                if itype_num < 1:
                    raise TypeError
                total_num_nodes += itype_num
            except (ValueError, TypeError):
                raise exception.ConfigError(
                    ("number of instances (%s) of type '%s' must " + \
                     "be an integer > 1") % (itype_num, itype))
            itype_dic = AttributeDict(size=itype_num, image=itype_image,
                                      type=itype)
            itypes.append(itype_dic)

    def _load_section(self, section_name, section_settings,
                      filter_settings=True):
        """
        Returns a dictionary containing all section_settings for a given
        section_name by first loading the settings in the config, loading
        the defaults for all settings not specified, and then checking
        that all required options have been specified
        """
        store = AttributeDict()
        self._load_settings(section_name, section_settings, store,
                            filter_settings)
        self._load_defaults(section_settings, store)
        self._check_required(section_name, section_settings, store)
        return store

    def _get_section_name(self, section):
        """
        Returns section name minus prefix
        e.g.
        $ print self._get_section('cluster smallcluster')
        $ smallcluster
        """
        return section.split()[1]

    def _get_sections(self, section_prefix):
        """
        Returns all sections starting with section_prefix
        e.g.
        $ print self._get_sections('cluster')
        $ ['cluster smallcluster', 'cluster mediumcluster', ..]
        """
        return [s for s in self.config.sections() if
                s.startswith(section_prefix)]

    def _load_sections(self, section_prefix, section_settings,
                       filter_settings=True):
        """
        Loads all sections starting with section_prefix and returns a
        dictionary containing the name and dictionary of settings for each
        section.
        keys --> section name (as returned by self._get_section_name)
        values --> dictionary of settings for a given section

        e.g.
        $ print self._load_sections('volumes', self.plugin_settings)

        {'myvol': {'__name__': 'volume myvol',
                    'device': None,
                    'mount_path': '/home',
                    'partition': 1,
                    'volume_id': 'vol-999999'},
         'myvol2': {'__name__': 'volume myvol2',
                       'device': None,
                       'mount_path': '/myvol2',
                       'partition': 1,
                       'volume_id': 'vol-999999'},
        """
        sections = self._get_sections(section_prefix)
        sections_store = AttributeDict()
        for sec in sections:
            name = self._get_section_name(sec)
            sections_store[name] = self._load_section(sec, section_settings,
                                                      filter_settings)
        return sections_store

    def _load_cluster_sections(self, cluster_sections):
        """
        Loads all cluster sections. Similar to _load_sections but also handles
        populating specified keypair,volume,plugins,permissions,etc settings
        """
        clusters = cluster_sections
        cluster_store = AttributeDict()
        for cluster in clusters:
            name = self._get_section_name(cluster)
            cluster_store[name] = AttributeDict()
            self._load_settings(cluster, self.cluster_settings,
                               cluster_store[name])
        for cluster in clusters:
            name = self._get_section_name(cluster)
            self._load_extends_settings(name, cluster_store)
            self._load_defaults(self.cluster_settings, cluster_store[name])
<<<<<<< HEAD
            self._load_keypairs(name, cluster_store[name])
            self._load_volumes(name, cluster_store[name])
            self._load_plugins(name, cluster_store[name])
            self._load_permissions(name, cluster_store[name])
            self._load_instance_types(name,cluster_store[name])
=======
            self._load_keypairs(cluster_store[name])
            self._load_volumes(cluster_store[name])
            self._load_plugins(cluster_store[name])
            self._load_permissions(cluster_store[name])
            self._load_instance_types(cluster_store[name])
>>>>>>> b594e99d
            self._check_required(cluster, self.cluster_settings,
                               cluster_store[name])
        return cluster_store

    def load(self):
        """
        Populate this config object from the StarCluster config
        """
        log.debug('Loading config')
        try:
            self.globals = self._load_section('global', self.global_settings)
        except exception.ConfigSectionMissing:
            pass
        try:
            self.aws = self._load_section('aws info', self.aws_settings)
        except exception.ConfigSectionMissing:
            log.warn("no [aws info] section found in config")
            log.warn("attempting to load credentials from environment...")
            self.aws.update(self.get_aws_from_environ())
        self.keys = self._load_sections('key', self.key_settings)
        self.vols = self._load_sections('volume', self.volume_settings)
        self.plugins = self._load_sections('plugin', self.plugin_settings,
                                           filter_settings=False)
        self.permissions = self._load_sections('permission',
                                               self.permission_settings)
        sections = self._get_sections('cluster')
        self.clusters = self._load_cluster_sections(sections)
        return self

    def get_aws_from_environ(self):
        """
        Returns AWS credentials defined in the user's shell
        environment.
        """
        awscreds = {}
        for key in static.AWS_SETTINGS:
            if key.upper() in os.environ:
                awscreds[key] = os.environ.get(key.upper())
            elif key in os.environ:
                awscreds[key] = os.environ.get(key)
        return awscreds

    def get_aws_credentials(self):
        """
        Returns AWS credentials defined in the configuration
        file. Defining any of the AWS settings in the environment
        overrides the configuration file.
        """
        # first override with environment settings if they exist
        self.aws.update(self.get_aws_from_environ())
        return self.aws

    def get_cluster_names(self):
        return self.clusters

    def get_cluster_template(self, template_name, tag_name=None,
                             ec2_conn=None):
        """
        Returns Cluster instance configured with the settings in the
        config file.

        template_name is the name of a cluster section defined in the config

        tag_name, if specified, will be passed to Cluster instance
        as cluster_tag
        """
        try:
            kwargs = {}
            if tag_name:
                kwargs.update(dict(cluster_tag=tag_name))
            kwargs.update(self.clusters[template_name])
            if not ec2_conn:
                ec2_conn = self.get_easy_ec2()
            clust = Cluster(ec2_conn, **kwargs)
            return clust
        except KeyError:
            raise exception.ClusterTemplateDoesNotExist(template_name)

    def get_default_cluster_template(self):
        """
        Returns the cluster template with "DEFAULT=True" in the config
        If more than one found, raises MultipleDefaultTemplates exception.
        If no cluster template has "DEFAULT=True", raises
        NoDefaultTemplateFound exception.
        """
        default = self.globals.get('default_template')
        if not default:
            raise exception.NoDefaultTemplateFound(
                options=self.clusters.keys())
        if not default in self.clusters:
            raise exception.ClusterTemplateDoesNotExist(default)
        return default

    def get_clusters(self):
        clusters = []
        for cluster in self.clusters:
            clusters.append(self.get_cluster_template(cluster))
        return clusters

    def get_plugin(self, plugin):
        try:
            return self.plugins[plugin]
        except KeyError:
            raise exception.PluginNotFound(plugin)

    def get_key(self, keyname):
        try:
            return self.keys[keyname]
        except KeyError:
            raise exception.KeyNotFound(keyname)

    def get_easy_s3(self):
        """
        Factory for EasyEC2 class that attempts to load AWS credentials from
        the StarCluster config file. Returns an EasyS3 object if
        successful.
        """
        aws = self.get_aws_credentials()
        try:
            s3 = awsutils.EasyS3(**aws)
            return s3
        except TypeError:
            raise exception.ConfigError("no aws credentials found")

    def get_easy_ec2(self):
        """
        Factory for EasyEC2 class that attempts to load AWS credentials from
        the StarCluster config file. Returns an EasyEC2 object if
        successful.
        """
        aws = self.get_aws_credentials()
        try:
            ec2 = awsutils.EasyEC2(**aws)
            return ec2
        except TypeError:
            raise exception.ConfigError("no aws credentials found")

if __name__ == "__main__":
    from pprint import pprint
    cfg = StarClusterConfig().load()
    pprint(cfg.aws)
    pprint(cfg.clusters)
    pprint(cfg.keys)
    pprint(cfg.vols)<|MERGE_RESOLUTION|>--- conflicted
+++ resolved
@@ -2,7 +2,6 @@
 import os
 import urllib
 import ConfigParser
-import re
 
 from starcluster import utils
 from starcluster import static
@@ -333,39 +332,7 @@
             vol = self.vols.get(volume)
             vols[volume] = vol
 
-<<<<<<< HEAD
-    def _load_instance_types(self, section_name, store):
-        type_pattern = re.compile('[\S]* [\d]*$')
-        cluster_section = store
-        cluster_size = cluster_section.get('cluster_size')
-        instance_types = cluster_section.get('node_instance_type')
-        type_list = []
-        cluster_section['node_instance_type'] = type_list
-        if len(instance_types) == 1:
-            type_list.append((instance_types[0], cluster_size - 1))
-        else:
-            if all([type_pattern.match(x) for x in instance_types[:-1]]):
-                total = 0
-                for x in instance_types[:-1]:
-                    (itype,num) = x.split(' ')
-                    num = int(num)
-                    type_list.append((itype,num))
-                    total += num
-                if type_pattern.match(instance_types[-1]):
-                    last_itype, remaining_nodes = instance_types[-1].split(' ')
-                    remaining_nodes = int(remaining_nodes)
-                else:
-                    last_itype = instance_types[-1]
-                    remaining_nodes = cluster_size - total - 1
-                type_list.append((last_itype,remaining_nodes)) 
-            else:
-                raise exception.ConfigError("error in node instance type configuration")
-            
-
-    def _load_plugins(self, section_name, store):
-=======
     def _load_plugins(self, store):
->>>>>>> b594e99d
         cluster_section = store
         plugins = cluster_section.get('plugins')
         if not plugins or isinstance(plugins[0], AttributeDict):
@@ -532,19 +499,11 @@
             name = self._get_section_name(cluster)
             self._load_extends_settings(name, cluster_store)
             self._load_defaults(self.cluster_settings, cluster_store[name])
-<<<<<<< HEAD
-            self._load_keypairs(name, cluster_store[name])
-            self._load_volumes(name, cluster_store[name])
-            self._load_plugins(name, cluster_store[name])
-            self._load_permissions(name, cluster_store[name])
-            self._load_instance_types(name,cluster_store[name])
-=======
             self._load_keypairs(cluster_store[name])
             self._load_volumes(cluster_store[name])
             self._load_plugins(cluster_store[name])
             self._load_permissions(cluster_store[name])
             self._load_instance_types(cluster_store[name])
->>>>>>> b594e99d
             self._check_required(cluster, self.cluster_settings,
                                cluster_store[name])
         return cluster_store
