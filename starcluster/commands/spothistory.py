# Copyright 2009-2013 Justin Riley
#
# This file is part of StarCluster.
#
# StarCluster is free software: you can redistribute it and/or modify it under
# the terms of the GNU Lesser General Public License as published by the Free
# Software Foundation, either version 3 of the License, or (at your option) any
# later version.
#
# StarCluster is distributed in the hope that it will be useful, but WITHOUT
# ANY WARRANTY; without even the implied warranty of MERCHANTABILITY or FITNESS
# FOR A PARTICULAR PURPOSE. See the GNU Lesser General Public License for more
# details.
#
# You should have received a copy of the GNU Lesser General Public License
# along with StarCluster. If not, see <http://www.gnu.org/licenses/>.

from datetime import datetime, timedelta

from starcluster import utils
from starcluster import static

from base import CmdBase


class CmdSpotHistory(CmdBase):
    """
    spothistory [options] <instance_type>

    Show spot instance pricing history stats (last 30 days by default)

    Examples:

    Show the current, max, and average spot price for m1.small instance type:

        $ starcluster spothistory m1.small

    Do the same but also plot the spot history over time in a web browser:

        $ starcluster spothistory -p m1.small

    Show it based on a current cluster config and zone

        $ starcluster spothistory -c <cluster-name>
    """
    names = ['spothistory', 'shi']

    def addopts(self, parser):
        now_tup = datetime.now()
        now = utils.datetime_tuple_to_iso(now_tup)
        delta = now_tup - timedelta(days=30)
        thirty_days_ago = utils.datetime_tuple_to_iso(delta)
        parser.add_option("-z", "--zone", dest="zone", default=None,
                          help="limit results to specific availability zone")
        parser.add_option("-d", "--days", dest="days_ago",
                          action="store", type="float",
                          help="provide history in the last DAYS_AGO days "
                          "(overrides -s and -e options)")
        parser.add_option("-s", "--start-time", dest="start_time",
                          action="store", type="string",
                          default=thirty_days_ago,
                          help="show price history after START_TIME "
                          "(e.g. 2010-01-15T22:22:22)")
        parser.add_option("-e", "--end-time", dest="end_time",
                          action="store", type="string", default=now,
                          help="show price history up until END_TIME "
                          "(e.g. 2010-02-15T22:22:22)")
        parser.add_option("-p", "--plot", dest="plot",
                          action="store_true", default=False,
                          help="plot spot history in a web browser")
<<<<<<< HEAD
        parser.add_option("-c", "--cluster-name", dest="cluster_name",
                          default=None,
                          help="limit results to the clusters master node "
                          "availability zone")
=======
        parser.add_option("-v", "--vpc", dest="vpc",
                          action="store_true", default=False,
                          help="show spot prices for VPC")
        parser.add_option("-c", "--classic", dest="classic",
                          action="store_true", default=False,
                          help="show spot prices for EC2-Classic")
>>>>>>> 7b9187c9

    def execute(self, args):
        instance_types = ', '.join(static.INSTANCE_TYPES.keys())

        zone = None
        instance_type = None
        if self.opts.cluster_name:
            cl = self.cm.get_cluster(self.opts.cluster_name,
                                     require_keys=False)
            instance_type = cl.node_instance_type
            zone = cl.nodes[0].placement
            self.log.info("Cluster zone: " + zone)
            self.log.info("Cluster node instance type: " + instance_type)
        if self.opts.zone:
            if zone:
                self.log.info("You specified a zone and a cluster to get the "
                              "zone from. Using the cluster zone.")
            else:
                zone = self.opts.zone
                self.log.info("Specified zone: " + zone)
        instance_types_list = ', '.join(sorted(static.INSTANCE_TYPES.keys()))
        if instance_type:
            if len(args) == 1:
                self.log.info("You provided an instance type and a cluster to "
                              "get the instance type from. Using the cluster "
                              "instance type.")

        elif len(args) != 1:
            self.parser.error(
                'please provide an instance type (options: %s)' %
<<<<<<< HEAD
                instance_types_list)
        else:
            instance_type = args[0]
            self.log.info("Specified instance type: " + instance_type)
            if not instance_type in static.INSTANCE_TYPES:
                self.parser.error(
                    'invalid instance type. possible options: %s' %
                    instance_types)
=======
                instance_types)
        if self.opts.classic and self.opts.vpc:
            self.parser.error("options -c and -v cannot be specified at "
                              "the same time")
        instance_type = args[0]
        if not instance_type in static.INSTANCE_TYPES:
            self.parser.error('invalid instance type. possible options: %s' %
                              instance_types)
>>>>>>> 7b9187c9
        start = self.opts.start_time
        end = self.opts.end_time
        if self.opts.days_ago:
            now = datetime.now()
            end = utils.datetime_tuple_to_iso(now)
            start = utils.datetime_tuple_to_iso(
                now - timedelta(days=self.opts.days_ago))
        browser_cmd = self.cfg.globals.get("web_browser")
<<<<<<< HEAD

        self.ec2.get_spot_history(instance_type, start, end, zone,
                                  self.opts.plot, plot_web_browser=browser_cmd)
=======
        self.ec2.get_spot_history(instance_type, start, end,
                                  zone=self.opts.zone, plot=self.opts.plot,
                                  plot_web_browser=browser_cmd,
                                  vpc=self.opts.vpc,
                                  classic=self.opts.classic)
>>>>>>> 7b9187c9
<|MERGE_RESOLUTION|>--- conflicted
+++ resolved
@@ -68,19 +68,16 @@
         parser.add_option("-p", "--plot", dest="plot",
                           action="store_true", default=False,
                           help="plot spot history in a web browser")
-<<<<<<< HEAD
         parser.add_option("-c", "--cluster-name", dest="cluster_name",
                           default=None,
                           help="limit results to the clusters master node "
                           "availability zone")
-=======
         parser.add_option("-v", "--vpc", dest="vpc",
                           action="store_true", default=False,
                           help="show spot prices for VPC")
         parser.add_option("-c", "--classic", dest="classic",
                           action="store_true", default=False,
                           help="show spot prices for EC2-Classic")
->>>>>>> 7b9187c9
 
     def execute(self, args):
         instance_types = ', '.join(static.INSTANCE_TYPES.keys())
@@ -101,7 +98,6 @@
             else:
                 zone = self.opts.zone
                 self.log.info("Specified zone: " + zone)
-        instance_types_list = ', '.join(sorted(static.INSTANCE_TYPES.keys()))
         if instance_type:
             if len(args) == 1:
                 self.log.info("You provided an instance type and a cluster to "
@@ -111,8 +107,7 @@
         elif len(args) != 1:
             self.parser.error(
                 'please provide an instance type (options: %s)' %
-<<<<<<< HEAD
-                instance_types_list)
+                instance_types)
         else:
             instance_type = args[0]
             self.log.info("Specified instance type: " + instance_type)
@@ -120,8 +115,6 @@
                 self.parser.error(
                     'invalid instance type. possible options: %s' %
                     instance_types)
-=======
-                instance_types)
         if self.opts.classic and self.opts.vpc:
             self.parser.error("options -c and -v cannot be specified at "
                               "the same time")
@@ -129,7 +122,6 @@
         if not instance_type in static.INSTANCE_TYPES:
             self.parser.error('invalid instance type. possible options: %s' %
                               instance_types)
->>>>>>> 7b9187c9
         start = self.opts.start_time
         end = self.opts.end_time
         if self.opts.days_ago:
@@ -138,14 +130,8 @@
             start = utils.datetime_tuple_to_iso(
                 now - timedelta(days=self.opts.days_ago))
         browser_cmd = self.cfg.globals.get("web_browser")
-<<<<<<< HEAD
-
-        self.ec2.get_spot_history(instance_type, start, end, zone,
-                                  self.opts.plot, plot_web_browser=browser_cmd)
-=======
         self.ec2.get_spot_history(instance_type, start, end,
                                   zone=self.opts.zone, plot=self.opts.plot,
                                   plot_web_browser=browser_cmd,
                                   vpc=self.opts.vpc,
-                                  classic=self.opts.classic)
->>>>>>> 7b9187c9
+                                  classic=self.opts.classic)