from starcluster import exception
from starcluster.balancers import sge
from starcluster import static

from completers import ClusterCompleter


class CmdLoadBalance(ClusterCompleter):
    """
    loadbalance <cluster_tag>

    Start the SGE Load Balancer.

    Example:

        $ starcluster loadbalance mycluster

    This command will endlessly attempt to monitor and load balance 'mycluster'
    based on the current SGE load. You can also have the load balancer plot the
    various stats it's monitoring over time using the --plot-stats option:

        $ starcluster loadbalance -p mycluster

    If you just want the stats data and not the plots use the --dump-stats
    option instead:

        $ starcluster loadbalance -d mycluster

    See "starcluster loadbalance --help" for more details on the '-p' and '-d'
    options as well as other options for tuning the SGE load balancer
    algorithm.
    """

    names = ['loadbalance', 'bal']

    def addopts(self, parser):
        parser.add_option("-d", "--dump-stats", dest="dump_stats",
                          action="store_true", default=False,
                          help="Output stats to a csv file at each iteration")
        parser.add_option("-D", "--dump-stats-file", dest="stats_file",
                          action="store", default=None,
                          help="File to dump stats to (default: %s)" %
                          sge.DEFAULT_STATS_FILE % "<cluster_tag>")
        parser.add_option("-p", "--plot-stats", dest="plot_stats",
                          action="store_true", default=False,
                          help="Plot usage stats at each iteration")
        parser.add_option("-P", "--plot-output-dir", dest="plot_output_dir",
                          action="store", default=None,
                          help="Output directory for stats plots "
                          "(default: %s)" % sge.DEFAULT_STATS_DIR %
                          "<cluster_tag>")
        parser.add_option("-i", "--interval", dest="interval",
                          action="store", type="int", default=None,
                          help="Load balancer polling interval in seconds "
                          "(max: 300s)")
        parser.add_option("-m", "--max_nodes", dest="max_nodes",
                          action="store", type="int", default=None,
                          help="Maximum # of nodes in cluster")
        parser.add_option("-w", "--job_wait_time", dest="wait_time",
                          action="store", type="int", default=None,
                          help=("Maximum wait time for a job before "
                                "adding nodes, seconds"))
        parser.add_option("-a", "--add_nodes_per_iter", dest="add_pi",
                          action="store", type="int", default=None,
                          help="Number of nodes to add per iteration")
        parser.add_option("-k", "--kill_after", dest="kill_after",
                          action="store", type="int", default=None,
                          help="Minutes after which a node can be killed")
        parser.add_option("-s", "--stabilization_time", dest="stab",
                          action="store", type="int", default=None,
                          help="Seconds to wait before cluster "
                          "stabilizes (min: 300s)")
        parser.add_option("-l", "--lookback_window", dest="lookback_win",
                          action="store", type="int", default=None,
                          help="Minutes to look back for past job history")
        parser.add_option("-n", "--min_nodes", dest="min_nodes",
                          action="store", type="int", default=None,
                          help="Minimum number of nodes in cluster")
        parser.add_option("-K", "--kill-cluster", dest="kill_cluster",
                          action="store_true", default=False,
                          help="Terminate the cluster when the queue is empty")
<<<<<<< HEAD
        parser.add_option("--ignore-master", dest="ignore_master",
                          action="store_true", default=False,
                          help="Ignores the master as an execution host")
        parser.add_option(
            "--ignore-grp", dest="ignore_grp", action="store_true",
            default=False, help="if set, instances of type " +
            str(static.CLUSTER_TYPES) + " will not use the placement group")
=======
        parser.add_option(
            "--reboot-interval", dest="reboot_interval", type="int",
            default=10, help="Delay in minutes beyond which a node is "
            "rebooted if it's still being unreachable via SSH. Defaults "
            "to 10.")
        parser.add_option(
            "--num_reboot_restart", dest="n_reboot_restart", type="int",
            default=False, help="Numbere of reboots after which a node "
            "is restarted (stop/start). Helpfull in case the issue comes from "
            "the hardware. If the node is a spot instance, it "
            "will be terminated instead since it cannot be stopped. Defaults "
            "to false.")
>>>>>>> b3472391

    def execute(self, args):
        if not self.cfg.globals.enable_experimental:
            raise exception.ExperimentalFeature("The 'loadbalance' command")
        if len(args) != 1:
            self.parser.error("please specify a <cluster_tag>")

        try:
            cluster_tag = args[0]
            cluster = self.cm.get_cluster(cluster_tag)
            lb = sge.SGELoadBalancer(**self.specified_options_dict)
            lb.run(cluster)
        except KeyboardInterrupt:
            import traceback
            #traceback.format_exc()
            self.log.info(traceback.format_exc())<|MERGE_RESOLUTION|>--- conflicted
+++ resolved
@@ -79,15 +79,6 @@
         parser.add_option("-K", "--kill-cluster", dest="kill_cluster",
                           action="store_true", default=False,
                           help="Terminate the cluster when the queue is empty")
-<<<<<<< HEAD
-        parser.add_option("--ignore-master", dest="ignore_master",
-                          action="store_true", default=False,
-                          help="Ignores the master as an execution host")
-        parser.add_option(
-            "--ignore-grp", dest="ignore_grp", action="store_true",
-            default=False, help="if set, instances of type " +
-            str(static.CLUSTER_TYPES) + " will not use the placement group")
-=======
         parser.add_option(
             "--reboot-interval", dest="reboot_interval", type="int",
             default=10, help="Delay in minutes beyond which a node is "
@@ -100,7 +91,13 @@
             "the hardware. If the node is a spot instance, it "
             "will be terminated instead since it cannot be stopped. Defaults "
             "to false.")
->>>>>>> b3472391
+        parser.add_option("--ignore-master", dest="ignore_master",
+                          action="store_true", default=False,
+                          help="Ignores the master as an execution host")
+        parser.add_option(
+            "--ignore-grp", dest="ignore_grp", action="store_true",
+            default=False, help="if set, instances of type " +
+            str(static.CLUSTER_TYPES) + " will not use the placement group")
 
     def execute(self, args):
         if not self.cfg.globals.enable_experimental:
