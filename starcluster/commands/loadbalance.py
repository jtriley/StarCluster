from starcluster import exception
from starcluster.balancers import sge

from completers import ClusterCompleter
import signal

class CmdLoadBalance(ClusterCompleter):
    """
    loadbalance <cluster_tag>

    Start the SGE Load Balancer.

    Example:

        $ starcluster loadbalance mycluster

    This command will endlessly attempt to monitor and load balance 'mycluster'
    based on the current SGE load. You can also have the load balancer plot the
    various stats it's monitoring over time using the --plot-stats option:

        $ starcluster loadbalance -p mycluster

    If you just want the stats data and not the plots use the --dump-stats
    option instead:

        $ starcluster loadbalance -d mycluster

    See "starcluster loadbalance --help" for more details on the '-p' and '-d'
    options as well as other options for tuning the SGE load balancer
    algorithm.
    """

    names = ['loadbalance', 'bal']

    def addopts(self, parser):
        parser.add_option("-d", "--dump-stats", dest="dump_stats",
                          action="store_true", default=False,
                          help="Output stats to a csv file at each iteration")
        parser.add_option("-D", "--dump-stats-file", dest="stats_file",
                          action="store", default=None,
                          help="File to dump stats to (default: %s)" %
                          sge.DEFAULT_STATS_FILE % "<cluster_tag>")
        parser.add_option("-p", "--plot-stats", dest="plot_stats",
                          action="store_true", default=False,
                          help="Plot usage stats at each iteration")
        parser.add_option("-P", "--plot-output-dir", dest="plot_output_dir",
                          action="store", default=None,
                          help="Output directory for stats plots "
                          "(default: %s)" % sge.DEFAULT_STATS_DIR %
                          "<cluster_tag>")
        parser.add_option("-i", "--interval", dest="interval",
                          action="store", type="int", default=None,
                          help="Load balancer polling interval in seconds "
                          "(max: 300s)")
        parser.add_option("-m", "--max_nodes", dest="max_nodes",
                          action="store", type="int", default=None,
                          help="Maximum # of nodes in cluster")
        parser.add_option("-w", "--job_wait_time", dest="wait_time",
                          action="store", type="int", default=None,
                          help=("Maximum wait time for a job before "
                                "adding nodes, seconds"))
        parser.add_option("-a", "--add_nodes_per_iter", dest="add_pi",
                          action="store", type="int", default=None,
                          help="Number of nodes to add per iteration")
        parser.add_option("-k", "--kill_after", dest="kill_after",
                          action="store", type="int", default=None,
                          help="Minutes after which a node can be killed")
        parser.add_option("-s", "--stabilization_time", dest="stab",
                          action="store", type="int", default=None,
                          help="Seconds to wait before cluster "
                          "stabilizes (min: 300s)")
        parser.add_option("-l", "--lookback_window", dest="lookback_win",
                          action="store", type="int", default=None,
                          help="Minutes to look back for past job history")
        parser.add_option("-n", "--min_nodes", dest="min_nodes",
                          action="store", type="int", default=None,
                          help="Minimum number of nodes in cluster")
        parser.add_option("-K", "--kill-cluster", dest="kill_cluster",
                          action="store_true", default=False,
                          help="Terminate the cluster when the queue is empty")
<<<<<<< HEAD
        parser.add_option("--ignore-master", dest="ignore_master", 
                          action="store_true", default=False,
                          help="Ignores the master as an execution host")
=======
        parser.add_option(
            "--ignore-grp", dest="ignore_grp", action="store_true",
            default=False, help="if set, instances of type " +
            str(static.CLUSTER_TYPES) + " will not use the placement group")
>>>>>>> 6a62e908

    def execute(self, args):
        if not self.cfg.globals.enable_experimental:
            raise exception.ExperimentalFeature("The 'loadbalance' command")
        if len(args) != 1:
            self.parser.error("please specify a <cluster_tag>")

        try:
            cluster_tag = args[0]
            cluster = self.cm.get_cluster(cluster_tag)
            lb = sge.SGELoadBalancer(**self.specified_options_dict)
            lb.run(cluster)
        except KeyboardInterrupt:
            import traceback
            #traceback.format_exc()
            self.log.info(traceback.format_exc())
<|MERGE_RESOLUTION|>--- conflicted
+++ resolved
@@ -78,16 +78,13 @@
         parser.add_option("-K", "--kill-cluster", dest="kill_cluster",
                           action="store_true", default=False,
                           help="Terminate the cluster when the queue is empty")
-<<<<<<< HEAD
         parser.add_option("--ignore-master", dest="ignore_master", 
                           action="store_true", default=False,
                           help="Ignores the master as an execution host")
-=======
         parser.add_option(
             "--ignore-grp", dest="ignore_grp", action="store_true",
             default=False, help="if set, instances of type " +
             str(static.CLUSTER_TYPES) + " will not use the placement group")
->>>>>>> 6a62e908
 
     def execute(self, args):
         if not self.cfg.globals.enable_experimental:
