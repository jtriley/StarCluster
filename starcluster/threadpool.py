--- conflicted
+++ resolved
@@ -153,14 +153,10 @@
         if pbar.maxval != 0:
             pbar.finish()
         self.join()
-<<<<<<< HEAD
-        if self._exception_queue.qsize() > 0:
-            self.printExceptions()
-=======
         exc_queue = self._exception_queue
         if exc_queue.qsize() > 0:
+            self.printExceptions()
             excs = [exc_queue.get() for i in range(exc_queue.qsize())]
->>>>>>> 7cee0418
             raise exception.ThreadPoolException(
                 "An error occurred in ThreadPool", excs)
         if return_results:
