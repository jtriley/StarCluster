"""
ThreadPool module for StarCluster based on WorkerPool
"""
import time
import Queue
import thread
import traceback
import workerpool

from starcluster import exception
from starcluster import progressbar
from starcluster.logger import log


class DaemonWorker(workerpool.workers.Worker):
    """
    Improved Worker that sets daemon = True by default and also handles
    communicating exceptions to the parent pool object by adding them to
    the parent pool's exception queue
    """
    def __init__(self, *args, **kwargs):
        super(DaemonWorker, self).__init__(*args, **kwargs)
        self.daemon = True

    def run(self):
        "Get jobs from the queue and perform them as they arrive."
        while 1:
            # Sleep until there is a job to perform.
            job = self.jobs.get()
            try:
                job.run()
            except workerpool.exceptions.TerminationNotice:
                break
            except Exception, e:
                tb_msg = traceback.format_exc()
                jid = job.jobid or str(thread.get_ident())
                self.jobs.store_exception([e, tb_msg, jid])
            finally:
                self.jobs.task_done()


def _worker_factory(parent):
    return DaemonWorker(parent)


class SimpleJob(workerpool.jobs.SimpleJob):
    def __init__(self, method, args=[], kwargs={}, jobid=None,
                 results_queue=None):
        self.method = method
        self.args = args
        self.kwargs = kwargs
        self.jobid = jobid
        self.results_queue = results_queue

    def run(self):
        if isinstance(self.args, list) or isinstance(self.args, tuple):
            if isinstance(self.kwargs, dict):
                r = self.method(*self.args, **self.kwargs)
            else:
                r = self.method(*self.args)
        elif self.args is not None and self.args is not []:
            if isinstance(self.kwargs, dict):
                r = self.method(self.args, **self.kwargs)
            else:
                r = self.method(self.args)
        else:
            r = self.method()
        if self.results_queue:
            return self.results_queue.put(r)
        return r


class ThreadPool(workerpool.WorkerPool):
    def __init__(self, size=1, maxjobs=0, worker_factory=_worker_factory,
                 disable_threads=False):
        self.disable_threads = disable_threads
        self._exception_queue = Queue.Queue()
        self._results_queue = Queue.Queue()
        self._progress_bar = None
        if self.disable_threads:
            size = 0
        workerpool.WorkerPool.__init__(self, size, maxjobs, worker_factory)

    @property
    def progress_bar(self):
        if not self._progress_bar:
            widgets = ['', progressbar.Fraction(), ' ',
                       progressbar.Bar(marker=progressbar.RotatingMarker()),
                       ' ', progressbar.Percentage(), ' ', ' ']
            pbar = progressbar.ProgressBar(widgets=widgets, maxval=1,
                                           force_update=True)
            self._progress_bar = pbar
        return self._progress_bar

    def simple_job(self, method, args=[], kwargs={}, jobid=None,
                   results_queue=None):
        results_queue = results_queue or self._results_queue
        job = SimpleJob(method, args, kwargs, jobid,
                        results_queue=results_queue)
        if not self.disable_threads:
            return self.put(job)
        else:
            return job.run()

    def get_results(self):
        results = []
        for i in range(self._results_queue.qsize()):
            results.append(self._results_queue.get())
        return results

    def map(self, fn, *seq):
        if self._results_queue.qsize() > 0:
            self.get_results()
        args = zip(*seq)
        for seq in args:
            self.simple_job(fn, seq)
        return self.wait(numtasks=len(args))

    def store_exception(self, e):
        self._exception_queue.put(e)

    def shutdown(self):
        log.info("Shutting down threads...")
        workerpool.WorkerPool.shutdown(self)
        self.wait(numtasks=self.size())

    def wait(self, numtasks=None, return_results=True):
        pbar = self.progress_bar.reset()
        pbar.maxval = self.unfinished_tasks
        if numtasks is not None:
            pbar.maxval = max(numtasks, self.unfinished_tasks)
        while self.unfinished_tasks != 0:
            finished = pbar.maxval - self.unfinished_tasks
            pbar.update(finished)
            log.debug("unfinished_tasks = %d" % self.unfinished_tasks)
            time.sleep(1)
        if pbar.maxval != 0:
            pbar.finish()
        self.join()
        if self._exception_queue.qsize() > 0:
            self.printExceptions()
            raise exception.ThreadPoolException(
                "An error occurred in ThreadPool", self._exception_queue.queue)
        if return_results:
            return self.get_results()

    def __del__(self):
        log.debug('del called in threadpool')
        self.shutdown()
        self.join()

    def printExceptions(self):
        for exc_arr in self._exception_queue.queue:
<<<<<<< HEAD
            e = exc_arr[0]
            tb_msg = exc_arr[1]
            jid = exc_arr[2]
            log.error(tb_msg)
            log.error(e)
            log.error(jid)
=======
            log.error("-------threadpool exc start---------")
            e = exc_arr[0]
            tb_msg = exc_arr[1]
            jid = exc_arr[2]
            log.error("tb_msg:")
            log.error(tb_msg)
            log.error("e:")
            log.error(e)
            log.error("jid:")
            log.error(jid)
            log.error("-------threadpool exc end-----------")
>>>>>>> 8c9140db
            


def get_thread_pool(size=10, worker_factory=_worker_factory,
                    disable_threads=False):
    return ThreadPool(size=size, worker_factory=_worker_factory,
                      disable_threads=disable_threads)<|MERGE_RESOLUTION|>--- conflicted
+++ resolved
@@ -151,14 +151,6 @@
 
     def printExceptions(self):
         for exc_arr in self._exception_queue.queue:
-<<<<<<< HEAD
-            e = exc_arr[0]
-            tb_msg = exc_arr[1]
-            jid = exc_arr[2]
-            log.error(tb_msg)
-            log.error(e)
-            log.error(jid)
-=======
             log.error("-------threadpool exc start---------")
             e = exc_arr[0]
             tb_msg = exc_arr[1]
@@ -170,7 +162,6 @@
             log.error("jid:")
             log.error(jid)
             log.error("-------threadpool exc end-----------")
->>>>>>> 8c9140db
             
 
 
