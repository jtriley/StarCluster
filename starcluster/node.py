--- conflicted
+++ resolved
@@ -965,11 +965,7 @@
         while not self.is_up():
             now = datetime.datetime.utcnow()
             if reboot_interval and now > reboot_time:
-<<<<<<< HEAD
                 if n_reboot_restart and restart_at == reboots:
-=======
-                if restart_at == reboots:
->>>>>>> e229b164
                     log.info("Restart interval reached -> restarting node " +
                              self.alias)
                     if self.is_spot():
