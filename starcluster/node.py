--- conflicted
+++ resolved
@@ -4,11 +4,7 @@
 import base64
 import posixpath
 import subprocess
-<<<<<<< HEAD
 import datetime
-import traceback
-=======
->>>>>>> 2da10dbe
 
 import config
 from starcluster import utils
