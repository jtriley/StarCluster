import re
import time
import stat
import base64
import posixpath
import subprocess
<<<<<<< HEAD
import datetime
=======
import traceback
>>>>>>> 70636ae8

import config
from starcluster import utils
from starcluster import static
from starcluster import sshutils
from starcluster import awsutils
from starcluster import managers
from starcluster import userdata
from starcluster import exception
from starcluster.logger import log


class NodeManager(managers.Manager):
    
    nodes_id_ignore = set()

    """
    Manager class for Node objects
    """
    def ssh_to_node(self, node_id, user='root', command=None,
                    forward_x11=False, forward_agent=False):
        node = self.get_node(node_id, user=user)
        return node.shell(user=user, command=command, forward_x11=forward_x11,
                          forward_agent=forward_agent)

    def get_node(self, node_id, user='root'):
        """Factory for Node class"""
        instances = self.ec2.get_all_instances()
        node = None
        for instance in instances:
            if instance.dns_name == node_id:
                node = instance
                break
            elif instance.id == node_id:
                node = instance
                break
        if not node:
            raise exception.InstanceDoesNotExist(node_id)
        key = self.cfg.get_key(node.key_name)
        node = Node(node, key.key_location, user=user)
        return node


class Node(object):
    """
    This class represents a single compute node in a StarCluster.

    It contains all useful metadata for the node such as the internal/external
    hostnames, ips, etc. as well as an ssh object for executing commands,
    creating/modifying files on the node.

    'instance' arg must be an instance of boto.ec2.instance.Instance

    'key_location' arg is a string that contains the full path to the
    private key corresponding to the keypair used to launch this node

    'alias' keyword arg optionally names the node. If no alias is provided,
    the alias is retrieved from the node's user_data based on the node's
    launch index

    'user' keyword optionally specifies user to ssh as (defaults to root)
    """
    def __init__(self, instance, key_location, alias=None, user='root'):
        self.instance = instance
        self.ec2 = awsutils.EasyEC2(None, None)
        self.ec2._conn = instance.connection
        self.key_location = key_location
        self.user = user
        self._alias = alias
        self._groups = None
        self._ssh = None
        self._num_procs = None
        self._memory = None
        self._user_data = None

    def __repr__(self):
        return '<Node: %s (%s)>' % (self.alias, self.id)

    def _get_user_data(self, tries=5):
        tries = range(tries)
        last_try = tries[-1]
        for i in tries:
            try:
                user_data = self.ec2.get_instance_user_data(self.id)
                return user_data
            except exception.InstanceDoesNotExist:
                if i == last_try:
                    log.debug("failed fetching user data")
                    raise
                log.debug("InvalidInstanceID.NotFound: "
                          "retrying fetching user data (tries: %s)" % (i + 1))
                time.sleep(5)

    @property
    def user_data(self):
        if not self._user_data:
            try:
                raw = self._get_user_data()
                self._user_data = userdata.unbundle_userdata(raw)
            except IOError, e:
                parent_cluster = self.parent_cluster
                if self.parent_cluster:
                    raise exception.IncompatibleCluster(parent_cluster)
                else:
                    raise exception.BaseException(
                        "Error occured unbundling userdata: %s" % e)
        return self._user_data

    @property
    def alias(self):
        """
        Fetches the node's alias stored in a tag from either the instance
        or the instance's parent spot request. If no alias tag is found an
        exception is raised.
        """
        if not self._alias:
            alias = self.tags.get('alias')
            if not alias:
                aliasestxt = self.user_data.get(static.UD_ALIASES_FNAME)
                aliases = aliasestxt.splitlines()[2:]
                index = self.ami_launch_index
                try:
                    alias = aliases[index]
                except IndexError:
                    alias = None
                    log.debug("invalid aliases file in user_data:\n%s" %
                              aliasestxt)
                if not alias:
                    raise exception.BaseException(
                        "instance %s has no alias" % self.id)
                self.add_tag('alias', alias)
            if not self.tags.get('Name'):
                self.add_tag('Name', alias)
            self._alias = alias
        return self._alias

    def get_plugins_org_metadata(self):
        plugstxt = self.user_data.get(static.UD_PLUGINS_FNAME)
        payload = plugstxt.split('\n', 2)[2]
        return utils.decode_uncompress_load(payload)
        
    def get_plugins_full_metadata(self, order):
        plugins_metadata = self.get_plugins_org_metadata()
        sg = self.parent_cluster
        if "@sc-plugins" in sg.tags:
            stored_diff = utils.decode_uncompress_load(
                sg.tags["@sc-plugins"])
            plugins_metadata_json = config.plugins_config_stored_to_json(plugins_metadata)
            config.apply_json_diff(plugins_metadata_json, stored_diff)
            plugins_metadata = config.plugins_config_json_to_stored(plugins_metadata_json, order)
        return plugins_metadata
        

    def get_plugins(self, order):
        plugins_metadata = self.get_plugins_full_metadata(order)
        plugs = []
        for klass, args, kwargs in plugins_metadata:
            mod_path, klass_name = klass.rsplit('.', 1)
            try:
                mod = __import__(mod_path, fromlist=[klass_name])
            except SyntaxError, e:
                raise exception.PluginSyntaxError(
                    "Plugin %s (%s) contains a syntax error at line %s" %
                    (klass_name, e.filename, e.lineno))
            except ImportError, e:
                raise exception.PluginLoadError(
                    "Failed to import plugin %s: %s" %
                    (klass_name, e[0]))
            try:
                plug = getattr(mod, klass_name)(*args, **kwargs)
            except Exception as exc:
                log.debug(traceback.format_exc())
                raise exception.PluginLoadError(
                    "Failed to load plugin %s with "
                    "the following error: %s - %s" %
                    (klass_name, exc.__class__.__name__, exc.message))
            plugs.append(plug)
        return plugs

    def get_volumes(self):
        volstxt = self.user_data.get(static.UD_VOLUMES_FNAME)
        payload = volstxt.split('\n', 2)[2]
        return utils.decode_uncompress_load(payload)

    def _remove_all_tags(self):
        tags = self.tags.keys()[:]
        for t in tags:
            self.remove_tag(t)

    @property
    def tags(self):
        return self.instance.tags

    def add_tag(self, key, value=None):
        return self.instance.add_tag(key, value)

    def remove_tag(self, key, value=None):
        return self.instance.remove_tag(key, value)

    @property
    def groups(self):
        if not self._groups:
            groups = map(lambda x: x.name, self.instance.groups)
            self._groups = self.ec2.get_all_security_groups(groupnames=groups)
        return self._groups

    @property
    def cluster_groups(self):
        sg_prefix = static.SECURITY_GROUP_PREFIX
        return filter(lambda x: x.name.startswith(sg_prefix), self.groups)

    @property
    def parent_cluster(self):
        try:
            return self.cluster_groups[0]
        except IndexError:
            pass

    @property
    def num_processors(self):
        if not self._num_procs:
            self._num_procs = int(
                self.ssh.execute(
                    'cat /proc/cpuinfo | grep processor | wc -l')[0])
        return self._num_procs

    @property
    def memory(self):
        if not self._memory:
            self._memory = float(
                self.ssh.execute(
                    "free -m | grep -i mem | awk '{print $2}'")[0])
        return self._memory

    @property
    def ip_address(self):
        return self.instance.ip_address

    @property
    def public_dns_name(self):
        return self.instance.public_dns_name

    @property
    def private_ip_address(self):
        return self.instance.private_ip_address

    @property
    def private_dns_name(self):
        return self.instance.private_dns_name

    @property
    def private_dns_name_short(self):
        return self.instance.private_dns_name.split('.')[0]

    @property
    def id(self):
        return self.instance.id

    @property
    def block_device_mapping(self):
        return self.instance.block_device_mapping

    @property
    def dns_name(self):
        return self.instance.dns_name

    @property
    def state(self):
        return self.instance.state

    @property
    def launch_time(self):
        return self.instance.launch_time

    @property
    def local_launch_time(self):
        ltime = utils.iso_to_localtime_tuple(self.launch_time)
        return time.strftime("%Y-%m-%d %H:%M:%S", ltime.timetuple())

    @property
    def uptime(self):
        return utils.get_elapsed_time(self.launch_time)

    @property
    def ami_launch_index(self):
        try:
            return int(self.instance.ami_launch_index)
        except TypeError:
            log.error("instance %s (state: %s) has no ami_launch_index" %
                      (self.id, self.state))
            log.error("returning 0 as ami_launch_index...")
            return 0

    @property
    def key_name(self):
        return self.instance.key_name

    @property
    def arch(self):
        return self.instance.architecture

    @property
    def kernel(self):
        return self.instance.kernel

    @property
    def ramdisk(self):
        return self.instance.ramdisk

    @property
    def instance_type(self):
        return self.instance.instance_type

    @property
    def image_id(self):
        return self.instance.image_id

    @property
    def placement(self):
        return self.instance.placement

    @property
    def region(self):
        return self.instance.region

    @property
    def root_device_name(self):
        return self.instance.root_device_name

    @property
    def root_device_type(self):
        return self.instance.root_device_type

    def add_user_to_group(self, user, group):
        """
        Add user (if exists) to group (if exists)
        """
        if not user in self.get_user_map():
            raise exception.BaseException("user %s does not exist" % user)
        if group in self.get_group_map():
            self.ssh.execute('gpasswd -a %s %s' % (user, 'utmp'))
        else:
            raise exception.BaseException("group %s does not exist" % group)

    def get_group_map(self, key_by_gid=False):
        """
        Returns dictionary where keys are remote group names and values are
        grp.struct_grp objects from the standard grp module

        key_by_gid=True will use the integer gid as the returned dictionary's
        keys instead of the group's name
        """
        grp_file = self.ssh.remote_file('/etc/group', 'r')
        groups = [l.strip().split(':') for l in grp_file.readlines()]
        grp_file.close()
        grp_map = {}
        for group in groups:
            name, passwd, gid, mems = group
            gid = int(gid)
            mems = mems.split(',')
            key = name
            if key_by_gid:
                key = gid
            grp_map[key] = utils.struct_group([name, passwd, gid, mems])
        return grp_map

    def get_user_map(self, key_by_uid=False):
        """
        Returns dictionary where keys are remote usernames and values are
        pwd.struct_passwd objects from the standard pwd module

        key_by_uid=True will use the integer uid as the returned dictionary's
        keys instead of the user's login name
        """
        etc_passwd = self.ssh.remote_file('/etc/passwd', 'r')
        users = [l.strip().split(':') for l in etc_passwd.readlines()]
        etc_passwd.close()
        user_map = {}
        for user in users:
            name, passwd, uid, gid, gecos, home, shell = user
            uid = int(uid)
            gid = int(gid)
            key = name
            if key_by_uid:
                key = uid
            user_map[key] = utils.struct_passwd([name, passwd, uid, gid, gecos,
                                                 home, shell])
        return user_map

    def getgrgid(self, gid):
        """
        Remote version of the getgrgid method in the standard grp module

        returns a grp.struct_group
        """
        gmap = self.get_group_map(key_by_gid=True)
        return gmap.get(gid)

    def getgrnam(self, groupname):
        """
        Remote version of the getgrnam method in the standard grp module

        returns a grp.struct_group
        """
        gmap = self.get_group_map()
        return gmap.get(groupname)

    def getpwuid(self, uid):
        """
        Remote version of the getpwuid method in the standard pwd module

        returns a pwd.struct_passwd
        """
        umap = self.get_user_map(key_by_uid=True)
        return umap.get(uid)

    def getpwnam(self, username):
        """
        Remote version of the getpwnam method in the standard pwd module

        returns a pwd.struct_passwd
        """
        umap = self.get_user_map()
        return umap.get(username)

    def add_user(self, name, uid=None, gid=None, shell="bash"):
        """
        Add a user to the remote system.

        name - the username of the user being added
        uid - optional user id to use when creating new user
        gid - optional group id to use when creating new user
        shell - optional shell assign to new user (default: bash)
        """
        if gid:
            self.ssh.execute('groupadd -o -g %s %s' % (gid, name))
        user_add_cmd = 'useradd -o '
        if uid:
            user_add_cmd += '-u %s ' % uid
        if gid:
            user_add_cmd += '-g %s ' % gid
        if shell:
            user_add_cmd += '-s `which %s` ' % shell
        user_add_cmd += "-m %s" % name
        self.ssh.execute(user_add_cmd)

    def generate_key_for_user(self, username, ignore_existing=False,
                              auth_new_key=False, auth_conn_key=False):
        """
        Generates an id_rsa/id_rsa.pub keypair combo for a user on the remote
        machine.

        ignore_existing - if False, any existing key combos will be used rather
        than generating a new RSA key

        auth_new_key - if True, add the newly generated public key to the
        remote user's authorized_keys file

        auth_conn_key - if True, add the public key used to establish this ssh
        connection to the remote user's authorized_keys
        """
        user = self.getpwnam(username)
        home_folder = user.pw_dir
        ssh_folder = posixpath.join(home_folder, '.ssh')
        if not self.ssh.isdir(ssh_folder):
            self.ssh.makedirs(ssh_folder)
        self.ssh.chown(user.pw_uid, user.pw_gid, ssh_folder)
        private_key = posixpath.join(ssh_folder, 'id_rsa')
        public_key = private_key + '.pub'
        authorized_keys = posixpath.join(ssh_folder, 'authorized_keys')
        key_exists = self.ssh.isfile(private_key)
        if key_exists and not ignore_existing:
            log.debug("Using existing key: %s" % private_key)
            key = self.ssh.load_remote_rsa_key(private_key)
        else:
            key = self.ssh.generate_rsa_key()
        pubkey_contents = self.ssh.get_public_key(key)
        if not key_exists or ignore_existing:
            # copy public key to remote machine
            pub_key = self.ssh.remote_file(public_key, 'w')
            pub_key.write(pubkey_contents)
            pub_key.chown(user.pw_uid, user.pw_gid)
            pub_key.chmod(0400)
            pub_key.close()
            # copy private key to remote machine
            priv_key = self.ssh.remote_file(private_key, 'w')
            key.write_private_key(priv_key)
            priv_key.chown(user.pw_uid, user.pw_gid)
            priv_key.chmod(0400)
            priv_key.close()
        if not auth_new_key or not auth_conn_key:
            return key
        auth_keys_contents = ''
        if self.ssh.isfile(authorized_keys):
            auth_keys = self.ssh.remote_file(authorized_keys, 'r')
            auth_keys_contents = auth_keys.read()
            auth_keys.close()
        auth_keys = self.ssh.remote_file(authorized_keys, 'a')
        if auth_new_key:
            # add newly generated public key to user's authorized_keys
            if pubkey_contents not in auth_keys_contents:
                log.debug("adding auth_key_contents")
                auth_keys.write('%s\n' % pubkey_contents)
        if auth_conn_key and self.ssh._pkey:
            # add public key used to create the connection to user's
            # authorized_keys
            conn_key = self.ssh._pkey
            conn_pubkey_contents = self.ssh.get_public_key(conn_key)
            if conn_pubkey_contents not in auth_keys_contents:
                log.debug("adding conn_pubkey_contents")
                auth_keys.write('%s\n' % conn_pubkey_contents)
        auth_keys.chown(user.pw_uid, user.pw_gid)
        auth_keys.chmod(0600)
        auth_keys.close()
        return key

    def add_to_known_hosts(self, username, nodes, add_self=True):
        """
        Populate user's known_hosts file with pub keys from hosts in nodes list

        username - name of the user to add to known hosts for
        nodes - the nodes to add to the user's known hosts file
        add_self - add this Node to known_hosts in addition to nodes
        """
        user = self.getpwnam(username)
        known_hosts_file = posixpath.join(user.pw_dir, '.ssh', 'known_hosts')
        self.remove_from_known_hosts(username, nodes)
        khosts = []
        if add_self and self not in nodes:
            nodes.append(self)
        for node in nodes:
            server_pkey = node.ssh.get_server_public_key()
            node_names = {}.fromkeys([node.alias, node.private_dns_name,
                                      node.private_dns_name_short],
                                     node.private_ip_address)
            node_names[node.public_dns_name] = node.ip_address
            for name, ip in node_names.items():
                name_ip = "%s,%s" % (name, ip)
                khosts.append(' '.join([name_ip, server_pkey.get_name(),
                                        base64.b64encode(str(server_pkey))]))
        khostsf = self.ssh.remote_file(known_hosts_file, 'a')
        khostsf.write('\n'.join(khosts) + '\n')
        khostsf.chown(user.pw_uid, user.pw_gid)
        khostsf.close()

    def remove_from_known_hosts(self, username, nodes):
        """
        Remove all network names for nodes from username's known_hosts file
        on this Node
        """
        user = self.getpwnam(username)
        known_hosts_file = posixpath.join(user.pw_dir, '.ssh', 'known_hosts')
        hostnames = []
        for node in nodes:
            hostnames += [node.alias, node.private_dns_name,
                          node.private_dns_name_short, node.public_dns_name]
        if self.ssh.isfile(known_hosts_file):
            regex = '|'.join(hostnames)
            self.ssh.remove_lines_from_file(known_hosts_file, regex)

    def enable_passwordless_ssh(self, username, nodes):
        """
        Configure passwordless ssh for user between this Node and nodes
        """
        user = self.getpwnam(username)
        ssh_folder = posixpath.join(user.pw_dir, '.ssh')
        priv_key_file = posixpath.join(ssh_folder, 'id_rsa')
        pub_key_file = priv_key_file + '.pub'
        known_hosts_file = posixpath.join(ssh_folder, 'known_hosts')
        auth_key_file = posixpath.join(ssh_folder, 'authorized_keys')
        self.add_to_known_hosts(username, nodes)
        # exclude this node from copying
        nodes = filter(lambda n: n.id != self.id, nodes)
        # copy private key and public key to node
        self.copy_remote_file_to_nodes(priv_key_file, nodes)
        self.copy_remote_file_to_nodes(pub_key_file, nodes)
        # copy authorized_keys and known_hosts to node
        self.copy_remote_file_to_nodes(auth_key_file, nodes)
        self.copy_remote_file_to_nodes(known_hosts_file, nodes)

    def copy_remote_file_to_node(self, remote_file, node, dest=None):
        return self.copy_remote_file_to_nodes(remote_file, [node], dest=dest)

    def copy_remote_file_to_nodes(self, remote_file, nodes, dest=None):
        """
        Copies a remote file from this Node instance to another Node instance
        without passwordless ssh between the two.

        dest - path to store the data in on the node (defaults to remote_file)
        """
        if not dest:
            dest = remote_file
        rf = self.ssh.remote_file(remote_file, 'r')
        contents = rf.read()
        sts = rf.stat()
        mode = stat.S_IMODE(sts.st_mode)
        uid = sts.st_uid
        gid = sts.st_gid
        rf.close()
        for node in nodes:
            if self.id == node.id and remote_file == dest:
                log.warn("src and destination are the same: %s, skipping" %
                         remote_file)
                continue
            nrf = node.ssh.remote_file(dest, 'w')
            nrf.write(contents)
            nrf.chown(uid, gid)
            nrf.chmod(mode)
            nrf.close()

    def remove_user(self, name):
        """
        Remove a user from the remote system
        """
        self.ssh.execute('userdel %s' % name)
        self.ssh.execute('groupdel %s' % name)

    def export_fs_to_nodes(self, nodes, export_paths):
        """
        Export each path in export_paths to each node in nodes via NFS

        nodes - list of nodes to export each path to
        export_paths - list of paths on this remote host to export to each node

        Example:
        # export /home and /opt/sge6 to each node in nodes
        $ node.start_nfs_server()
        $ node.export_fs_to_nodes(nodes=[node1,node2],
                                  export_paths=['/home', '/opt/sge6'])
        """
        # setup /etc/exports
        log.info("Configuring NFS exports path(s):\n%s" %
                 ' '.join(export_paths))
        nfs_export_settings = "(async,no_root_squash,no_subtree_check,rw)"
        etc_exports = self.ssh.remote_file('/etc/exports', 'r')
        contents = etc_exports.read()
        etc_exports.close()
        etc_exports = self.ssh.remote_file('/etc/exports', 'a')
        for node in nodes:
            for path in export_paths:
                export_line = ' '.join(
                    [path, node.alias + nfs_export_settings + '\n'])
                if export_line not in contents:
                    etc_exports.write(export_line)
        etc_exports.close()
        self.ssh.execute('exportfs -fra')

    def stop_exporting_fs_to_nodes(self, nodes):
        """
        Removes nodes from this node's /etc/exportfs

        nodes - list of nodes to stop

        Example:
        $ node.remove_export_fs_to_nodes(nodes=[node1,node2])
        """
        regex = '|'.join(map(lambda x: x.alias, nodes))
        self.ssh.remove_lines_from_file('/etc/exports', regex)
        self.ssh.execute('exportfs -fra')

    def start_nfs_server(self):
        log.info("Starting NFS server on %s" % self.alias)
        self.ssh.execute('/etc/init.d/portmap start')
        self.ssh.execute('mount -t rpc_pipefs sunrpc /var/lib/nfs/rpc_pipefs/',
                         ignore_exit_status=True)
        self.ssh.execute('/etc/init.d/nfs start')
        self.ssh.execute('/usr/sbin/exportfs -fra')

    def mount_nfs_shares(self, server_node, remote_paths):
        """
        Mount each path in remote_paths from the remote server_node

        server_node - remote server node that is sharing the remote_paths
        remote_paths - list of remote paths to mount from server_node
        """
        self.ssh.execute('/etc/init.d/portmap start')
        # TODO: move this fix for xterm somewhere else
        self.ssh.execute('mount -t devpts none /dev/pts',
                         ignore_exit_status=True)
        mount_map = self.get_mount_map()
        mount_paths = []
        for path in remote_paths:
            network_device = "%s:%s" % (server_node.alias, path)
            if network_device in mount_map:
                mount_path, typ, options = mount_map.get(network_device)
                log.debug('nfs share %s already mounted to %s on '
                          'node %s, skipping...' %
                          (network_device, mount_path, self.alias))
            else:
                mount_paths.append(path)
        remote_paths = mount_paths
        remote_paths_regex = '|'.join(map(lambda x: x.center(len(x) + 2),
                                          remote_paths))
        self.ssh.remove_lines_from_file('/etc/fstab', remote_paths_regex)
        fstab = self.ssh.remote_file('/etc/fstab', 'a')
        for path in remote_paths:
            fstab.write('%s:%s %s nfs vers=3,user,rw,exec,noauto 0 0\n' %
                        (server_node.alias, path, path))
        fstab.close()
        for path in remote_paths:
            if not self.ssh.path_exists(path):
                self.ssh.makedirs(path)
            self.ssh.execute('mount %s' % path)

    def get_mount_map(self):
        mount_map = {}
        mount_lines = self.ssh.execute('mount')
        for line in mount_lines:
            dev, on_label, path, type_label, fstype, options = line.split()
            mount_map[dev] = [path, fstype, options]
        return mount_map

    def get_device_map(self):
        """
        Returns a dictionary mapping devices->(# of blocks) based on
        /proc/partitions
        """
        parts = self.ssh.remote_file('/proc/partitions', 'r').read()
        r = re.compile('(\d+)\s+((?:xv|s)d[a-z])(?:\s+|\\n)')
        devs = r.findall(parts)
        devmap = {}
        for blocks, dev in devs:
            devname = '/dev/' + dev
            if self.ssh.path_exists(devname):
                devmap[devname] = blocks
        return devmap

    def get_partition_map(self):
        """
        Returns a dictionary mapping partitions->(start, end, blocks, id) based
        on 'fdisk -l'
        """
        fdiskout = '\n'.join(self.ssh.execute("fdisk -l 2>/dev/null"))
        r = re.compile(
            '(/dev/(?:xv|s)d[a-z][1-9][0-9]?)\s+(\d+)\s+(\d+)\s+(\d+)\s+(\d+)')
        partmap = {}
        for match in r.findall(fdiskout):
            part, start, end, blocks, id = match
            partmap[part] = [start, end, blocks, id]
        return partmap

    def mount_device(self, device, path):
        """
        Mount device to path
        """
        self.ssh.remove_lines_from_file('/etc/fstab',
                                        path.center(len(path) + 2))
        master_fstab = self.ssh.remote_file('/etc/fstab', mode='a')
        master_fstab.write("%s %s auto noauto,defaults 0 0\n" %
                           (device, path))
        master_fstab.close()
        if not self.ssh.path_exists(path):
            self.ssh.makedirs(path)
        self.ssh.execute('mount %s' % path)

    def add_to_etc_hosts(self, nodes):
        """
        Adds all names for node in nodes arg to this node's /etc/hosts file
        """
        self.remove_from_etc_hosts(nodes)
        host_file = self.ssh.remote_file('/etc/hosts', 'a')
        for node in nodes:
            print >> host_file, node.get_hosts_entry()
        host_file.close()

    def remove_from_etc_hosts(self, nodes):
        """
        Remove all network names and ips for node in nodes arg from this node's
        /etc/hosts file
        """
        aliases = map(lambda x: x.alias, nodes)
        ips = map(lambda x: x.private_ip_address.replace(".", "\."), nodes)
        self.ssh.remove_lines_from_file('/etc/hosts', '|'.join(aliases))
        self.ssh.remove_lines_from_file('/etc/hosts', '|'.join(ips))

    def set_hostname(self, hostname=None):
        """
        Set this node's hostname to self.alias

        hostname - optional hostname to set (defaults to self.alias)
        """
        hostname = hostname or self.alias
        hostname_file = self.ssh.remote_file("/etc/hostname", "w")
        hostname_file.write(hostname)
        hostname_file.close()
        self.ssh.execute('hostname -F /etc/hostname')

    @property
    def network_names(self):
        """ Returns all network names for this node in a dictionary"""
        names = {}
        names['INTERNAL_IP'] = self.private_ip_address
        names['INTERNAL_NAME'] = self.private_dns_name
        names['INTERNAL_NAME_SHORT'] = self.private_dns_name_short
        names['INTERNAL_ALIAS'] = self.alias
        return names

    @property
    def attached_vols(self):
        """
        Returns a dictionary of all attached volumes minus the root device in
        the case of EBS backed instances
        """
        attached_vols = {}
        attached_vols.update(self.block_device_mapping)
        if self.is_ebs_backed():
            # exclude the root device from the list
            if self.root_device_name in attached_vols:
                attached_vols.pop(self.root_device_name)
        return attached_vols

    def detach_external_volumes(self):
        """
        Detaches all volumes returned by self.attached_vols
        """
        block_devs = self.attached_vols
        for dev in block_devs:
            vol_id = block_devs[dev].volume_id
            vol = self.ec2.get_volume(vol_id)
            log.info("Detaching volume %s from %s" % (vol.id, self.alias))
            if vol.status not in ['available', 'detaching']:
                vol.detach()

    def delete_root_volume(self):
        """
        Detach and destroy EBS root volume (EBS-backed node only)
        """
        if not self.is_ebs_backed():
            return
        root_vol = self.block_device_mapping[self.root_device_name]
        vol_id = root_vol.volume_id
        vol = self.ec2.get_volume(vol_id)
        vol.detach()
        while vol.update() != 'available':
            time.sleep(5)
        log.info("Deleting node %s's root volume" % self.alias)
        root_vol.delete()

    @property
    def spot_id(self):
        if self.instance.spot_instance_request_id:
            return self.instance.spot_instance_request_id

    def get_spot_request(self):
        spot = self.ec2.get_all_spot_requests(
            filters={'spot-instance-request-id': self.spot_id})
        if spot:
            return spot[0]

    def is_master(self):
        return self.alias == "master"

    def is_instance_store(self):
        return self.instance.root_device_type == "instance-store"

    def is_ebs_backed(self):
        return self.instance.root_device_type == "ebs"

    def is_cluster_compute(self):
        return self.instance.instance_type in static.CLUSTER_COMPUTE_TYPES

    def is_gpu_compute(self):
        return self.instance.instance_type in static.CLUSTER_GPU_TYPES

    def is_cluster_type(self):
        return self.instance.instance_type in static.CLUSTER_TYPES

    def is_spot(self):
        return self.spot_id is not None

    def is_stoppable(self):
        return self.is_ebs_backed() and not self.is_spot()

    def is_stopped(self):
        return self.state == "stopped"

    def start(self):
        """
        Starts EBS-backed instance and puts it in the 'running' state.
        Only works if this node is EBS-backed, raises
        exception.InvalidOperation otherwise.
        """
        if not self.is_ebs_backed():
            raise exception.InvalidOperation(
                "Only EBS-backed instances can be started")
        return self.instance.start()

    def stop(self):
        """
        Shutdown EBS-backed instance and put it in the 'stopped' state.
        Only works if this node is EBS-backed, raises
        exception.InvalidOperation otherwise.

        NOTE: The EBS root device will *not* be deleted and the instance can
        be 'started' later on.
        """
        if self.is_spot():
            raise exception.InvalidOperation(
                "spot instances can not be stopped")
        elif not self.is_ebs_backed():
            raise exception.InvalidOperation(
                "Only EBS-backed instances can be stopped")
        if not self.is_stopped():
            log.info("Stopping node: %s (%s)" % (self.alias, self.id))
            return self.instance.stop()
        else:
            log.info("Node '%s' is already stopped" % self.alias)

    def terminate(self):
        """
        Shutdown and destroy this instance. For EBS-backed nodes, this
        will also destroy the node's EBS root device. Puts this node
        into a 'terminated' state.
        """
        if self.spot_id:
            log.info("Canceling spot request %s" % self.spot_id)
            self.get_spot_request().cancel()
        log.info("Terminating node: %s (%s)" % (self.alias, self.id))
        return self.instance.terminate()

    def shutdown(self):
        """
        Shutdown this instance. This method will terminate traditional
        instance-store instances and stop EBS-backed instances
        (i.e. not destroy EBS root dev)
        """
        if self.is_stoppable():
            self.stop()
        else:
            self.terminate()

    def reboot(self):
        """
        Reboot this instance.
        """
        self.instance.reboot()

    def is_ssh_up(self):
        try:
            return self.ssh.transport is not None
        except exception.SSHError:
            return False

    def wait(self, interval=30, reboot_interval=10, n_reboot_restart=False):
        """
        Wait for the instance to be up and running.
        interval           The polling interval in seconds.
        reboot_interval    The interval between reboots in minutes.
        n_reboot_restart   The number of reboots before restarting the node
                           instead of rebooting. Restart means stop/start,
                           which will possibly make the instance run on
                           different hardware, but it counts as a new billing
                           hour. Spot instances cannot be stopped so they will
                           be terminated instead. Defaults to False.
        """
        now = datetime.datetime.utcnow()
        reboots = 0
        if reboot_interval:
            reboot_time = now + datetime.timedelta(minutes=reboot_interval)
            if n_reboot_restart:
                restart_at = n_reboot_restart
        elif n_reboot_restart:
            log.warn("node.wait: n_reboot_restart is useless if "
                     "reboot_interval is 0.")
        while not self.is_up():
            now = datetime.datetime.utcnow()
            if reboot_interval and now > reboot_time:
                if n_reboot_restart and restart_at == reboots:
                    log.info("Restart interval reached -> restarting node " +
                             self.alias)
                    if self.is_spot():
                        log.info(self.alias + " is a spot instance and will "
                                 "be terminated instead.")
                        self.terminate()
                        break  # the node has been terminated, get out
                    else:
                        self.stop()
                        time.sleep(10)
                        while self.update() != "stopped":
                            log.info("Waiting for node " + self.alias +
                                     "to be in a stopped state.")
                            time.sleep(10)
                        self.start()
                        restart_at += n_reboot_restart
                else:
                    log.info("Reboot interval reached -> rebooting node " +
                             self.alias)
                    self.reboot()
                    reboots += 1
                reboot_time = datetime.datetime.utcnow() + \
                    datetime.timedelta(minutes=reboot_interval)
            time.sleep(interval)

    def is_up(self):
        if self.update() != 'running':
            return False
        if not self.is_ssh_up():
            return False
        if self.private_ip_address is None:
            log.debug("instance %s has no private_ip_address" % self.id)
            log.debug("attempting to determine private_ip_address for "
                      "instance %s" % self.id)
            try:
                private_ip = self.ssh.execute(
                    'python -c '
                    '"import socket; print socket.gethostbyname(\'%s\')"' %
                    self.private_dns_name)[0].strip()
                log.debug("determined instance %s's private ip to be %s" %
                          (self.id, private_ip))
                self.instance.private_ip_address = private_ip
            except Exception, e:
                print e
                return False
        return True

    def update(self):
        res = self.ec2.get_all_instances(filters={'instance-id': self.id})
        self.instance = res[0]
        return self.state

    @property
    def ssh(self):
        if not self._ssh:
            self._ssh = sshutils.SSHClient(self.instance.dns_name,
                                           username=self.user,
                                           private_key=self.key_location)
        return self._ssh

    def shell(self, user=None, forward_x11=False, forward_agent=False,
              command=None):
        """
        Attempts to launch an interactive shell by first trying the system's
        ssh client. If the system does not have the ssh command it falls back
        to a pure-python ssh shell.
        """
        if self.update() != 'running':
            try:
                alias = self.alias
            except exception.BaseException:
                alias = None
            label = 'instance'
            if alias == "master":
                label = "master"
                alias = "node"
            elif alias:
                label = "node"
            instance_id = alias or self.id
            raise exception.InstanceNotRunning(instance_id, self.state,
                                               label=label)
        user = user or self.user
        if utils.has_required(['ssh']):
            log.debug("Using native OpenSSH client")
            sshopts = '-i %s' % self.key_location
            if forward_x11:
                sshopts += ' -Y'
            if forward_agent:
                sshopts += ' -A'
            ssh_cmd = static.SSH_TEMPLATE % dict(opts=sshopts, user=user,
                                                 host=self.dns_name)
            if command:
                command = "'source /etc/profile && %s'" % command
                ssh_cmd = ' '.join([ssh_cmd, command])
            log.debug("ssh_cmd: %s" % ssh_cmd)
            return subprocess.call(ssh_cmd, shell=True)
        else:
            log.debug("Using Pure-Python SSH client")
            if forward_x11:
                log.warn("X11 Forwarding not available in Python SSH client")
            if forward_agent:
                log.warn("Authentication agent forwarding not available in " +
                         "Python SSH client")
            if command:
                orig_user = self.ssh.get_current_user()
                self.ssh.switch_user(user)
                self.ssh.execute(command, silent=False)
                self.ssh.switch_user(orig_user)
                return self.ssh.get_last_status()
            self.ssh.interactive_shell(user=user)

    def get_hosts_entry(self):
        """ Returns /etc/hosts entry for this node """
        etc_hosts_line = "%(INTERNAL_IP)s %(INTERNAL_ALIAS)s"
        etc_hosts_line = etc_hosts_line % self.network_names
        return etc_hosts_line

    def apt_command(self, cmd):
        """
        Run an apt-get command with all the necessary options for
        non-interactive use (DEBIAN_FRONTEND=interactive, -y, --force-yes, etc)
        """
        dpkg_opts = "Dpkg::Options::='--force-confnew'"
        cmd = "apt-get -o %s -y --force-yes %s" % (dpkg_opts, cmd)
        cmd = "DEBIAN_FRONTEND='noninteractive' " + cmd
        self.ssh.execute(cmd)

    def apt_install(self, pkgs):
        """
        Install a set of packages via apt-get.

        pkgs is a string that contains one or more packages separated by a
        space
        """
        self.apt_command('install %s' % pkgs)

    def yum_command(self, cmd):
        """
        Run a yum command with all necessary options for non-interactive use.
        "-d 0 -e 0 -y"
        """
        yum_opts = ['-d', '0', '-e', '0', '-y']
        cmd = "yum " + " ".join(yum_opts) + " " + cmd
        self.ssh.execute(cmd)

    def yum_install(self, pkgs):
        """
        Install a set of packages via yum.

        pkgs is a string that contains one or more packages separated by a
        space
        """
        self.yum_command('install %s' % pkgs)

    @property
    def package_provider(self):
        """
        In order to determine which packaging system to use, check to see if
        /usr/bin/apt exists on the node, and use apt if it exists. Otherwise
        test to see if /usr/bin/yum exists and use that.
        """
        if self.ssh.isfile('/usr/bin/apt'):
            return "apt"
        elif self.ssh.isfile('/usr/bin/yum'):
            return "yum"

    def package_install(self, pkgs):
        """
        Provides a declarative install packages on systems, regardless
        of the system's packging type (apt/yum).
        """
        if self.package_provider == "apt":
            self.apt_install(pkgs)
        elif self.package_provider == "yum":
            self.yum_install(pkgs)

    def __del__(self):
        if self._ssh:
            self._ssh.close()<|MERGE_RESOLUTION|>--- conflicted
+++ resolved
@@ -4,11 +4,8 @@
 import base64
 import posixpath
 import subprocess
-<<<<<<< HEAD
 import datetime
-=======
 import traceback
->>>>>>> 70636ae8
 
 import config
 from starcluster import utils
