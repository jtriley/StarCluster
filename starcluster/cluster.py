--- conflicted
+++ resolved
@@ -276,12 +276,8 @@
             master_image_id=None,
             master_instance_type=None,
             node_image_id=None,
-<<<<<<< HEAD
-            node_instance_type=[],
-=======
             node_instance_type=None,
             node_instance_types=[],
->>>>>>> b594e99d
             availability_zone=None,
             keyname=None,
             key_location=None,
@@ -476,7 +472,7 @@
                 "Number of existing instances (%s) != cluster_size (%s)" % \
                 (num_running, self.cluster_size))
         mtype = self.master_node.instance_type
-        mastertype = self.master_instance_type or self.node_instance_type[0][0]
+        mastertype = self.master_instance_type or self.node_instance_type
         if mtype != mastertype:
             raise exception.ClusterValidationError(
                 "The existing master node's instance type (%s) != %s" % \
@@ -498,12 +494,6 @@
             raise exception.ClusterValidationError(
                 "Cluster has no running instances")
         mazone = self.master_node.placement
-<<<<<<< HEAD
-        
-        ntypes = [n.instance_type for n in nodes]
-        for (itype,num) in self.node_instance_type:
-            if ntypes.count(itype) != num:
-=======
         id_start = 0
         for itype in self.node_instance_types:
             size = itype['size']
@@ -525,12 +515,9 @@
         for n in nodes[id_start:]:
             ntype = n.instance_type
             if n.instance_type != self.node_instance_type:
->>>>>>> b594e99d
-                raise exception.ClusterValidationError(
-                    "Number of nodes with instance type (%s) != %d" % \
-                    (itype, num))
-                    
-        for n in nodes:
+                raise exception.ClusterValidationError(
+                    "Running node's instance type (%s) != %s" % \
+                    (ntype, self.node_instance_type))
             nimage = n.image_id
             if nimage != self.node_image_id:
                 raise exception.ClusterValidationError(
@@ -699,17 +686,6 @@
     def running_nodes(self):
         return self._nodes_in_states(['running'])
 
-<<<<<<< HEAD
-    def create_cluster(self):
-        log.info("Launching a %d-node cluster..." % self.cluster_size)
-        if self.master_image_id is None:
-            self.master_image_id = self.node_image_id
-        if self.master_instance_type is None:
-            self.master_instance_type = self.node_instance_type[0][0]
-        log.info("Launching master node...")
-        log.info("Master AMI: %s" % self.master_image_id)
-        master_sg = self.master_group.name
-=======
     @property
     def stopped_nodes(self):
         return self._nodes_in_states(['stopping', 'stopped'])
@@ -732,7 +708,6 @@
         Convenience method for requesting instances with this cluster's
         settings
         """
->>>>>>> b594e99d
         cluster_sg = self.cluster_group.name
         if instance_type in static.CLUSTER_TYPES:
             placement_group = self.placement_group.name
@@ -894,26 +869,6 @@
         if self.spot_bid:
             self._create_spot_cluster()
         else:
-<<<<<<< HEAD
-            zone = master_response.instances[0].placement
-        if self.cluster_size > 1:
-            log.info("Launching worker nodes...")
-            log.info("Node AMI: %s" % self.node_image_id)
-                 
-            for (itype,num) in self.node_instance_type:
-                instances_response = self.run_instances(self.spot_bid,
-                    image_id=self.node_image_id,
-                    instance_type=itype,
-                    min_count=max(num/2, 1),
-                    max_count=num,
-                    count=num,
-                    key_name=self.keyname,
-                    security_groups=[cluster_sg],
-                    availability_zone_group=cluster_sg,
-                    launch_group=cluster_sg,
-                    placement=zone)
-                print instances_response, '--', num, itype, 'machine(s).'
-=======
             self._create_flat_rate_cluster()
 
     def _create_flat_rate_cluster(self):
@@ -1011,7 +966,6 @@
             if type in static.CLUSTER_COMPUTE_TYPES:
                 return True
         return False
->>>>>>> b594e99d
 
     def is_cluster_up(self):
         """
@@ -1488,46 +1442,6 @@
         master_instance_type = self.master_instance_type
         node_instance_type = self.node_instance_type
         instance_types = self.__instance_types
-<<<<<<< HEAD
-        instance_type_list = ' '.join(instance_types.keys())
-        conn = self.ec2
-        
-        (itypes,nums) = zip(*node_instance_type)
-        
-        for itype in itypes:
-            if not instance_types.has_key(itype):
-                raise exception.ClusterValidationError(
-                    ("You specified an invalid node_instance_type %s \n" + 
-                    "Possible options are:\n%s") % \
-                    (itype, instance_type_list))
-
-            try:
-                self.__check_platform(node_image_id, itype)
-            except exception.ClusterValidationError,e:
-                raise exception.ClusterValidationError( 
-                    'Incompatible node_image_id and node_instance_type\n' + e.msg
-                )
-
-        for (i,num) in enumerate(nums):
-            if not (num >= 0 and sum(nums[:i+1]) <= self.cluster_size - 1):
-                raise exception.ClusterValidationError(
-                                    ("The number of nodes specified by the " + 
-                                    "node instance type configuration (plus " +
-                                    "1 for the master) is at least %d, which is " +
-                                    "larger than the specified cluster size, %d.") % \
-                                    (sum(nums[:-1]) + 1 + (nums[-1] > 0), self.cluster_size))            
-                                    
-        if sum(nums) < self.cluster_size - 1:
-            raise exception.ClusterValidationError(
-                                ("The number of nodes specified by the node " +
-                                "instance type configuration (plus 1 for the master) " + 
-                                "is %d, which is smaller than the specified cluster " + 
-                                "size, %d.") % \
-                                (sum(nums) + 1, self.cluster_size))                
-
-        if master_instance_type:
-            if not instance_types.has_key(master_instance_type):
-=======
         instance_type_list = ', '.join(instance_types.keys())
         if not node_instance_type in instance_types:
             raise exception.ClusterValidationError(
@@ -1536,21 +1450,10 @@
                 (node_instance_type, instance_type_list))
         elif master_instance_type:
             if not master_instance_type in instance_types:
->>>>>>> b594e99d
                 raise exception.ClusterValidationError(
                     ("You specified an invalid master_instance_type %s\n" + \
                     "Possible options are:\n%s") % \
                     (master_instance_type, instance_type_list))
-<<<<<<< HEAD
-
-        if master_image_id and not master_instance_type:
-            try:
-                self.__check_platform(master_image_id, node_instance_type[0][0])
-            except exception.ClusterValidationError,e:
-                raise exception.ClusterValidationError( 
-                    'Incompatible master_image_id and node_instance_type\n' + e.msg
-                )
-=======
         try:
             self.__check_platform(node_image_id, node_instance_type)
         except exception.ClusterValidationError, e:
@@ -1563,7 +1466,6 @@
                 raise exception.ClusterValidationError(
                     'Incompatible master_image_id and ' +
                     'node_instance_type\n' + e.msg)
->>>>>>> b594e99d
         elif master_image_id and master_instance_type:
             try:
                 self.__check_platform(master_image_id, master_instance_type)
