import os
import re
import time
import string
import pprint
import warnings
import datetime

from starcluster import utils
from starcluster import static
from starcluster import spinner
from starcluster import iptools
from starcluster import sshutils
from starcluster import managers
from starcluster import userdata
from starcluster import deathrow
from starcluster import exception
from starcluster import threadpool
from starcluster import validators
from starcluster import progressbar
from starcluster import clustersetup
from starcluster.node import Node
from starcluster.plugins import sge
from starcluster.utils import print_timing
from starcluster.templates import user_msgs
from starcluster.logger import log


class ClusterManager(managers.Manager):
    """
    Manager class for Cluster objects
    """
    def __repr__(self):
        return "<ClusterManager: %s>" % self.ec2.region.name

    def get_cluster(self, cluster_name, group=None, load_receipt=True,
                    load_plugins=True, load_volumes=True, require_keys=True):
        """
        Returns a Cluster object representing an active cluster
        """
        try:
            clname = self._get_cluster_name(cluster_name)
            cltag = self.get_tag_from_sg(clname)
            if not group:
                group = self.ec2.get_security_group(clname)
            cl = Cluster(ec2_conn=self.ec2, cluster_tag=cltag,
                         cluster_group=group)
            if load_receipt:
                cl.load_receipt(load_plugins=load_plugins,
                                load_volumes=load_volumes)
            try:
                cl.keyname = cl.keyname or cl.master_node.key_name
                key_location = self.cfg.get_key(cl.keyname).get('key_location')
                cl.key_location = key_location
                if require_keys:
                    cl.validator.validate_keypair()
            except (exception.KeyNotFound, exception.MasterDoesNotExist):
                if require_keys:
                    raise
                cl.key_location = ''
            return cl
        except exception.SecurityGroupDoesNotExist:
            raise exception.ClusterDoesNotExist(cluster_name)

    def get_clusters(self, load_receipt=True, load_plugins=True):
        """
        Returns a list of all active clusters
        """
        cluster_groups = self.get_cluster_security_groups()
        clusters = [self.get_cluster(g.name, group=g,
                                     load_receipt=load_receipt,
                                     load_plugins=load_plugins)
                    for g in cluster_groups]
        return clusters

    def get_default_cluster_template(self):
        """
        Returns name of the default cluster template defined in the config
        """
        return self.cfg.get_default_cluster_template()

    def get_cluster_template(self, template_name, tag_name=None):
        """
        Returns a new Cluster object using the settings from the cluster
        template template_name

        If tag_name is passed, the Cluster object's cluster_tag setting will
        be set to tag_name
        """
        cl = self.cfg.get_cluster_template(template_name, tag_name=tag_name,
                                           ec2_conn=self.ec2)
        return cl

    def get_cluster_or_none(self, cluster_name, **kwargs):
        """
        Same as get_cluster but returns None instead of throwing an exception
        if the cluster does not exist
        """
        try:
            return self.get_cluster(cluster_name, **kwargs)
        except exception.ClusterDoesNotExist:
            pass

    def cluster_exists(self, tag_name):
        """
        Returns True if cluster exists
        """
        return self.get_cluster_or_none(tag_name) is not None

    def ssh_to_master(self, cluster_name, user='root', command=None,
                      forward_x11=False, forward_agent=False):
        """
        ssh to master node of cluster_name

        user keyword specifies an alternate user to login as
        """
        cluster = self.get_cluster(cluster_name, load_receipt=False,
                                   require_keys=True)
        return cluster.ssh_to_master(user=user, command=command,
                                     forward_x11=forward_x11,
                                     forward_agent=forward_agent)

    def ssh_to_cluster_node(self, cluster_name, node_id, user='root',
                            command=None, forward_x11=False,
                            forward_agent=False):
        """
        ssh to a node in cluster_name that has either an id,
        dns name, or alias matching node_id

        user keyword specifies an alternate user to login as
        """
        cluster = self.get_cluster(cluster_name, load_receipt=False,
                                   require_keys=False)
        node = cluster.get_node_by_alias(node_id)
        key_location = self.cfg.get_key(node.key_name).get('key_location')
        cluster.key_location = key_location
        cluster.validator.validate_keypair()
        return node.shell(user=user, forward_x11=forward_x11,
                          forward_agent=forward_agent, command=command)

    def _get_cluster_name(self, cluster_name):
        """
        Returns human readable cluster name/tag prefixed with '@sc-'
        """
        if not cluster_name.startswith(static.SECURITY_GROUP_PREFIX):
            cluster_name = static.SECURITY_GROUP_TEMPLATE % cluster_name
        return cluster_name

    def add_node(self, cluster_name, alias=None, no_create=False,
                 image_id=None, instance_type=None, zone=None,
                 placement_group=None, spot_bid=None):
        cl = self.get_cluster(cluster_name)
        return cl.add_node(alias=alias, image_id=image_id,
                           instance_type=instance_type, zone=zone,
                           placement_group=placement_group, spot_bid=spot_bid,
                           no_create=no_create)

    def add_nodes(self, cluster_name, num_nodes, aliases=None, no_create=False,
                  image_id=None, instance_type=None, zone=None,
                  placement_group=None, spot_bid=None):
        """
        Add one or more nodes to cluster
        """
        cl = self.get_cluster(cluster_name)
        return cl.add_nodes(num_nodes, aliases=aliases, image_id=image_id,
                            instance_type=instance_type, zone=zone,
                            placement_group=placement_group, spot_bid=spot_bid,
                            no_create=no_create)

    def remove_node(self, cluster_name, alias, terminate=True):
        """
        Remove a single node from a cluster
        """
        cl = self.get_cluster(cluster_name)
        n = cl.get_node_by_alias(alias)
        if not n:
            raise exception.InstanceDoesNotExist(alias, label='node')
        cl.remove_node(n, terminate=terminate)

    def restart_cluster(self, cluster_name):
        """
        Reboots and reconfigures cluster_name
        """
        cl = self.get_cluster(cluster_name)
        cl.restart_cluster()

    def stop_cluster(self, cluster_name, terminate_unstoppable=False,
                     force=False):
        """
        Stop an EBS-backed cluster
        """
        cl = self.get_cluster(cluster_name, load_receipt=not force,
                              require_keys=not force)
        cl.stop_cluster(terminate_unstoppable, force=force)

    def terminate_cluster(self, cluster_name, force=False):
        """
        Terminates cluster_name
        """
        cl = self.get_cluster(cluster_name, load_receipt=not force,
                              require_keys=not force)
        cl.terminate_cluster(force=force)

    def get_cluster_security_group(self, group_name):
        """
        Return cluster security group by appending '@sc-' to group_name and
        querying EC2.
        """
        gname = self._get_cluster_name(group_name)
        return self.ec2.get_security_group(gname)

    def get_cluster_security_groups(self):
        """
        Return all security groups on EC2 that start with '@sc-'
        """
        glob = static.SECURITY_GROUP_TEMPLATE % '*'
        sgs = self.ec2.get_security_groups(filters={'group-name': glob})
        return sgs

    def get_tag_from_sg(self, sg):
        """
        Returns the cluster tag name from a security group name that starts
        with static.SECURITY_GROUP_PREFIX

        Example:
            sg = '@sc-mycluster'
            print get_tag_from_sg(sg)
            mycluster
        """
        regex = re.compile('^' + static.SECURITY_GROUP_PREFIX + '-(.*)')
        match = regex.match(sg)
        tag = None
        if match:
            tag = match.groups()[0]
        if not tag:
            raise ValueError("Invalid cluster group name: %s" % sg)
        return tag

    def list_clusters(self, cluster_groups=None, show_ssh_status=False):
        """
        Prints a summary for each active cluster on EC2
        """
        if not cluster_groups:
            cluster_groups = self.get_cluster_security_groups()
            if not cluster_groups:
                log.info("No clusters found...")
        else:
            try:
                cluster_groups = [self.get_cluster_security_group(g) for g
                                  in cluster_groups]
            except exception.SecurityGroupDoesNotExist:
                raise exception.ClusterDoesNotExist(g)
        for scg in cluster_groups:
            tag = self.get_tag_from_sg(scg.name)
            try:
                cl = self.get_cluster(tag, group=scg, load_plugins=False,
                                      load_volumes=False, require_keys=False)
            except exception.IncompatibleCluster, e:
                sep = '*' * 60
                log.error('\n'.join([sep, e.msg, sep]),
                          extra=dict(__textwrap__=True))
                print
                continue
            header = '%s (security group: %s)' % (tag, scg.name)
            print '-' * len(header)
            print header
            print '-' * len(header)
            nodes = cl.nodes
            try:
                n = nodes[0]
            except IndexError:
                n = None
            state = getattr(n, 'state', None)
            ltime = 'N/A'
            uptime = 'N/A'
            if state in ['pending', 'running']:
                ltime = getattr(n, 'local_launch_time', 'N/A')
                uptime = getattr(n, 'uptime', 'N/A')
            print 'Launch time: %s' % ltime
            print 'Uptime: %s' % uptime
            print 'Zone: %s' % getattr(n, 'placement', 'N/A')
            print 'Keypair: %s' % getattr(n, 'key_name', 'N/A')
            ebs_nodes = [n for n in nodes if n.attached_vols]
            if ebs_nodes:
                print 'EBS volumes:'
                for node in ebs_nodes:
                    devices = node.attached_vols
                    node_id = node.alias or node.id
                    for dev in devices:
                        d = devices.get(dev)
                        vol_id = d.volume_id
                        status = d.status
                        print('    %s on %s:%s (status: %s)' %
                              (vol_id, node_id, dev, status))
            else:
                print 'EBS volumes: N/A'
            spot_reqs = cl.spot_requests
            if spot_reqs:
                active = len([s for s in spot_reqs if s.state == 'active'])
                opn = len([s for s in spot_reqs if s.state == 'open'])
                msg = ''
                if active != 0:
                    msg += '%d active' % active
                if opn != 0:
                    if msg:
                        msg += ', '
                    msg += '%d open' % opn
                print 'Spot requests: %s' % msg
            if nodes:
                print 'Cluster nodes:'
                for node in nodes:
                    nodeline = "    %7s %s %s %s" % (node.alias, node.state,
                                                     node.id, node.dns_name)
                    if node.spot_id:
                        nodeline += ' (spot %s)' % node.spot_id
                    if show_ssh_status:
                        ssh_status = {True: 'Up', False: 'Down'}
                        nodeline += ' (SSH: %s)' % ssh_status[node.is_up()]
                    print nodeline
                print 'Total nodes: %d' % len(nodes)
            else:
                print 'Cluster nodes: N/A'
            print

    def run_plugin(self, plugin_name, cluster_tag):
        """
        Run a plugin defined in the config.

        plugin_name must match the plugin's section name in the config
        cluster_tag specifies the cluster to run the plugin on
        """
        cl = self.get_cluster(cluster_tag, load_plugins=False)
        if not cl.is_cluster_up():
            raise exception.ClusterNotRunning(cluster_tag)
        plugs = [self.cfg.get_plugin(plugin_name)]
        name, plugin = cl.load_plugins(plugs)[0]
        cl.run_plugin(plugin, name)


class Cluster(object):
    def __init__(self,
                 ec2_conn=None,
                 spot_bid=None,
                 cluster_tag=None,
                 cluster_description=None,
                 cluster_size=None,
                 cluster_user=None,
                 cluster_shell=None,
                 master_image_id=None,
                 master_instance_type=None,
                 node_image_id=None,
                 node_instance_type=None,
                 node_instance_types=[],
                 availability_zone=None,
                 keyname=None,
                 key_location=None,
                 volumes=[],
                 plugins=[],
                 permissions=[],
                 refresh_interval=30,
                 disable_queue=False,
                 num_threads=20,
                 disable_threads=False,
                 cluster_group=None,
                 force_spot_master=False,
                 disable_cloudinit=False,
                 **kwargs):

        now = time.strftime("%Y%m%d%H%M")
        self.ec2 = ec2_conn
        self.spot_bid = spot_bid
        self.cluster_tag = cluster_tag
        self.cluster_description = cluster_description
        if self.cluster_tag is None:
            self.cluster_tag = "cluster%s" % now
        if cluster_description is None:
            self.cluster_description = "Cluster created at %s" % now
        self.cluster_size = cluster_size or 0
        self.cluster_user = cluster_user
        self.cluster_shell = cluster_shell
        self.master_image_id = master_image_id
        self.master_instance_type = master_instance_type
        self.node_image_id = node_image_id
        self.node_instance_type = node_instance_type
        self.node_instance_types = node_instance_types
        self.availability_zone = availability_zone
        self.keyname = keyname
        self.key_location = key_location
        self.volumes = self.load_volumes(volumes)
        self.plugins = self.load_plugins(plugins)
        self.permissions = permissions
        self.refresh_interval = refresh_interval
        self.disable_queue = disable_queue
        self.num_threads = num_threads
        self.disable_threads = disable_threads
        self.force_spot_master = force_spot_master
        self.disable_cloudinit = disable_cloudinit

        self._cluster_group = None
        self._placement_group = None
        self._zone = None
        self._master = None
        self._nodes = []
        self._pool = None
        self._progress_bar = None
        self._config_fields = None

    def __repr__(self):
        return '<Cluster: %s (%s-node)>' % (self.cluster_tag,
                                            self.cluster_size)

    @property
    def zone(self):
        if not self._zone and self.availability_zone or self.volumes:
            self._zone = self._get_cluster_zone()
        return self._zone

    def _get_cluster_zone(self):
        """
        Returns the cluster's zone. If volumes are specified, this method
        determines the common zone between those volumes. If a zone is
        explicitly specified in the config and does not match the common zone
        of the volumes, an exception is raised. If all volumes are not in the
        same zone an exception is raised. If no volumes are specified, returns
        the user-specified zone if it exists. Returns None if no volumes and no
        zone is specified.
        """
        zone = None
        if self.availability_zone:
            zone = self.ec2.get_zone(self.availability_zone)
        common_zone = None
        for volume in self.volumes:
            volid = self.volumes.get(volume).get('volume_id')
            vol = self.ec2.get_volume(volid)
            if not common_zone:
                common_zone = vol.zone
            elif vol.zone != common_zone:
                vols = [self.volumes.get(v).get('volume_id')
                        for v in self.volumes]
                raise exception.VolumesZoneError(vols)
        if common_zone and zone and zone.name != common_zone:
            raise exception.InvalidZone(zone.name, common_zone)
        if not zone and common_zone:
            zone = self.ec2.get_zone(common_zone)
        return zone

    @property
    def _plugins(self):
        return [p.__plugin_metadata__ for p in self.plugins]

    def load_plugins(self, plugins):
        if plugins and isinstance(plugins[0], dict):
            warnings.warn("In a future release the plugins kwarg for Cluster "
                          "will require a list of plugin objects and not a "
                          "list of dicts", DeprecationWarning)
            plugins = deathrow._load_plugins(plugins)
        return plugins

    def load_volumes(self, vols):
        """
        Iterate through vols and set device/partition settings automatically if
        not specified.

        This method assigns the first volume to /dev/sdz, second to /dev/sdy,
        etc. for all volumes that do not include a device/partition setting
        """
        devices = ['/dev/sd%s' % s for s in string.lowercase]
        devmap = {}
        for volname in vols:
            vol = vols.get(volname)
            dev = vol.get('device')
            if dev in devices:
                #rm user-defined devices from the list of auto-assigned devices
                devices.remove(dev)
            volid = vol.get('volume_id')
            if dev and not volid in devmap:
                devmap[volid] = dev
        volumes = {}
        for volname in vols:
            vol = vols.get(volname)
            vol_id = vol.get('volume_id')
            device = vol.get('device')
            if not device:
                if vol_id in devmap:
                    device = devmap.get(vol_id)
                else:
                    device = devices.pop()
                    devmap[vol_id] = device
            if not utils.is_valid_device(device):
                raise exception.InvalidDevice(device)
            v = volumes[volname] = utils.AttributeDict()
            v.update(vol)
            v['device'] = device
            part = vol.get('partition')
            if part:
                partition = device + str(part)
                if not utils.is_valid_partition(partition):
                    raise exception.InvalidPartition(part)
                v['partition'] = partition
        return volumes

    def update(self, kwargs):
        for key in kwargs.keys():
            if hasattr(self, key):
                self.__dict__[key] = kwargs[key]

    def get(self, name):
        return self.__dict__.get(name)

    def __str__(self):
        cfg = self.__getstate__()
        return pprint.pformat(cfg)

<<<<<<< HEAD
    def print_config(self):
        config = {}
        for key in self._config_fields:
            config[key] = getattr(self, key)
        pprint.pprint(config)

    def load_receipt(self, load_plugins=True):
=======
    def load_receipt(self, load_plugins=True, load_volumes=True):
>>>>>>> bbc725ff
        """
        Load the original settings used to launch this cluster into this
        Cluster object. Settings are loaded from cluster group tags and the
        master node's user data.
        """
        try:
            tags = self.cluster_group.tags
            version = tags.get(static.VERSION_TAG, '')
            if utils.program_version_greater(version, static.VERSION):
                d = dict(cluster=self.cluster_tag, old_version=static.VERSION,
                         new_version=version)
                msg = user_msgs.version_mismatch % d
                sep = '*' * 60
                log.warn('\n'.join([sep, msg, sep]), extra={'__textwrap__': 1})
            cluster_settings = {}
            if static.CORE_TAG in tags:
                core = tags.get(static.CORE_TAG, '')
                cluster_settings.update(
                    utils.decode_uncompress_load(core, use_json=True))
            if static.USER_TAG in tags:
                user = tags.get(static.USER_TAG, '')
                cluster_settings.update(
                    utils.decode_uncompress_load(user, use_json=True))
<<<<<<< HEAD

        except (zlib.error, ValueError, TypeError, EOFError, IndexError), e:
            log.debug('load receipt exception: ', exc_info=True)
            raise exception.IncompatibleCluster(self.cluster_group)
        except Exception, e:
            log.debug('Failed to load cluster receipt:', exc_info=True)
            raise exception.ClusterReceiptError(
                'failed to load cluster receipt: %s' % e)
        self._config_fields = cluster_settings.keys()
        self.update(cluster_settings)
        if load_plugins:
=======
            self.update(cluster_settings)
            if not (load_plugins or load_volumes):
                return True
>>>>>>> bbc725ff
            try:
                master = self.master_node
            except exception.MasterDoesNotExist:
                if self.spot_requests:
                    self.wait_for_active_spots()
                    self.wait_for_active_instances()
                    master = self.master_node
                else:
                    raise
            if load_plugins:
                self.plugins = self.load_plugins(master.get_plugins())
            if load_volumes:
                self.volumes = master.get_volumes()
        except exception.PluginError:
            log.error("An error occurred while loading plugins: ",
                      exc_info=True)
            raise
        except exception.MasterDoesNotExist:
            raise
        except Exception:
            log.debug('load receipt exception: ', exc_info=True)
            raise exception.IncompatibleCluster(self.cluster_group)
        return True

    def __getstate__(self):
        cfg = {}
        exclude = ['key_location', 'plugins']
        include = ['_zone', '_plugins']
        for key in self.__dict__.keys():
            private = key.startswith('_')
            if (not private or key in include) and not key in exclude:
                val = getattr(self, key)
                if type(val) in [str, unicode, bool, int, float, list, dict]:
                    cfg[key] = val
                elif type(val) is utils.AttributeDict:
                    cfg[key] = dict(val)
        return cfg

    @property
    def _security_group(self):
        return static.SECURITY_GROUP_TEMPLATE % self.cluster_tag

    def save_core_settings(self, sg):
        core_settings = utils.dump_compress_encode(
            dict(cluster_size=self.cluster_size,
                 master_image_id=self.master_image_id,
                 master_instance_type=self.master_instance_type,
                 node_image_id=self.node_image_id,
                 node_instance_type=self.node_instance_type,
                 disable_queue=self.disable_queue,
                 disable_cloudinit=self.disable_cloudinit),
            use_json=True)
        sg.add_tag(static.CORE_TAG, core_settings)

    def save_user_settings(self, sg):
        user_settings = utils.dump_compress_encode(
            dict(cluster_user=self.cluster_user,
                 cluster_shell=self.cluster_shell, keyname=self.keyname,
                 spot_bid=self.spot_bid), use_json=True)
        sg.add_tag(static.USER_TAG, user_settings)

    @property
    def cluster_group(self):
        if self._cluster_group is None:
            desc = 'StarCluster-%s' % static.VERSION.replace('.', '_')
            sg = self.ec2.get_group_or_none(self._security_group)
            if not sg:
                sg = self.ec2.create_group(self._security_group,
                                           description=desc, auth_ssh=True,
                                           auth_group_traffic=True)
                if not static.VERSION_TAG in sg.tags:
                    sg.add_tag(static.VERSION_TAG, str(static.VERSION))
                core_settings = utils.dump_compress_encode(
                    dict(cluster_size=self.cluster_size,
                         master_image_id=self.master_image_id,
                         master_instance_type=self.master_instance_type,
                         node_image_id=self.node_image_id,
                         node_instance_type=self.node_instance_type,
                         disable_queue=self.disable_queue,
                         disable_cloudinit=self.disable_cloudinit),
                    use_json=True)
                if not static.CORE_TAG in sg.tags:
                    sg.add_tag('@sc-core', core_settings)
                user_settings = utils.dump_compress_encode(
                    dict(cluster_user=self.cluster_user,
                         cluster_shell=self.cluster_shell,
                         keyname=self.keyname,
                         spot_bid=self.spot_bid), use_json=True)
                if not static.USER_TAG in sg.tags:
                    sg.add_tag('@sc-user', user_settings)
            ssh_port = static.DEFAULT_SSH_PORT
            for p in self.permissions:
                perm = self.permissions.get(p)
                ip_protocol = perm.get('ip_protocol', 'tcp')
                from_port = perm.get('from_port')
                to_port = perm.get('to_port')
                cidr_ip = perm.get('cidr_ip', static.WORLD_CIDRIP)
                if not self.ec2.has_permission(sg, ip_protocol, from_port,
                                               to_port, cidr_ip):
                    log.info("Opening %s port range %s-%s for CIDR %s" %
                             (ip_protocol, from_port, to_port, cidr_ip))
                    sg.authorize(ip_protocol, from_port, to_port, cidr_ip)
                includes_ssh = from_port <= ssh_port <= to_port
                open_to_world = cidr_ip == static.WORLD_CIDRIP
                if ip_protocol == 'tcp' and includes_ssh and not open_to_world:
                    sg.revoke(ip_protocol, ssh_port, ssh_port,
                              static.WORLD_CIDRIP)
            self._cluster_group = sg
        return self._cluster_group

    @property
    def placement_group(self):
        if self._placement_group is None:
            pg = self.ec2.get_or_create_placement_group(self._security_group)
            self._placement_group = pg
        return self._placement_group

    @property
    def master_node(self):
        if not self._master:
            for node in self.nodes:
                if node.is_master():
                    self._master = node
            if not self._master:
                raise exception.MasterDoesNotExist()
        self._master.key_location = self.key_location
        return self._master

    @property
    def nodes(self):
        states = ['pending', 'running', 'stopping', 'stopped']
        filters = {'group-name': self._security_group,
                   'instance-state-name': states}
        nodes = self.ec2.get_all_instances(filters=filters)
        # remove any cached nodes not in the current node list from EC2
        current_ids = [n.id for n in nodes]
        remove_nodes = [n for n in self._nodes if n.id not in current_ids]
        for node in remove_nodes:
            self._nodes.remove(node)
        # update node cache with latest instance data from EC2
        existing_nodes = dict([(n.id, n) for n in self._nodes])
        log.debug('existing nodes: %s' % existing_nodes)
        for node in nodes:
            if node.id in existing_nodes:
                log.debug('updating existing node %s in self._nodes' % node.id)
                enode = existing_nodes.get(node.id)
                enode.key_location = self.key_location
                enode.instance = node
            else:
                log.debug('adding node %s to self._nodes list' % node.id)
                n = Node(node, self.key_location)
                if n.is_master():
                    self._master = n
                    self._nodes.insert(0, n)
                else:
                    self._nodes.append(n)
        self._nodes.sort(key=lambda n: n.alias)
        log.debug('returning self._nodes = %s' % self._nodes)
        return self._nodes

    def get_nodes_or_raise(self):
        nodes = self.nodes
        if not nodes:
            filters = {'group-name': self._security_group}
            terminated_nodes = self.ec2.get_all_instances(filters=filters)
            raise exception.NoClusterNodesFound(terminated_nodes)
        return nodes

    def get_node_by_dns_name(self, dns_name):
        for node in self.nodes:
            if node.dns_name == dns_name:
                return node
        raise exception.InstanceDoesNotExist(dns_name, label='node')

    def get_node_by_id(self, instance_id):
        for node in self.nodes:
            if node.id == instance_id:
                return node
        raise exception.InstanceDoesNotExist(instance_id, label='node')

    def get_node_by_alias(self, alias):
        for node in self.nodes:
            if node.alias == alias:
                return node
        raise exception.InstanceDoesNotExist(alias, label='node')

    def _nodes_in_states(self, states):
        return filter(lambda x: x.state in states, self.nodes)

    @property
    def running_nodes(self):
        return self._nodes_in_states(['running'])

    @property
    def stopped_nodes(self):
        return self._nodes_in_states(['stopping', 'stopped'])

    @property
    def spot_requests(self):
        filters = {'launch.group-id': self.cluster_group.id,
                   'state': ['active', 'open']}
        return self.ec2.get_all_spot_requests(filters=filters)

    def get_spot_requests_or_raise(self):
        spots = self.spot_requests
        if not spots:
            raise exception.NoClusterSpotRequests
        return spots

    def create_node(self, alias, image_id=None, instance_type=None, zone=None,
                    placement_group=None, spot_bid=None, force_flat=False):
        return self.create_nodes([alias], image_id=image_id,
                                 instance_type=instance_type, zone=zone,
                                 placement_group=placement_group,
                                 spot_bid=spot_bid, force_flat=force_flat)[0]

    def _get_cluster_userdata(self, aliases):
        alias_file = utils.string_to_file('\n'.join(['#ignored'] + aliases),
                                          static.UD_ALIASES_FNAME)
        plugins = utils.dump_compress_encode(self._plugins)
        plugins_file = utils.string_to_file('\n'.join(['#ignored', plugins]),
                                            static.UD_PLUGINS_FNAME)
        volumes = utils.dump_compress_encode(self.volumes)
        volumes_file = utils.string_to_file('\n'.join(['#ignored', volumes]),
                                            static.UD_VOLUMES_FNAME)
        udfiles = [alias_file, plugins_file, volumes_file]
        use_cloudinit = not self.disable_cloudinit
        udata = userdata.bundle_userdata_files(udfiles,
                                               use_cloudinit=use_cloudinit)
        return udata

    def create_nodes(self, aliases, image_id=None, instance_type=None,
                     zone=None, placement_group=None, spot_bid=None,
                     force_flat=False):
        """
        Convenience method for requesting instances with this cluster's
        settings. All settings (kwargs) except force_flat default to cluster
        settings if not provided. Passing force_flat=True ignores spot_bid
        completely forcing a flat-rate instance to be requested.
        """
        spot_bid = spot_bid or self.spot_bid
        if force_flat:
            spot_bid = None
        cluster_sg = self.cluster_group.name
        instance_type = instance_type or self.node_instance_type
        if placement_group is None and instance_type in static.CLUSTER_TYPES:
            #if placement_group is False -> leave false
            placement_group = self.placement_group.name
        image_id = image_id or self.node_image_id
        count = len(aliases) if not spot_bid else 1
        user_data = self._get_cluster_userdata(aliases)
        kwargs = dict(price=spot_bid, instance_type=instance_type,
                      min_count=count, max_count=count, count=count,
                      key_name=self.keyname, security_groups=[cluster_sg],
                      availability_zone_group=cluster_sg,
                      launch_group=cluster_sg,
                      placement=zone or getattr(self.zone, 'name', None),
                      user_data=user_data,
                      placement_group=placement_group)
        resvs = []
        if spot_bid:
            for alias in aliases:
                kwargs['user_data'] = self._get_cluster_userdata([alias])
                resvs.extend(self.ec2.request_instances(image_id, **kwargs))
        else:
            resvs.append(self.ec2.request_instances(image_id, **kwargs))
        for resv in resvs:
            log.info(str(resv), extra=dict(__raw__=True))
        return resvs

    def _get_next_node_num(self):
        nodes = self._nodes_in_states(['pending', 'running'])
        nodes = filter(lambda x: not x.is_master(), nodes)
        highest = 0
        for n in nodes:
            try:
                highest = max(highest, int(n.alias[4:8]))
            except ValueError:
                pass
        next = highest + 1
        log.debug("Highest node number is %d. choosing %d." % (highest, next))
        return next

    def add_node(self, alias=None, no_create=False, image_id=None,
                 instance_type=None, zone=None, placement_group=None,
                 spot_bid=None):
        """
        Add a single node to this cluster
        """
        aliases = None
        if alias:
            aliases = [alias]
        return self.add_nodes(1, aliases=aliases, image_id=image_id,
                              instance_type=instance_type, zone=zone,
                              placement_group=placement_group,
                              spot_bid=spot_bid, no_create=no_create)

    def add_nodes(self, num_nodes, aliases=None, image_id=None,
                  instance_type=None, zone=None, placement_group=None,
                  spot_bid=None, no_create=False):
        """
        Add new nodes to this cluster

        aliases - list of aliases to assign to new nodes (len must equal
        num_nodes)
        """
        running_pending = self._nodes_in_states(['pending', 'running'])
        aliases = aliases or []
        if not aliases:
            next_node_id = self._get_next_node_num()
            for i in range(next_node_id, next_node_id + num_nodes):
                alias = 'node%.3d' % i
                aliases.append(alias)
        assert len(aliases) == num_nodes
        if "master" in aliases:
            raise exception.ClusterValidationError(
                "worker nodes cannot have master as an alias")
        if not no_create:
            for node in running_pending:
                if node.alias in aliases:
                    raise exception.ClusterValidationError(
                        "node with alias %s already exists" % node.alias)
            log.info("Launching node(s): %s" % ', '.join(aliases))
            self.create_nodes(aliases, image_id=image_id,
                              instance_type=instance_type, zone=zone,
                              placement_group=placement_group,
                              spot_bid=spot_bid)
        self.wait_for_cluster(msg="Waiting for node(s) to come up...")
        log.debug("Adding node(s): %s" % aliases)
        default_plugin = clustersetup.DefaultClusterSetup(
            disable_threads=self.disable_threads, num_threads=self.num_threads)
        if not self.disable_queue:
            sge_plugin = sge.SGEPlugin(disable_threads=self.disable_threads,
                                       num_threads=self.num_threads)
        for alias in aliases:
            node = self.get_node_by_alias(alias)
            default_plugin.on_add_node(node, self.nodes, self.master_node,
                                       self.cluster_user, self.cluster_shell,
                                       self.volumes)
            if not self.disable_queue:
                sge_plugin.on_add_node(node, self.nodes, self.master_node,
                                       self.cluster_user, self.cluster_shell,
                                       self.volumes)

            self.run_plugins(method_name="on_add_node", node=node)

    def remove_node(self, node, terminate=True):
        """
        Remove a single node from this cluster
        """
        return self.remove_nodes([node], terminate=terminate)

    def remove_nodes(self, nodes, terminate=True):
        """
        Remove a list of nodes from this cluster
        No step should prevent us to go further.
        """
        default_plugin = clustersetup.DefaultClusterSetup(
            disable_threads=self.disable_threads, num_threads=self.num_threads)
        if not self.disable_queue:
            sge_plugin = sge.SGEPlugin(disable_threads=self.disable_threads,
                                       num_threads=self.num_threads)
        for node in nodes:
            if node.is_master():
                raise exception.InvalidOperation("cannot remove master node")
            try:
                self.run_plugins(method_name="on_remove_node",
                                 node=node, reverse=True)
            except:
                pass

            if not self.disable_queue:
                try:
                    sge_plugin.on_remove_node(node, self.nodes,
                                              self.master_node,
                                              self.cluster_user,
                                              self.cluster_shell, self.volumes)
                except:
                    pass
            try:
                default_plugin.on_remove_node(node, self.nodes,
                                              self.master_node,
                                              self.cluster_user,
                                              self.cluster_shell, self.volumes)
            except:
                pass

            if not terminate:
                continue
            if node.spot_id:
                log.info("Canceling spot request %s" % node.spot_id)
                node.get_spot_request().cancel()
            node.terminate()

    def _get_launch_map(self, reverse=False):
        """
        Groups all node-aliases that have similar instance types/image ids
        Returns a dictionary that's used to launch all similar instance types
        and image ids in the same request. Example return value:

        {('c1.xlarge', 'ami-a5c02dcc'): ['node001', 'node002'],
         ('m1.large', 'ami-a5c02dcc'): ['node003'],
         ('m1.small', 'ami-17b15e7e'): ['master', 'node005', 'node006'],
         ('m1.small', 'ami-19e17a2b'): ['node004']}

        Passing reverse=True will return the same information only keyed by
        node aliases:

        {'master': ('m1.small', 'ami-17b15e7e'),
         'node001': ('c1.xlarge', 'ami-a5c02dcc'),
         'node002': ('c1.xlarge', 'ami-a5c02dcc'),
         'node003': ('m1.large', 'ami-a5c02dcc'),
         'node004': ('m1.small', 'ami-19e17a2b'),
         'node005': ('m1.small', 'ami-17b15e7e'),
         'node006': ('m1.small', 'ami-17b15e7e')}
        """
        lmap = {}
        mtype = self.master_instance_type or self.node_instance_type
        mimage = self.master_image_id or self.node_image_id
        lmap[(mtype, mimage)] = ['master']
        id_start = 1
        for itype in self.node_instance_types:
            count = itype['size']
            image_id = itype['image'] or self.node_image_id
            type = itype['type'] or self.node_instance_type
            if not (type, image_id) in lmap:
                lmap[(type, image_id)] = []
            for id in range(id_start, id_start + count):
                alias = 'node%.3d' % id
                log.debug("Launch map: %s (ami: %s, type: %s)..." %
                          (alias, image_id, type))
                lmap[(type, image_id)].append(alias)
                id_start += 1
        ntype = self.node_instance_type
        nimage = self.node_image_id
        if not (ntype, nimage) in lmap:
            lmap[(ntype, nimage)] = []
        for id in range(id_start, self.cluster_size):
            alias = 'node%.3d' % id
            log.debug("Launch map: %s (ami: %s, type: %s)..." %
                      (alias, nimage, ntype))
            lmap[(ntype, nimage)].append(alias)
        if reverse:
            rlmap = {}
            for (itype, image_id) in lmap:
                aliases = lmap.get((itype, image_id))
                for alias in aliases:
                    rlmap[alias] = (itype, image_id)
            return rlmap
        return lmap

    def _get_type_and_image_id(self, alias):
        """
        Returns (instance_type,image_id) for a given alias based
        on the map returned from self._get_launch_map
        """
        lmap = self._get_launch_map()
        for (type, image) in lmap:
            key = (type, image)
            if alias in lmap.get(key):
                return key

    def create_cluster(self):
        """
        Launches all EC2 instances based on this cluster's settings.
        """
        log.info("Launching a %d-node cluster..." % self.cluster_size)
        mtype = self.master_instance_type or self.node_instance_type
        self.master_instance_type = mtype
        if self.spot_bid:
            self._create_spot_cluster()
        else:
            self._create_flat_rate_cluster()

    def _create_flat_rate_cluster(self):
        """
        Launches cluster using flat-rate instances. This method attempts to
        minimize the number of launch requests by grouping nodes of the same
        type/ami and launching each group simultaneously within a single launch
        request. This is especially important for Cluster Compute instances
        given that Amazon *highly* recommends requesting all CCI in a single
        launch request.
        """
        lmap = self._get_launch_map()
        zone = None
        master_map = None
        for (type, image) in lmap:
            # launch all aliases that match master's itype/image_id
            aliases = lmap.get((type, image))
            if 'master' in aliases:
                master_map = (type, image)
                for alias in aliases:
                    log.debug("Launching %s (ami: %s, type: %s)" %
                              (alias, image, type))
                master_response = self.create_nodes(aliases, image_id=image,
                                                    instance_type=type,
                                                    force_flat=True)[0]
                zone = master_response.instances[0].placement
        lmap.pop(master_map)
        if self.cluster_size <= 1:
            return
        for (type, image) in lmap:
            aliases = lmap.get((type, image))
            for alias in aliases:
                log.debug("Launching %s (ami: %s, type: %s)" %
                          (alias, image, type))
            self.create_nodes(aliases, image_id=image, instance_type=type,
                              zone=zone, force_flat=True)

    def _create_spot_cluster(self):
        """
        Launches cluster using spot instances for all worker nodes. This method
        makes a single spot request for each node in the cluster since spot
        instances *always* have an ami_launch_index of 0. This is needed in
        order to correctly assign aliases to nodes.
        """
        (mtype, mimage) = self._get_type_and_image_id('master')
        log.info("Launching master node (ami: %s, type: %s)..." %
                 (mimage, mtype))
        force_flat = not self.force_spot_master
        master_response = self.create_node('master',
                                           image_id=mimage,
                                           instance_type=mtype,
                                           force_flat=force_flat)
        zone = None
        if not force_flat and self.spot_bid:
            # Make sure nodes are in same zone as master
            launch_spec = master_response.launch_specification
            zone = launch_spec.placement
        else:
            # Make sure nodes are in same zone as master
            zone = master_response.instances[0].placement
        if self.cluster_size <= 1:
            return
        for id in range(1, self.cluster_size):
            alias = 'node%.3d' % id
            (ntype, nimage) = self._get_type_and_image_id(alias)
            log.info("Launching %s (ami: %s, type: %s)" %
                     (alias, nimage, ntype))
            self.create_node(alias, image_id=nimage, instance_type=ntype,
                             zone=zone)

    def is_spot_cluster(self):
        """
        Returns True if all nodes are spot instances
        """
        nodes = self.nodes
        if not nodes:
            return False
        for node in nodes:
            if not node.is_spot():
                return False
        return True

    def has_spot_nodes(self):
        """
        Returns True if any nodes are spot instances
        """
        for node in self.nodes:
            if node.is_spot():
                return True
        return False

    def is_ebs_cluster(self):
        """
        Returns True if all nodes are EBS-backed
        """
        nodes = self.nodes
        if not nodes:
            return False
        for node in nodes:
            if not node.is_ebs_backed():
                return False
        return True

    def has_ebs_nodes(self):
        """
        Returns True if any nodes are EBS-backed
        """
        for node in self.nodes:
            if node.is_ebs_backed():
                return True
        return False

    def is_stoppable(self):
        """
        Returns True if all nodes are stoppable (i.e. non-spot and EBS-backed)
        """
        nodes = self.nodes
        if not nodes:
            return False
        for node in self.nodes:
            if not node.is_stoppable():
                return False
        return True

    def has_stoppable_nodes(self):
        """
        Returns True if any nodes are stoppable (i.e. non-spot and EBS-backed)
        """
        nodes = self.nodes
        if not nodes:
            return False
        for node in nodes:
            if node.is_stoppable():
                return True
        return False

    def is_cluster_compute(self):
        """
        Returns true if all instances are Cluster/GPU Compute type
        """
        nodes = self.nodes
        if not nodes:
            return False
        for node in nodes:
            if not node.is_cluster_compute():
                return False
        return True

    def has_cluster_compute_nodes(self):
        for node in self.nodes:
            if node.is_cluster_compute():
                return True
        return False

    def is_cluster_up(self):
        """
        Check that all nodes are 'running' and that ssh is up on all nodes
        This method will return False if any spot requests are in an 'open'
        state.
        """
        spots = self.spot_requests
        active_spots = filter(lambda x: x.state == 'active', spots)
        if len(spots) != len(active_spots):
            return False
        nodes = self.nodes
        if not nodes:
            return False
        for node in nodes:
            if not node.is_up():
                return False
        return True

    def get_spinner(self, msg):
        """
        Logs a status msg, starts a spinner, and returns the spinner object.
        This is useful for long running processes:

            s = self.get_spinner("Long running process running...")
            (do something)
            s.stop()
        """
        s = spinner.Spinner()
        log.info(msg, extra=dict(__nonewline__=True))
        s.start()
        return s

    @property
    def progress_bar(self):
        if not self._progress_bar:
            widgets = ['', progressbar.Fraction(), ' ',
                       progressbar.Bar(marker=progressbar.RotatingMarker()),
                       ' ', progressbar.Percentage(), ' ', ' ']
            pbar = progressbar.ProgressBar(widgets=widgets,
                                           maxval=self.cluster_size,
                                           force_update=True)
            self._progress_bar = pbar
        return self._progress_bar

    @property
    def pool(self):
        if not self._pool:
            self._pool = threadpool.get_thread_pool(
                size=self.num_threads, disable_threads=self.disable_threads)
        return self._pool

    @property
    def validator(self):
        return ClusterValidator(self)

    def is_valid(self):
        return self.validator.is_valid()

    def validate(self):
        return self.validator.validate()

    def wait_for_active_spots(self, spots=None):
        """
        Wait for all open spot requests for this cluster to transition to
        'active'.
        """
        spots = spots or self.spot_requests
        open_spots = [spot for spot in spots if spot.state == "open"]
        if open_spots:
            pbar = self.progress_bar.reset()
            log.info('Waiting for open spot requests to become active...')
            pbar.maxval = len(spots)
            pbar.update(0)
            while not pbar.finished:
                active_spots = filter(lambda x: x.state == "active", spots)
                pbar.maxval = len(spots)
                pbar.update(len(active_spots))
                if not pbar.finished:
                    time.sleep(self.refresh_interval)
                    spots = self.get_spot_requests_or_raise()
            pbar.reset()

    def wait_for_active_instances(self, nodes=None):
        """
        Wait indefinitely for cluster nodes to show up.
        """
        nodes = nodes or self.nodes
        if len(nodes) == 0:
            s = self.get_spinner("Waiting for instances to activate...")
            try:
                while len(nodes) == 0:
                    time.sleep(self.refresh_interval)
                    nodes = self.nodes
            finally:
                s.stop()

    def wait_for_running_instances(self, nodes=None):
        """
        Wait until all cluster nodes are in a 'running' state
        """
        log.info("Waiting for all nodes to be in a 'running' state...")
        nodes = nodes or self.get_nodes_or_raise()
        pbar = self.progress_bar.reset()
        pbar.maxval = len(nodes)
        pbar.update(0)
        while not pbar.finished:
            running_nodes = filter(lambda x: x.state == "running", nodes)
            pbar.maxval = len(nodes)
            pbar.update(len(running_nodes))
            if not pbar.finished:
                time.sleep(self.refresh_interval)
                nodes = self.get_nodes_or_raise()
        pbar.reset()

    def wait_for_ssh(self, nodes=None):
        """
        Wait until all cluster nodes are in a 'running' state
        """
        log.info("Waiting for SSH to come up on all nodes...")
        nodes = nodes or self.get_nodes_or_raise()
        self.pool.map(lambda n: n.wait(interval=self.refresh_interval), nodes)

    @print_timing("Waiting for cluster to come up")
    def wait_for_cluster(self, msg="Waiting for cluster to come up..."):
        """
        Wait for cluster to come up and display progress bar. Waits for all
        spot requests to become 'active', all instances to be in a 'running'
        state, and for all SSH daemons to come up.

        msg - custom message to print out before waiting on the cluster
        """
        interval = self.refresh_interval
        log.info("%s %s" % (msg, "(updating every %ds)" % interval))
        try:
            self.wait_for_active_spots()
            self.wait_for_active_instances()
            self.wait_for_running_instances()
            self.wait_for_ssh()
        except Exception:
            self.progress_bar.finish()
            raise

    def is_cluster_stopped(self):
        """
        Check whether all nodes are in the 'stopped' state
        """
        nodes = self.nodes
        if not nodes:
            return False
        for node in nodes:
            if node.state != 'stopped':
                return False
        return True

    def is_cluster_terminated(self):
        """
        Check whether all nodes are in a 'terminated' state
        """
        states = filter(lambda x: x != 'terminated', static.INSTANCE_STATES)
        filters = {'group-name': self._security_group,
                   'instance-state-name': states}
        insts = self.ec2.get_all_instances(filters=filters)
        return len(insts) == 0

    def attach_volumes_to_master(self):
        """
        Attach each volume to the master node
        """
        for vol in self.volumes:
            volume = self.volumes.get(vol)
            device = volume.get('device')
            vol_id = volume.get('volume_id')
            vol = self.ec2.get_volume(vol_id)
            if vol.attach_data.instance_id == self.master_node.id:
                log.info("Volume %s already attached to master...skipping" %
                         vol.id)
                continue
            if vol.status != "available":
                log.error('Volume %s not available...'
                          'please check and try again' % vol.id)
                continue
            log.info("Attaching volume %s to master node on %s ..." %
                     (vol.id, device))
            resp = vol.attach(self.master_node.id, device)
            log.debug("resp = %s" % resp)
            self.ec2.wait_for_volume(vol, state='attached')

    def detach_volumes(self):
        """
        Detach all volumes from all nodes
        """
        for node in self.nodes:
            node.detach_external_volumes()

    @print_timing('Restarting cluster')
    def restart_cluster(self):
        """
        Reboot all instances and reconfigure the cluster
        """
        nodes = self.nodes
        if not nodes:
            raise exception.ClusterValidationError("No running nodes found")
        self.run_plugins(method_name="on_restart", reverse=True)
        log.info("Rebooting cluster...")
        for node in nodes:
            node.reboot()
        sleep = 20
        log.info("Sleeping for %d seconds..." % sleep)
        time.sleep(sleep)
        self.setup_cluster()

    def stop_cluster(self, terminate_unstoppable=False, force=False):
        """
        Shutdown this cluster by detaching all volumes and 'stopping' all nodes

        In general, all nodes in the cluster must be 'stoppable' meaning all
        nodes are backed by flat-rate EBS-backed instances. If any
        'unstoppable' nodes are found an exception is raised. A node is
        'unstoppable' if it is backed by either a spot or S3-backed instance.

        If the cluster contains a mix of 'stoppable' and 'unstoppable' nodes
        you can stop all stoppable nodes and terminate any unstoppable nodes by
        setting terminate_unstoppable=True.
        """
        nodes = self.nodes
        if not nodes:
            raise exception.ClusterValidationError("No running nodes found")
        if not self.is_stoppable():
            has_stoppable_nodes = self.has_stoppable_nodes()
            if not terminate_unstoppable and has_stoppable_nodes:
                raise exception.InvalidOperation(
                    "Cluster contains nodes that are not stoppable")
            if not has_stoppable_nodes:
                raise exception.InvalidOperation(
                    "Cluster does not contain any stoppable nodes")
        try:
            self.run_plugins(method_name="on_shutdown", reverse=True)
        except exception.MasterDoesNotExist, e:
            if force:
                log.warn("Cannot run plugins: %s" % e)
            else:
                raise
        self.detach_volumes()
        for node in nodes:
            node.shutdown()

    def terminate_cluster(self, force=False):
        """
        Destroy this cluster by first detaching all volumes, shutting down all
        instances, canceling all spot requests (if any), removing its placement
        group (if any), and removing its security group.
        """
        try:
            self.run_plugins(method_name="on_shutdown", reverse=True)
        except exception.MasterDoesNotExist, e:
            if force:
                log.warn("Cannot run plugins: %s" % e)
            else:
                raise
        self.detach_volumes()
        nodes = self.nodes
        for node in nodes:
            node.terminate()
        for spot in self.spot_requests:
            if spot.state not in ['cancelled', 'closed']:
                log.info("Canceling spot instance request: %s" % spot.id)
                spot.cancel()
        sg = self.ec2.get_group_or_none(self._security_group)
        pg = self.ec2.get_placement_group_or_none(self._security_group)
        s = self.get_spinner("Waiting for cluster to terminate...")
        try:
            while not self.is_cluster_terminated():
                time.sleep(5)
        finally:
            s.stop()
        if pg:
            log.info("Removing %s placement group" % pg.name)
            pg.delete()
        if sg:
            log.info("Removing %s security group" % sg.name)
            sg.delete()

    def start(self, create=True, create_only=False, validate=True,
              validate_only=False, validate_running=False):
        """
        Creates and configures a cluster from this cluster template's settings.

        create - create new nodes when starting the cluster. set to False to
                 use existing nodes
        create_only - only create the cluster node instances, don't configure
                      the cluster
        validate - whether or not to validate the cluster settings used.
                   False will ignore validate_only and validate_running
                   keywords and is effectively the same as running _start
        validate_only - only validate cluster settings, do not create or
                        configure cluster
        validate_running - whether or not to validate the existing instances
                           being used against this cluster's settings
        """
        if validate:
            validator = self.validator
            if not create and validate_running:
                try:
                    validator.validate_running_instances()
                except exception.ClusterValidationError, e:
                    msg = "Existing nodes are not compatible with cluster "
                    msg += "settings:\n"
                    e.msg = msg + e.msg
                    raise
            validator.validate()
            if validate_only:
                return
        else:
            log.warn("SKIPPING VALIDATION - USE AT YOUR OWN RISK")
        return self._start(create=create, create_only=create_only)

    @print_timing("Starting cluster")
    def _start(self, create=True, create_only=False):
        """
        Create and configure a cluster from this cluster template's settings
        (Does not attempt to validate before running)

        create - create new nodes when starting the cluster. set to False to
                 use existing nodes
        create_only - only create the cluster node instances, don't configure
                      the cluster
        """
        log.info("Starting cluster...")
        if create:
            self.create_cluster()
        else:
            assert self.master_node is not None
            for node in self.stopped_nodes:
                log.info("Starting stopped node: %s" % node.alias)
                node.start()
        if create_only:
            return
        self.setup_cluster()

    def setup_cluster(self):
        """
        Waits for all nodes to come up and then runs the default
        StarCluster setup routines followed by any additional plugin setup
        routines
        """
        self.wait_for_cluster()
        self._setup_cluster()

    @print_timing("Configuring cluster")
    def _setup_cluster(self):
        """
        Runs the default StarCluster setup routines followed by any additional
        plugin setup routines. Does not wait for nodes to come up.
        """
        log.info("The master node is %s" % self.master_node.dns_name)
        log.info("Setting up the cluster...")
        if self.volumes:
            self.attach_volumes_to_master()
        default_plugin = clustersetup.DefaultClusterSetup(
            disable_threads=self.disable_threads, num_threads=self.num_threads)
        default_plugin.run(self.nodes, self.master_node, self.cluster_user,
                           self.cluster_shell, self.volumes)
        if not self.disable_queue:
            sge_plugin = sge.SGEPlugin(disable_threads=self.disable_threads,
                                       num_threads=self.num_threads)
            sge_plugin.run(self.nodes, self.master_node, self.cluster_user,
                           self.cluster_shell, self.volumes)

        self.run_plugins()

    def run_plugins(self, plugins=None, method_name="run", node=None,
                    reverse=False):
        """
        Run all plugins specified in this Cluster object's self.plugins list
        Uses plugins list instead of self.plugins if specified.

        plugins must be a tuple: the first element is the plugin's name, the
        second element is the plugin object (a subclass of ClusterSetup)
        """
        plugs = plugins or self.plugins
        if reverse:
            plugs = plugs[:]
            plugs.reverse()
        for plug in plugs:
            self.run_plugin(plug, method_name=method_name, node=node)

    def run_plugin(self, plugin, name='', method_name='run', node=None):
        """
        Run a StarCluster plugin.

        plugin - an instance of the plugin's class
        name - a user-friendly label for the plugin
        method_name - the method to run within the plugin (default: "run")
        node - optional node to pass as first argument to plugin method (used
        for on_add_node/on_remove_node)
        """
        plugin_name = name or getattr(plugin, '__name__',
                                      utils.get_fq_class_name(plugin))
        try:
            func = getattr(plugin, method_name, None)
            if not func:
                log.warn("Plugin %s has no %s method...skipping" %
                         (plugin_name, method_name))
                return
            args = [self.nodes, self.master_node, self.cluster_user,
                    self.cluster_shell, self.volumes]
            if node:
                args.insert(0, node)
            log.info("Running plugin %s" % plugin_name)
            func(*args)
        except NotImplementedError:
            log.debug("method %s not implemented by plugin %s" % (method_name,
                                                                  plugin_name))
        except exception.MasterDoesNotExist:
            raise
        except KeyboardInterrupt:
            raise
        except Exception, e:
            msg = "Error occurred while running plugin '%s':" % plugin_name
            if isinstance(e, exception.ThreadPoolException):
                log.error('\n'.join([msg, e.format_excs()]))
            else:
                log.error(msg, exc_info=True)

    def ssh_to_master(self, user='root', command=None, forward_x11=False,
                      forward_agent=False):
        return self.ssh_to_node('master', user=user, command=command,
                                forward_x11=forward_x11,
                                forward_agent=forward_agent)

    def ssh_to_node(self, alias, user='root', command=None, forward_x11=False,
                    forward_agent=False):
        node = self.get_node_by_alias(alias)
        node = node or self.get_node_by_dns_name(alias)
        node = node or self.get_node_by_id(alias)
        if not node:
            raise exception.InstanceDoesNotExist(alias, label='node')
        return node.shell(user=user, forward_x11=forward_x11,
                          forward_agent=forward_agent, command=command)

    def clean(self):
        if not self.disable_queue:
            #clean sge
            sge_plugin = sge.SGEPlugin()
            sge_plugin.clean_cluster(self.nodes, self.master_node,
                                      self.cluster_user,
                                      self.cluster_shell, self.volumes)
        
        self.run_plugins(method_name="clean_cluster", reverse=True)

    def recover(self, remove_on_error=False):
        to_recover = []
        if not self.disable_queue:
            sge_plugin = sge.SGEPlugin()
            to_recover.append(sge_plugin.get_nodes_to_recover(self.nodes))
        for plugin in self.plugins:
            try:
                result = plugin.get_nodes_to_recover(self.nodes)
                to_recover.append(result)
            except:
                #the plugin does not implement get_nodes_to_recover
                pass
        if len(to_recover) > 1:
            log.error("Cannot support more than one list of nodes to recover")
        elif len(to_recover) == 1:
            errors = []
            for node in to_recover[0]:
                #call it one at a time so that x doesn't prevent y to be added
                try:
                    log.info("Adding back node " + node.alias)
                    self.add_nodes(num_nodes=1, aliases=[node.alias],
                                   no_create=True)
                except:
                    import traceback
                    log.error(traceback.format_exc())
                    log.error("Failed to add back node " + node.alias)
                    errors.append(node)
                    log.info("Rebooting node " + node.alias)
                    node.reboot()

            if remove_on_error or type(remove_on_error) == int:
                for node in errors:
                    try:
                        if remove_on_error is True:
                            log.info("Terminating misbehaving node "
                                     + node.alias)
                            self.remove_nodes([node])
                        else:
                            dt = utils.iso_to_datetime_tuple(node.launch_time)
                            now = datetime.datetime.utcnow()
                            timedelta = now - dt
                            if (timedelta.seconds / 60) % 60 > remove_on_error:
                                self.remove_nodes([node])
                    except:
                        import traceback
                        log.error(traceback.format_exc())
                        log.error("type:" + str(type(remove_on_error)))
                        log.error("val:" + str(remove_on_error))
                        log.error("Failed to remove misbehaving node " +
                                  node.alias)
                        log.error("Forcing termination via EC2")
                        node.terminate()

class ClusterValidator(validators.Validator):
    """
    Validates that cluster settings define a sane launch configuration.
    Throws exception.ClusterValidationError for all validation failures
    """
    def __init__(self, cluster):
        self.cluster = cluster

    def is_running_valid(self):
        """
        Checks whether the current running instances are compatible
        with this cluster template's settings
        """
        try:
            self.validate_running_instances()
            return True
        except exception.ClusterValidationError, e:
            log.error(e.msg)
            return False

    def validate_required_settings(self):
        has_all_required = True
        for opt in static.CLUSTER_SETTINGS:
            requirements = static.CLUSTER_SETTINGS[opt]
            name = opt
            required = requirements[1]
            if required and self.cluster.get(name.lower()) is None:
                log.warn('Missing required setting %s' % name)
                has_all_required = False
        return has_all_required

    def validate_running_instances(self):
        """
        Validate existing instances against this cluster's settings
        """
        cluster = self.cluster
        cluster.wait_for_active_spots()
        nodes = cluster.nodes
        if not nodes:
            raise exception.ClusterValidationError("No existing nodes found!")
        log.info("Validating existing instances...")
        mazone = cluster.master_node.placement
        # reset zone cache
        cluster._zone = None
        if cluster.zone and cluster.zone.name != mazone:
            raise exception.ClusterValidationError(
                "Running cluster's availability_zone (%s) != %s" %
                (mazone, cluster.zone.name))
        for node in nodes:
            if node.key_name != cluster.keyname:
                raise exception.ClusterValidationError(
                    "%s's key_name (%s) != %s" % (node.alias, node.key_name,
                                                  cluster.keyname))

    def validate(self):
        """
        Checks that all cluster template settings are valid and raises an
        exception.ClusterValidationError exception if not.
        """
        log.info("Validating cluster template settings...")
        try:
            self.validate_required_settings()
            self.validate_spot_bid()
            self.validate_cluster_size()
            self.validate_cluster_user()
            self.validate_shell_setting()
            self.validate_permission_settings()
            self.validate_credentials()
            self.validate_keypair()
            self.validate_zone()
            self.validate_ebs_settings()
            self.validate_ebs_aws_settings()
            self.validate_image_settings()
            self.validate_instance_types()
            self.validate_cluster_compute()
            log.info('Cluster template settings are valid')
            return True
        except exception.ClusterValidationError, e:
            e.msg = 'Cluster settings are not valid:\n%s' % e.msg
            raise

    def is_valid(self):
        """
        Returns True if all cluster template settings are valid
        """
        try:
            self.validate()
            return True
        except exception.ClusterValidationError, e:
            log.error(e.msg)
            return False

    def validate_spot_bid(self):
        cluster = self.cluster
        if cluster.spot_bid is not None:
            if type(cluster.spot_bid) not in [int, float]:
                raise exception.ClusterValidationError(
                    'spot_bid must be integer or float')
            if cluster.spot_bid <= 0:
                raise exception.ClusterValidationError(
                    'spot_bid must be an integer or float > 0')
        return True

    def validate_cluster_size(self):
        cluster = self.cluster
        try:
            int(cluster.cluster_size)
            if cluster.cluster_size < 1:
                raise ValueError
        except (ValueError, TypeError):
            raise exception.ClusterValidationError(
                'cluster_size must be an integer >= 1')
        num_itypes = sum([i.get('size') for i in
                          cluster.node_instance_types])
        num_nodes = cluster.cluster_size - 1
        if num_itypes > num_nodes:
            raise exception.ClusterValidationError(
                "total number of nodes specified in node_instance_type (%s) "
                "must be <= cluster_size-1 (%s)" % (num_itypes, num_nodes))
        return True

    def validate_cluster_user(self):
        if self.cluster.cluster_user == "root":
            raise exception.ClusterValidationError(
                'cluster_user cannot be "root"')
        return True

    def validate_shell_setting(self):
        cluster_shell = self.cluster.cluster_shell
        if not static.AVAILABLE_SHELLS.get(cluster_shell):
            raise exception.ClusterValidationError(
                'Invalid user shell specified. Options are %s' %
                ' '.join(static.AVAILABLE_SHELLS.keys()))
        return True

    def validate_image_settings(self):
        cluster = self.cluster
        master_image_id = cluster.master_image_id
        node_image_id = cluster.node_image_id
        conn = cluster.ec2
        image = conn.get_image_or_none(node_image_id)
        if not image or image.id != node_image_id:
            raise exception.ClusterValidationError(
                'node_image_id %s does not exist' % node_image_id)
        if image.state != 'available':
            raise exception.ClusterValidationError(
                'node_image_id %s is not available' % node_image_id)
        if master_image_id:
            master_image = conn.get_image_or_none(master_image_id)
            if not master_image or master_image.id != master_image_id:
                raise exception.ClusterValidationError(
                    'master_image_id %s does not exist' % master_image_id)
            if master_image.state != 'available':
                raise exception.ClusterValidationError(
                    'master_image_id %s is not available' % master_image_id)
        return True

    def validate_zone(self):
        """
        Validates that the cluster's availability zone exists and is available.
        The 'zone' property additionally checks that all EBS volumes are in the
        same zone and that the cluster's availability zone setting, if
        specified, matches the EBS volume(s) zone.
        """
        zone = self.cluster.zone
        if zone and zone.state != 'available':
            raise exception.ClusterValidationError(
                "The '%s' availability zone is not available at this time" %
                zone.name)
        return True

    def __check_platform(self, image_id, instance_type):
        """
        Validates whether an image_id (AMI) is compatible with a given
        instance_type. image_id_setting and instance_type_setting are the
        setting labels in the config file.
        """
        image = self.cluster.ec2.get_image_or_none(image_id)
        if not image:
            raise exception.ClusterValidationError('Image %s does not exist' %
                                                   image_id)
        image_platform = image.architecture
        image_is_hvm = (image.virtualization_type == "hvm")
        instance_is_hvm = instance_type in static.CLUSTER_TYPES
        instance_is_hi_io = instance_type in static.HI_IO_TYPES
        if image_is_hvm and not instance_is_hvm and not instance_is_hi_io:
            cctypes_list = ', '.join(static.CLUSTER_TYPES + static.HI_IO_TYPES)
            raise exception.ClusterValidationError(
                "Image '%s' is a hardware virtual machine (HVM) image and "
                "cannot be used with instance type '%s'.\n\nHVM images "
                "require one of the following HVM instance types:\n%s" %
                (image_id, instance_type, cctypes_list))
        if instance_is_hvm and not image_is_hvm:
            raise exception.ClusterValidationError(
                "The '%s' instance type can only be used with hardware "
                "virtual machine (HVM) images. Image '%s' is not an HVM "
                "image." % (instance_type, image_id))
        instance_platforms = static.INSTANCE_TYPES[instance_type]
        if image_platform not in instance_platforms:
            error_msg = "Instance type %(instance_type)s is for an " \
                        "%(instance_platform)s platform while " \
                        "%(image_id)s is an %(image_platform)s platform"
            error_dict = {'instance_type': instance_type,
                          'instance_platform': ', '.join(instance_platforms),
                          'image_id': image_id,
                          'image_platform': image_platform}
            raise exception.ClusterValidationError(error_msg % error_dict)
        image_is_ebs = (image.root_device_type == 'ebs')
        if instance_type in static.MICRO_INSTANCE_TYPES and not image_is_ebs:
            error_msg = ("Instance type %s can only be used with an "
                         "EBS-backed AMI and '%s' is not EBS-backed " %
                         (instance_type, image.id))
            raise exception.ClusterValidationError(error_msg)
        return True

    def validate_instance_types(self):
        cluster = self.cluster
        master_image_id = cluster.master_image_id
        node_image_id = cluster.node_image_id
        master_instance_type = cluster.master_instance_type
        node_instance_type = cluster.node_instance_type
        instance_types = static.INSTANCE_TYPES
        instance_type_list = ', '.join(instance_types.keys())
        if not node_instance_type in instance_types:
            raise exception.ClusterValidationError(
                "You specified an invalid node_instance_type %s\n"
                "Possible options are:\n%s" %
                (node_instance_type, instance_type_list))
        elif master_instance_type:
            if not master_instance_type in instance_types:
                raise exception.ClusterValidationError(
                    "You specified an invalid master_instance_type %s\n"
                    "Possible options are:\n%s" %
                    (master_instance_type, instance_type_list))
        try:
            self.__check_platform(node_image_id, node_instance_type)
        except exception.ClusterValidationError, e:
            raise exception.ClusterValidationError(
                'Incompatible node_image_id and node_instance_type:\n' + e.msg)
        if master_image_id and not master_instance_type:
            try:
                self.__check_platform(master_image_id, node_instance_type)
            except exception.ClusterValidationError, e:
                raise exception.ClusterValidationError(
                    'Incompatible master_image_id and node_instance_type\n' +
                    e.msg)
        elif master_image_id and master_instance_type:
            try:
                self.__check_platform(master_image_id, master_instance_type)
            except exception.ClusterValidationError, e:
                raise exception.ClusterValidationError(
                    'Incompatible master_image_id and master_instance_type\n' +
                    e.msg)
        elif master_instance_type and not master_image_id:
            try:
                self.__check_platform(node_image_id, master_instance_type)
            except exception.ClusterValidationError, e:
                raise exception.ClusterValidationError(
                    'Incompatible node_image_id and master_instance_type\n' +
                    e.msg)
        for itype in cluster.node_instance_types:
            type = itype.get('type')
            img = itype.get('image') or node_image_id
            if not type in instance_types:
                raise exception.ClusterValidationError(
                    "You specified an invalid instance type %s\n"
                    "Possible options are:\n%s" % (type, instance_type_list))
            try:
                self.__check_platform(img, type)
            except exception.ClusterValidationError, e:
                raise exception.ClusterValidationError(
                    "Invalid settings for node_instance_type %s: %s" %
                    (type, e.msg))
        return True

    def validate_cluster_compute(self):
        cluster = self.cluster
        lmap = cluster._get_launch_map()
        for (type, image) in lmap:
            if type in static.CLUSTER_TYPES:
                img = cluster.ec2.get_image(image)
                if img.virtualization_type != 'hvm':
                    raise exception.ClusterValidationError(
                        'Cluster Compute/GPU instance type %s '
                        'can only be used with HVM images.\n'
                        'Image %s is NOT an HVM image.' % (type, image))

    def validate_permission_settings(self):
        permissions = self.cluster.permissions
        for perm in permissions:
            permission = permissions.get(perm)
            protocol = permission.get('ip_protocol')
            if protocol not in static.PROTOCOLS:
                raise exception.InvalidProtocol(protocol)
            from_port = permission.get('from_port')
            to_port = permission.get('to_port')
            try:
                from_port = int(from_port)
                to_port = int(to_port)
            except ValueError:
                raise exception.InvalidPortRange(
                    from_port, to_port, reason="integer range required")
            if from_port < 0 or to_port < 0:
                raise exception.InvalidPortRange(
                    from_port, to_port,
                    reason="from/to must be positive integers")
            if from_port > to_port:
                raise exception.InvalidPortRange(
                    from_port, to_port,
                    reason="'from_port' must be <= 'to_port'")
            cidr_ip = permission.get('cidr_ip')
            if not iptools.validate_cidr(cidr_ip):
                raise exception.InvalidCIDRSpecified(cidr_ip)

    def validate_ebs_settings(self):
        """
        Check EBS vols for missing/duplicate DEVICE/PARTITION/MOUNT_PATHs and
        validate these settings.
        """
        volmap = {}
        devmap = {}
        mount_paths = []
        cluster = self.cluster
        for vol in cluster.volumes:
            vol_name = vol
            vol = cluster.volumes.get(vol)
            vol_id = vol.get('volume_id')
            device = vol.get('device')
            partition = vol.get('partition')
            mount_path = vol.get("mount_path")
            vmap = volmap.get(vol_id, {})
            devices = vmap.get('device', [])
            partitions = vmap.get('partition', [])
            if devices and device not in devices:
                raise exception.ClusterValidationError(
                    "Can't attach volume %s to more than one device" % vol_id)
            elif partitions and partition in partitions:
                raise exception.ClusterValidationError(
                    "Multiple configurations for %s\n"
                    "Either pick one or specify a separate partition for "
                    "each configuration" % vol_id)
            vmap['partition'] = partitions + [partition]
            vmap['device'] = devices + [device]
            volmap[vol_id] = vmap
            dmap = devmap.get(device, {})
            vol_ids = dmap.get('volume_id', [])
            if vol_ids and vol_id not in vol_ids:
                raise exception.ClusterValidationError(
                    "Can't attach more than one volume on device %s" % device)
            dmap['volume_id'] = vol_ids + [vol_id]
            devmap[device] = dmap
            mount_paths.append(mount_path)
            if not device:
                raise exception.ClusterValidationError(
                    'Missing DEVICE setting for volume %s' % vol_name)
            if not utils.is_valid_device(device):
                raise exception.ClusterValidationError(
                    "Invalid DEVICE value for volume %s" % vol_name)
            if partition:
                if not utils.is_valid_partition(partition):
                    raise exception.ClusterValidationError(
                        "Invalid PARTITION value for volume %s" % vol_name)
                if not partition.startswith(device):
                    raise exception.ClusterValidationError(
                        "Volume PARTITION must start with %s" % device)
            if not mount_path:
                raise exception.ClusterValidationError(
                    'Missing MOUNT_PATH setting for volume %s' % vol_name)
            if not mount_path.startswith('/'):
                raise exception.ClusterValidationError(
                    "MOUNT_PATH for volume %s should start with /" % vol_name)
        for path in mount_paths:
            if mount_paths.count(path) > 1:
                raise exception.ClusterValidationError(
                    "Can't mount more than one volume on %s" % path)
        return True

    def validate_ebs_aws_settings(self):
        """
        Verify that all EBS volumes exist and are available.
        """
        cluster = self.cluster
        for vol in cluster.volumes:
            v = cluster.volumes.get(vol)
            vol_id = v.get('volume_id')
            vol = cluster.ec2.get_volume(vol_id)
            if vol.status != 'available':
                try:
                    if vol.attach_data.instance_id == cluster.master_node.id:
                        continue
                except exception.MasterDoesNotExist:
                    pass
                raise exception.ClusterValidationError(
                    "Volume '%s' is not available (status: %s)" %
                    (vol_id, vol.status))

    def validate_credentials(self):
        if not self.cluster.ec2.is_valid_conn():
            raise exception.ClusterValidationError(
                'Invalid AWS_ACCESS_KEY_ID/AWS_SECRET_ACCESS_KEY combination.')
        return True

    def validate_keypair(self):
        cluster = self.cluster
        key_location = cluster.key_location
        if not key_location:
            raise exception.ClusterValidationError(
                "no key_location specified for key '%s'" %
                cluster.keyname)
        if not os.path.exists(key_location):
            raise exception.ClusterValidationError(
                "key_location '%s' does not exist" % key_location)
        elif not os.path.isfile(key_location):
            raise exception.ClusterValidationError(
                "key_location '%s' is not a file" % key_location)
        keyname = cluster.keyname
        keypair = cluster.ec2.get_keypair_or_none(keyname)
        if not keypair:
            raise exception.ClusterValidationError(
                "Keypair '%s' does not exist in region '%s'" %
                (keyname, cluster.ec2.region.name))
        fingerprint = keypair.fingerprint
        try:
            open(key_location, 'r').close()
        except IOError, e:
            raise exception.ClusterValidationError(
                "Error loading key_location '%s':\n%s\n"
                "Please check that the file is readable" % (key_location, e))
        if len(fingerprint) == 59:
            keyfingerprint = sshutils.get_private_rsa_fingerprint(key_location)
            if keyfingerprint != fingerprint:
                raise exception.ClusterValidationError(
                    "Incorrect fingerprint for key_location '%s'\n\n"
                    "local fingerprint: %s\n\nkeypair fingerprint: %s"
                    % (key_location, keyfingerprint, fingerprint))
        else:
            # Skip fingerprint validation for keys created using EC2 import
            # keys until I can figure out the mystery behind the import keys
            # fingerprint. I'm able to match ssh-keygen's public key
            # fingerprint, however, Amazon doesn't for some reason...
            log.warn("Unable to validate imported keypair fingerprint...")
        return True<|MERGE_RESOLUTION|>--- conflicted
+++ resolved
@@ -511,17 +511,13 @@
         cfg = self.__getstate__()
         return pprint.pformat(cfg)
 
-<<<<<<< HEAD
     def print_config(self):
         config = {}
         for key in self._config_fields:
             config[key] = getattr(self, key)
         pprint.pprint(config)
 
-    def load_receipt(self, load_plugins=True):
-=======
     def load_receipt(self, load_plugins=True, load_volumes=True):
->>>>>>> bbc725ff
         """
         Load the original settings used to launch this cluster into this
         Cluster object. Settings are loaded from cluster group tags and the
@@ -545,23 +541,9 @@
                 user = tags.get(static.USER_TAG, '')
                 cluster_settings.update(
                     utils.decode_uncompress_load(user, use_json=True))
-<<<<<<< HEAD
-
-        except (zlib.error, ValueError, TypeError, EOFError, IndexError), e:
-            log.debug('load receipt exception: ', exc_info=True)
-            raise exception.IncompatibleCluster(self.cluster_group)
-        except Exception, e:
-            log.debug('Failed to load cluster receipt:', exc_info=True)
-            raise exception.ClusterReceiptError(
-                'failed to load cluster receipt: %s' % e)
-        self._config_fields = cluster_settings.keys()
-        self.update(cluster_settings)
-        if load_plugins:
-=======
             self.update(cluster_settings)
             if not (load_plugins or load_volumes):
                 return True
->>>>>>> bbc725ff
             try:
                 master = self.master_node
             except exception.MasterDoesNotExist:
