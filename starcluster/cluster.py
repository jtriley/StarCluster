--- conflicted
+++ resolved
@@ -849,16 +849,6 @@
             spot_bid = None
         cluster_sg = self.cluster_group.name
         instance_type = instance_type or self.node_instance_type
-<<<<<<< HEAD
-        if placement_group is None and instance_type in static.CLUSTER_TYPES:
-            #if placement_group is False -> leave false
-            placement_group = self.placement_group.name
-        #availability_zone is related to placement group
-        availability_zone_group = None if placement_group is False \
-            else cluster_sg
-        #launch_group is related to placement group
-        launch_group = availability_zone_group
-=======
         if placement_group or instance_type in static.PLACEMENT_GROUP_TYPES:
             region = self.ec2.region.name
             if not region in static.CLUSTER_REGIONS:
@@ -867,9 +857,13 @@
                          "following regions:\n%s" % cluster_regions)
                 log.warn("Instances will not be launched in a placement group")
                 placement_group = None
-            elif not placement_group:
+            elif placement_group is None:
+                #if placement_group is False -> leave false
                 placement_group = self.placement_group.name
->>>>>>> 00c15db2
+        availability_zone_group = None if placement_group is False \
+            else cluster_sg
+        #launch_group is related to placement group
+        launch_group = availability_zone_group
         image_id = image_id or self.node_image_id
         count = len(aliases) if not spot_bid else 1
         user_data = self._get_cluster_userdata(aliases)
