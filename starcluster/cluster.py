import os
import re
import time
import string
import pprint
import warnings
import datetime

from starcluster import utils
from starcluster import static
from starcluster import spinner
from starcluster import iptools
from starcluster import sshutils
from starcluster import managers
from starcluster import userdata
from starcluster import deathrow
from starcluster import exception
from starcluster import threadpool
from starcluster import validators
from starcluster import progressbar
from starcluster import clustersetup
from starcluster.node import Node
from starcluster.node import NodeManager
from starcluster.plugins import sge
from starcluster.utils import print_timing
from starcluster.templates import user_msgs
from starcluster.logger import log


class ClusterManager(managers.Manager):
    """
    Manager class for Cluster objects
    """
    def __repr__(self):
        return "<ClusterManager: %s>" % self.ec2.region.name

    def get_cluster(self, cluster_name, group=None, load_receipt=True,
                    load_plugins=True, load_volumes=True, require_keys=True):
        """
        Returns a Cluster object representing an active cluster
        """
        try:
            clname = self._get_cluster_name(cluster_name)
            cltag = self.get_tag_from_sg(clname)
            if not group:
                group = self.ec2.get_security_group(clname)
            cl = Cluster(ec2_conn=self.ec2, cluster_tag=cltag,
                         cluster_group=group)
            if load_receipt:
                cl.load_receipt(load_plugins=load_plugins,
                                load_volumes=load_volumes)
            try:
                cl.keyname = cl.keyname or cl.master_node.key_name
                key_location = self.cfg.get_key(cl.keyname).get('key_location')
                cl.key_location = key_location
                if require_keys:
                    cl.validator.validate_keypair()
            except (exception.KeyNotFound, exception.MasterDoesNotExist):
                if require_keys:
                    raise
                cl.key_location = ''
            return cl
        except exception.SecurityGroupDoesNotExist:
            raise exception.ClusterDoesNotExist(cluster_name)

    def get_clusters(self, load_receipt=True, load_plugins=True):
        """
        Returns a list of all active clusters
        """
        cluster_groups = self.get_cluster_security_groups()
        clusters = [self.get_cluster(g.name, group=g,
                                     load_receipt=load_receipt,
                                     load_plugins=load_plugins)
                    for g in cluster_groups]
        return clusters

    def get_default_cluster_template(self):
        """
        Returns name of the default cluster template defined in the config
        """
        return self.cfg.get_default_cluster_template()

    def get_cluster_template(self, template_name, tag_name=None):
        """
        Returns a new Cluster object using the settings from the cluster
        template template_name

        If tag_name is passed, the Cluster object's cluster_tag setting will
        be set to tag_name
        """
        cl = self.cfg.get_cluster_template(template_name, tag_name=tag_name,
                                           ec2_conn=self.ec2)
        return cl

    def get_cluster_or_none(self, cluster_name, **kwargs):
        """
        Same as get_cluster but returns None instead of throwing an exception
        if the cluster does not exist
        """
        try:
            return self.get_cluster(cluster_name, **kwargs)
        except exception.ClusterDoesNotExist:
            pass

    def cluster_exists(self, tag_name):
        """
        Returns True if cluster exists
        """
        return self.get_cluster_or_none(tag_name) is not None

    def ssh_to_master(self, cluster_name, user='root', command=None,
                      forward_x11=False, forward_agent=False):
        """
        ssh to master node of cluster_name

        user keyword specifies an alternate user to login as
        """
        cluster = self.get_cluster(cluster_name, load_receipt=False,
                                   require_keys=True)
        return cluster.ssh_to_master(user=user, command=command,
                                     forward_x11=forward_x11,
                                     forward_agent=forward_agent)

    def ssh_to_cluster_node(self, cluster_name, node_id, user='root',
                            command=None, forward_x11=False,
                            forward_agent=False):
        """
        ssh to a node in cluster_name that has either an id,
        dns name, or alias matching node_id

        user keyword specifies an alternate user to login as
        """
        cluster = self.get_cluster(cluster_name, load_receipt=False,
                                   require_keys=False)
        node = cluster.get_node_by_alias(node_id)
        key_location = self.cfg.get_key(node.key_name).get('key_location')
        cluster.key_location = key_location
        cluster.validator.validate_keypair()
        return node.shell(user=user, forward_x11=forward_x11,
                          forward_agent=forward_agent, command=command)

    def _get_cluster_name(self, cluster_name):
        """
        Returns human readable cluster name/tag prefixed with '@sc-'
        """
        if not cluster_name.startswith(static.SECURITY_GROUP_PREFIX):
            cluster_name = static.SECURITY_GROUP_TEMPLATE % cluster_name
        return cluster_name

    def add_node(self, cluster_name, alias=None, no_create=False,
                 image_id=None, instance_type=None, zone=None,
                 placement_group=None, spot_bid=None, reboot_interval=10,
                 n_reboot_restart=False):
        cl = self.get_cluster(cluster_name)
        return cl.add_node(alias=alias, image_id=image_id,
                           instance_type=instance_type, zone=zone,
                           placement_group=placement_group, spot_bid=spot_bid,
                           no_create=no_create,
                           reboot_interval=reboot_interval,
                           n_reboot_restart=n_reboot_restart)

    def add_nodes(self, cluster_name, num_nodes, aliases=None, no_create=False,
                  image_id=None, instance_type=None, zone=None,
                  placement_group=None, spot_bid=None, reboot_interval=10,
                  n_reboot_restart=False):
        """
        Add one or more nodes to cluster
        """
        cl = self.get_cluster(cluster_name)
        return cl.add_nodes(num_nodes, aliases=aliases, image_id=image_id,
                            instance_type=instance_type, zone=zone,
                            placement_group=placement_group, spot_bid=spot_bid,
                            no_create=no_create,
                            reboot_interval=reboot_interval,
                            n_reboot_restart=n_reboot_restart)

    def remove_node(self, cluster_name, alias, terminate=True):
        """
        Remove a single node from a cluster
        """
        cl = self.get_cluster(cluster_name)
        n = cl.get_node_by_alias(alias)
        if not n:
            raise exception.InstanceDoesNotExist(alias, label='node')
        cl.remove_node(n, terminate=terminate)

    def restart_cluster(self, cluster_name):
        """
        Reboots and reconfigures cluster_name
        """
        cl = self.get_cluster(cluster_name)
        cl.restart_cluster()

    def stop_cluster(self, cluster_name, terminate_unstoppable=False,
                     force=False):
        """
        Stop an EBS-backed cluster
        """
        cl = self.get_cluster(cluster_name, load_receipt=not force,
                              require_keys=not force)
        cl.stop_cluster(terminate_unstoppable, force=force)

    def terminate_cluster(self, cluster_name, force=False):
        """
        Terminates cluster_name
        """
        cl = self.get_cluster(cluster_name, load_receipt=not force,
                              require_keys=not force)
        cl.terminate_cluster(force=force)

    def get_cluster_security_group(self, group_name):
        """
        Return cluster security group by appending '@sc-' to group_name and
        querying EC2.
        """
        gname = self._get_cluster_name(group_name)
        return self.ec2.get_security_group(gname)

    def get_cluster_group_or_none(self, group_name):
        try:
            return self.get_cluster_security_group(group_name)
        except exception.SecurityGroupDoesNotExist:
            pass

    def get_cluster_security_groups(self):
        """
        Return all security groups on EC2 that start with '@sc-'
        """
        glob = static.SECURITY_GROUP_TEMPLATE % '*'
        sgs = self.ec2.get_security_groups(filters={'group-name': glob})
        return sgs

    def get_tag_from_sg(self, sg):
        """
        Returns the cluster tag name from a security group name that starts
        with static.SECURITY_GROUP_PREFIX

        Example:
            sg = '@sc-mycluster'
            print get_tag_from_sg(sg)
            mycluster
        """
        regex = re.compile('^' + static.SECURITY_GROUP_PREFIX + '-(.*)')
        match = regex.match(sg)
        tag = None
        if match:
            tag = match.groups()[0]
        if not tag:
            raise ValueError("Invalid cluster group name: %s" % sg)
        return tag

    def list_clusters(self, cluster_groups=None, show_ssh_status=False):
        """
        Prints a summary for each active cluster on EC2
        """
        if not cluster_groups:
            cluster_groups = self.get_cluster_security_groups()
            if not cluster_groups:
                log.info("No clusters found...")
        else:
            try:
                cluster_groups = [self.get_cluster_security_group(g) for g
                                  in cluster_groups]
            except exception.SecurityGroupDoesNotExist:
                raise exception.ClusterDoesNotExist(g)
        for scg in cluster_groups:
            tag = self.get_tag_from_sg(scg.name)
            try:
                cl = self.get_cluster(tag, group=scg, load_plugins=False,
                                      load_volumes=False, require_keys=False)
            except exception.IncompatibleCluster, e:
                sep = '*' * 60
                log.error('\n'.join([sep, e.msg, sep]),
                          extra=dict(__textwrap__=True))
                print
                continue
            header = '%s (security group: %s)' % (tag, scg.name)
            print '-' * len(header)
            print header
            print '-' * len(header)
            nodes = cl.nodes
            try:
                n = nodes[0]
            except IndexError:
                n = None
            state = getattr(n, 'state', None)
            ltime = 'N/A'
            uptime = 'N/A'
            if state in ['pending', 'running']:
                ltime = getattr(n, 'local_launch_time', 'N/A')
                uptime = getattr(n, 'uptime', 'N/A')
            print 'Launch time: %s' % ltime
            print 'Uptime: %s' % uptime
            print 'Zone: %s' % getattr(n, 'placement', 'N/A')
            print 'Keypair: %s' % getattr(n, 'key_name', 'N/A')
            ebs_nodes = [n for n in nodes if n.attached_vols]
            if ebs_nodes:
                print 'EBS volumes:'
                for node in ebs_nodes:
                    devices = node.attached_vols
                    node_id = node.alias or node.id
                    for dev in devices:
                        d = devices.get(dev)
                        vol_id = d.volume_id
                        status = d.status
                        print('    %s on %s:%s (status: %s)' %
                              (vol_id, node_id, dev, status))
            else:
                print 'EBS volumes: N/A'
            spot_reqs = cl.spot_requests
            if spot_reqs:
                active = len([s for s in spot_reqs if s.state == 'active'])
                opn = len([s for s in spot_reqs if s.state == 'open'])
                msg = ''
                if active != 0:
                    msg += '%d active' % active
                if opn != 0:
                    if msg:
                        msg += ', '
                    msg += '%d open' % opn
                print 'Spot requests: %s' % msg
            if nodes:
                print 'Cluster nodes:'
                for node in nodes:
                    nodeline = "    %7s %s %s %s" % (node.alias, node.state,
                                                     node.id, node.dns_name)
                    if node.spot_id:
                        nodeline += ' (spot %s)' % node.spot_id
                    if show_ssh_status:
                        ssh_status = {True: 'Up', False: 'Down'}
                        nodeline += ' (SSH: %s)' % ssh_status[node.is_up()]
                    print nodeline
                print 'Total nodes: %d' % len(nodes)
            else:
                print 'Cluster nodes: N/A'
            print

    def run_plugin(self, plugin_name, cluster_tag):
        """
        Run a plugin defined in the config.

        plugin_name must match the plugin's section name in the config
        cluster_tag specifies the cluster to run the plugin on
        """
        cl = self.get_cluster(cluster_tag, load_plugins=False)
        if not cl.is_cluster_up():
            raise exception.ClusterNotRunning(cluster_tag)
        plugs = [self.cfg.get_plugin(plugin_name)]
        plug = deathrow._load_plugins(plugs)[0]
        cl.run_plugin(plug, name=plugin_name)


class Cluster(object):

    def __init__(self,
                 ec2_conn=None,
                 spot_bid=None,
                 cluster_tag=None,
                 cluster_description=None,
                 cluster_size=None,
                 cluster_user=None,
                 cluster_shell=None,
                 master_image_id=None,
                 master_instance_type=None,
                 node_image_id=None,
                 node_instance_type=None,
                 node_instance_types=[],
                 availability_zone=None,
                 keyname=None,
                 key_location=None,
                 volumes=[],
                 plugins=[],
                 permissions=[],
                 userdata_scripts=[],
                 refresh_interval=30,
                 disable_queue=False,
                 num_threads=20,
                 disable_threads=False,
                 cluster_group=None,
                 force_spot_master=False,
                 disable_cloudinit=False,
                 plugins_order=[],
                 **kwargs):

        now = time.strftime("%Y%m%d%H%M")
        self.ec2 = ec2_conn
        self.spot_bid = spot_bid
        self.cluster_tag = cluster_tag
        self.cluster_description = cluster_description
        if self.cluster_tag is None:
            self.cluster_tag = "cluster%s" % now
        if cluster_description is None:
            self.cluster_description = "Cluster created at %s" % now
        self.cluster_size = cluster_size or 0
        self.cluster_user = cluster_user
        self.cluster_shell = cluster_shell
        self.master_image_id = master_image_id
        self.master_instance_type = master_instance_type
        self.node_image_id = node_image_id
        self.node_instance_type = node_instance_type
        self.node_instance_types = node_instance_types
        self.availability_zone = availability_zone
        self.keyname = keyname
        self.key_location = key_location
        self.volumes = self.load_volumes(volumes)
        self.plugins = self.load_plugins(plugins)
        self.permissions = permissions
        self.userdata_scripts = userdata_scripts or []
        self.refresh_interval = refresh_interval
        self.disable_queue = disable_queue
        self.num_threads = num_threads
        self.disable_threads = disable_threads
        self.force_spot_master = force_spot_master
        self.disable_cloudinit = disable_cloudinit
        self.plugins_order = plugins_order

        self._cluster_group = None
        self._placement_group = None
        self._zone = None
        self._master = None
        self._nodes = []
        self._pool = None
        self._progress_bar = None
        self._config_fields = None
        self.__default_plugin = None
        self.__sge_plugin = None

    def __repr__(self):
        return '<Cluster: %s (%s-node)>' % (self.cluster_tag,
                                            self.cluster_size)

    @property
    def zone(self):
        if not self._zone and self.availability_zone or self.volumes:
            self._zone = self._get_cluster_zone()
        return self._zone

    def _get_cluster_zone(self):
        """
        Returns the cluster's zone. If volumes are specified, this method
        determines the common zone between those volumes. If a zone is
        explicitly specified in the config and does not match the common zone
        of the volumes, an exception is raised. If all volumes are not in the
        same zone an exception is raised. If no volumes are specified, returns
        the user-specified zone if it exists. Returns None if no volumes and no
        zone is specified.
        """
        zone = None
        if self.availability_zone:
            zone = self.ec2.get_zone(self.availability_zone)
        common_zone = None
        for volume in self.volumes:
            volid = self.volumes.get(volume).get('volume_id')
            vol = self.ec2.get_volume(volid)
            if not common_zone:
                common_zone = vol.zone
            elif vol.zone != common_zone:
                vols = [self.volumes.get(v).get('volume_id')
                        for v in self.volumes]
                raise exception.VolumesZoneError(vols)
        if common_zone and zone and zone.name != common_zone:
            raise exception.InvalidZone(zone.name, common_zone)
        if not zone and common_zone:
            zone = self.ec2.get_zone(common_zone)
        return zone

    @property
    def _plugins(self):
        return [p.__plugin_metadata__ for p in self.plugins]

    def load_plugins(self, plugins):
        if plugins and isinstance(plugins[0], dict):
            warnings.warn("In a future release the plugins kwarg for Cluster "
                          "will require a list of plugin objects and not a "
                          "list of dicts", DeprecationWarning)
            plugins = deathrow._load_plugins(plugins)
        return plugins

    @property
    def _default_plugin(self):
        if not self.__default_plugin:
            self.__default_plugin = clustersetup.DefaultClusterSetup(
                disable_threads=self.disable_threads,
                num_threads=self.num_threads)
        return self.__default_plugin

    @property
    def _sge_plugin(self):
        if not self.__sge_plugin:
            self.__sge_plugin = sge.SGEPlugin(
                disable_threads=self.disable_threads,
                num_threads=self.num_threads)
        return self.__sge_plugin

    def load_volumes(self, vols):
        """
        Iterate through vols and set device/partition settings automatically if
        not specified.

        This method assigns the first volume to /dev/sdz, second to /dev/sdy,
        etc. for all volumes that do not include a device/partition setting
        """
        devices = ['/dev/sd%s' % s for s in string.lowercase]
        devmap = {}
        for volname in vols:
            vol = vols.get(volname)
            dev = vol.get('device')
            if dev in devices:
                #rm user-defined devices from the list of auto-assigned devices
                devices.remove(dev)
            volid = vol.get('volume_id')
            if dev and not volid in devmap:
                devmap[volid] = dev
        volumes = utils.AttributeDict()
        for volname in vols:
            vol = vols.get(volname)
            vol_id = vol.get('volume_id')
            device = vol.get('device')
            if not device:
                if vol_id in devmap:
                    device = devmap.get(vol_id)
                else:
                    device = devices.pop()
                    devmap[vol_id] = device
            if not utils.is_valid_device(device):
                raise exception.InvalidDevice(device)
            v = volumes[volname] = utils.AttributeDict()
            v.update(vol)
            v['device'] = device
            part = vol.get('partition')
            if part:
                partition = device + str(part)
                if not utils.is_valid_partition(partition):
                    raise exception.InvalidPartition(part)
                v['partition'] = partition
        return volumes

    def update(self, kwargs):
        for key in kwargs.keys():
            if hasattr(self, key):
                self.__dict__[key] = kwargs[key]

    def get(self, name):
        return self.__dict__.get(name)

    def __str__(self):
        cfg = self.__getstate__()
        return pprint.pformat(cfg)

    def print_config(self):
        config = {}
        for key in self._config_fields:
            config[key] = getattr(self, key)
        pprint.pprint(config)

    def load_receipt(self, load_plugins=True, load_volumes=True):
        """
        Load the original settings used to launch this cluster into this
        Cluster object. Settings are loaded from cluster group tags and the
        master node's user data.
        """
        try:
            tags = self.cluster_group.tags
            version = tags.get(static.VERSION_TAG, '')
            if utils.program_version_greater(version, static.VERSION):
                d = dict(cluster=self.cluster_tag, old_version=static.VERSION,
                         new_version=version)
                msg = user_msgs.version_mismatch % d
                sep = '*' * 60
                log.warn('\n'.join([sep, msg, sep]), extra={'__textwrap__': 1})
            cluster_settings = {}
            if static.CORE_TAG in tags:
                core = tags.get(static.CORE_TAG, '')
                cluster_settings.update(
                    utils.decode_uncompress_load(core, use_json=True))
            if static.USER_TAG in tags:
                user = tags.get(static.USER_TAG, '')
                cluster_settings.update(
                    utils.decode_uncompress_load(user, use_json=True))
            self._config_fields = cluster_settings.keys()
            self.update(cluster_settings)
            if not (load_plugins or load_volumes):
                return True
            try:
                master = self.master_node
            except exception.MasterDoesNotExist:
                unfulfilled_spots = [sr for sr in self.spot_requests if not
                                     sr.instance_id]
                if unfulfilled_spots:
                    self.wait_for_active_spots()
                    self.wait_for_active_instances()
                    master = self.master_node
                else:
                    raise
            if load_plugins:
                self.plugins = self.load_plugins(
                    master.get_plugins(self.plugins_order))
            if load_volumes:
                self.volumes = master.get_volumes()
        except exception.PluginError:
            log.error("An error occurred while loading plugins: ",
                      exc_info=True)
            raise
        except exception.MasterDoesNotExist:
            raise
        except Exception:
            log.debug('load receipt exception: ', exc_info=True)
            raise exception.IncompatibleCluster(self.cluster_group)
        return True

    def __getstate__(self):
        cfg = {}
        exclude = ['key_location', 'plugins']
        include = ['_zone', '_plugins']
        for key in self.__dict__.keys():
            private = key.startswith('_')
            if (not private or key in include) and not key in exclude:
                val = getattr(self, key)
                if type(val) in [str, unicode, bool, int, float, list, dict]:
                    cfg[key] = val
                elif type(val) is utils.AttributeDict:
                    cfg[key] = dict(val)
        return cfg

    @property
    def _security_group(self):
        return static.SECURITY_GROUP_TEMPLATE % self.cluster_tag

    def save_core_settings(self, sg):
        core_settings = utils.dump_compress_encode(
            dict(cluster_size=self.cluster_size,
                 master_image_id=self.master_image_id,
                 master_instance_type=self.master_instance_type,
                 node_image_id=self.node_image_id,
                 node_instance_type=self.node_instance_type,
                 disable_queue=self.disable_queue,
                 disable_cloudinit=self.disable_cloudinit,
                 plugins_order=self.plugins_order),
            use_json=True)
        sg.add_tag(static.CORE_TAG, core_settings)

    def save_user_settings(self, sg):
        user_settings = utils.dump_compress_encode(
            dict(cluster_user=self.cluster_user,
                 cluster_shell=self.cluster_shell, keyname=self.keyname,
                 spot_bid=self.spot_bid), use_json=True)
        sg.add_tag(static.USER_TAG, user_settings)

    @property
    def cluster_group(self):
        if self._cluster_group is None:
            desc = 'StarCluster-%s' % static.VERSION.replace('.', '_')
            sg = self.ec2.get_group_or_none(self._security_group)
            if not sg:
                sg = self.ec2.create_group(self._security_group,
                                           description=desc, auth_ssh=True,
                                           auth_group_traffic=True)
                if not static.VERSION_TAG in sg.tags:
                    sg.add_tag(static.VERSION_TAG, str(static.VERSION))
                core_settings = utils.dump_compress_encode(
                    dict(cluster_size=self.cluster_size,
                         master_image_id=self.master_image_id,
                         master_instance_type=self.master_instance_type,
                         node_image_id=self.node_image_id,
                         node_instance_type=self.node_instance_type,
                         disable_queue=self.disable_queue,
                         disable_cloudinit=self.disable_cloudinit),
                    use_json=True)
                if not static.CORE_TAG in sg.tags:
                    sg.add_tag('@sc-core', core_settings)
                user_settings = utils.dump_compress_encode(
                    dict(cluster_user=self.cluster_user,
                         cluster_shell=self.cluster_shell,
                         keyname=self.keyname,
                         spot_bid=self.spot_bid), use_json=True)
                if not static.USER_TAG in sg.tags:
                    sg.add_tag('@sc-user', user_settings)
            ssh_port = static.DEFAULT_SSH_PORT
            for p in self.permissions:
                perm = self.permissions.get(p)
                ip_protocol = perm.get('ip_protocol', 'tcp')
                from_port = perm.get('from_port')
                to_port = perm.get('to_port')
                cidr_ip = perm.get('cidr_ip', static.WORLD_CIDRIP)
                if not self.ec2.has_permission(sg, ip_protocol, from_port,
                                               to_port, cidr_ip):
                    log.info("Opening %s port range %s-%s for CIDR %s" %
                             (ip_protocol, from_port, to_port, cidr_ip))
                    sg.authorize(ip_protocol, from_port, to_port, cidr_ip)
                includes_ssh = from_port <= ssh_port <= to_port
                open_to_world = cidr_ip == static.WORLD_CIDRIP
                if ip_protocol == 'tcp' and includes_ssh and not open_to_world:
                    sg.revoke(ip_protocol, ssh_port, ssh_port,
                              static.WORLD_CIDRIP)
            self._cluster_group = sg
        return self._cluster_group

    @property
    def placement_group(self):
        if self._placement_group is None:
            pg = self.ec2.get_or_create_placement_group(self._security_group)
            self._placement_group = pg
        return self._placement_group

    @property
    def master_node(self):
        if not self._master:
            for node in self.nodes:
                if node.is_master():
                    self._master = node
            if not self._master:
                raise exception.MasterDoesNotExist()
        self._master.key_location = self.key_location
        return self._master

    @property
    def nodes(self):
        states = ['pending', 'running', 'stopping', 'stopped']
        filters = {'group-name': self._security_group,
                   'instance-state-name': states}
        nodes = self.ec2.get_all_instances(filters=filters)

        def filterFct(n):
            return n.spot_instance_request_id is None or \
                n.state in ["running", "pending"]

        nodes = filter(filterFct, nodes)  # filter stopping/stopped spot
        # remove any cached nodes not in the current node list from EC2
        current_ids = [n.id for n in nodes]

        #If a node was terminated due to error, even if it still shows up,
        #ignore it
        to_remove = set()
        for id in NodeManager.nodes_id_ignore:
            if id in current_ids:
                log.info("Ignoring node id [" + id + "]")
                del current_ids[current_ids.index(id)]
            else:
                log.info("Node id [" + id + "] is gone.")
                to_remove.add(id)

        for id in to_remove:
            NodeManager.nodes_id_ignore.remove(id)
        del to_remove

        remove_nodes = [n for n in self._nodes if n.id not in current_ids]
        for node in remove_nodes:
            self._nodes.remove(node)
        # update node cache with latest instance data from EC2
        existing_nodes = dict([(n.id, n) for n in self._nodes])
        log.debug('existing nodes: %s' % existing_nodes)
        for node in nodes:
            if node.id in existing_nodes:
                log.debug('updating existing node %s in self._nodes' % node.id)
                enode = existing_nodes.get(node.id)
                enode.key_location = self.key_location
                enode.instance = node
            else:
                log.debug('adding node %s to self._nodes list' % node.id)
                n = Node(node, self.key_location)
                if n.is_master():
                    self._master = n
                    self._nodes.insert(0, n)
                else:
                    self._nodes.append(n)
        self._nodes.sort(key=lambda n: n.alias)
        log.debug('returning self._nodes = %s' % self._nodes)
        return self._nodes

    def get_nodes_or_raise(self):
        nodes = self.nodes
        if not nodes:
            filters = {'group-name': self._security_group}
            terminated_nodes = self.ec2.get_all_instances(filters=filters)
            raise exception.NoClusterNodesFound(terminated_nodes)
        return nodes

    def get_node_by_dns_name(self, dns_name):
        for node in self.nodes:
            if node.dns_name == dns_name:
                return node
        raise exception.InstanceDoesNotExist(dns_name, label='node')

    def get_node_by_id(self, instance_id):
        for node in self.nodes:
            if node.id == instance_id:
                return node
        raise exception.InstanceDoesNotExist(instance_id, label='node')

    def get_node_by_alias(self, alias):
        for node in self.nodes:
            if node.alias == alias:
                return node
        raise exception.InstanceDoesNotExist(alias, label='node')

    def _nodes_in_states(self, states):
        return filter(lambda x: x.state in states, self.nodes)

    @property
    def running_nodes(self):
        return self._nodes_in_states(['running'])

    @property
    def stopped_nodes(self):
        return self._nodes_in_states(['stopping', 'stopped'])

    @property
    def spot_requests(self):
        filters = {'launch.group-id': self.cluster_group.id,
                   'state': ['active', 'open']}
        return self.ec2.get_all_spot_requests(filters=filters)

    def get_spot_requests_or_raise(self):
        spots = self.spot_requests
        if not spots:
            raise exception.NoClusterSpotRequests
        return spots

    def create_node(self, alias, image_id=None, instance_type=None, zone=None,
                    placement_group=None, spot_bid=None, force_flat=False):
        return self.create_nodes([alias], image_id=image_id,
                                 instance_type=instance_type, zone=zone,
                                 placement_group=placement_group,
                                 spot_bid=spot_bid, force_flat=force_flat)[0]

    def _get_cluster_userdata(self, aliases):
        alias_file = utils.string_to_file('\n'.join(['#ignored'] + aliases),
                                          static.UD_ALIASES_FNAME)
        plugins = utils.dump_compress_encode(self._plugins)
        plugins_file = utils.string_to_file('\n'.join(['#ignored', plugins]),
                                            static.UD_PLUGINS_FNAME)
        volumes = utils.dump_compress_encode(self.volumes)
        volumes_file = utils.string_to_file('\n'.join(['#ignored', volumes]),
                                            static.UD_VOLUMES_FNAME)
        udfiles = [alias_file, plugins_file, volumes_file]
        user_scripts = self.userdata_scripts or []
        udfiles += [open(f) for f in user_scripts]
        use_cloudinit = not self.disable_cloudinit
        udata = userdata.bundle_userdata_files(udfiles,
                                               use_cloudinit=use_cloudinit)
        log.debug('Userdata size in KB: %.2f' % utils.size_in_kb(udata))
        return udata

    def create_nodes(self, aliases, image_id=None, instance_type=None,
                     zone=None, placement_group=None, spot_bid=None,
                     force_flat=False):
        """
        Convenience method for requesting instances with this cluster's
        settings. All settings (kwargs) except force_flat default to cluster
        settings if not provided. Passing force_flat=True ignores spot_bid
        completely forcing a flat-rate instance to be requested.
        """
        spot_bid = spot_bid or self.spot_bid
        if force_flat:
            spot_bid = None
        cluster_sg = self.cluster_group.name
        instance_type = instance_type or self.node_instance_type
        if placement_group or instance_type in static.PLACEMENT_GROUP_TYPES:
            region = self.ec2.region.name
            if not region in static.CLUSTER_REGIONS:
                cluster_regions = ', '.join(static.CLUSTER_REGIONS)
                log.warn("Placement groups are only supported in the "
                         "following regions:\n%s" % cluster_regions)
                log.warn("Instances will not be launched in a placement group")
                placement_group = None
            elif placement_group is None:
                #if placement_group is False -> leave false
                placement_group = self.placement_group.name
        availability_zone_group = None if placement_group is False \
            else cluster_sg
        #launch_group is related to placement group
        launch_group = availability_zone_group
        image_id = image_id or self.node_image_id
        count = len(aliases) if not spot_bid else 1
        user_data = self._get_cluster_userdata(aliases)
        kwargs = dict(price=spot_bid, instance_type=instance_type,
                      min_count=count, max_count=count, count=count,
                      key_name=self.keyname, security_groups=[cluster_sg],
                      availability_zone_group=availability_zone_group,
                      launch_group=launch_group,
                      placement=zone or getattr(self.zone, 'name', None),
                      user_data=user_data,
                      placement_group=placement_group)
        resvs = []
        if spot_bid:
            for alias in aliases:
                kwargs['user_data'] = self._get_cluster_userdata([alias])
                resvs.extend(self.ec2.request_instances(image_id, **kwargs))
        else:
            resvs.append(self.ec2.request_instances(image_id, **kwargs))
        for resv in resvs:
            log.info(str(resv), extra=dict(__raw__=True))
        return resvs

    def _get_next_node_num(self):
        nodes = self._nodes_in_states(['pending', 'running'])
        nodes = filter(lambda x: not x.is_master(), nodes)
        highest = 0
        for n in nodes:
            try:
                highest = max(highest, int(n.alias[4:8]))
            except ValueError:
                pass
        next = highest + 1
        log.debug("Highest node number is %d. choosing %d." % (highest, next))
        return next

    def add_node(self, alias=None, no_create=False, image_id=None,
                 instance_type=None, zone=None, placement_group=None,
                 spot_bid=None, reboot_interval=10, n_reboot_restart=False):

        """
        Add a single node to this cluster
        """
        aliases = None
        if alias:
            aliases = [alias]
        return self.add_nodes(1, aliases=aliases, image_id=image_id,
                              instance_type=instance_type, zone=zone,
                              placement_group=placement_group,
                              spot_bid=spot_bid, no_create=no_create,
                              reboot_interval=reboot_interval,
                              n_reboot_restart=n_reboot_restart)

    def add_nodes(self, num_nodes, aliases=None, image_id=None,
                  instance_type=None, zone=None, placement_group=None,
                  spot_bid=None, no_create=False, reboot_interval=10,
                  n_reboot_restart=False):
        """
        Add new nodes to this cluster

        aliases - list of aliases to assign to new nodes (len must equal
        num_nodes)
        """
        running_pending = self._nodes_in_states(['pending', 'running'])
        aliases = aliases or []
        if not aliases:
            next_node_id = self._get_next_node_num()
            for i in range(next_node_id, next_node_id + num_nodes):
                alias = 'node%.3d' % i
                aliases.append(alias)
        assert len(aliases) == num_nodes
        if "master" in aliases:
            raise exception.ClusterValidationError(
                "worker nodes cannot have master as an alias")
        if not no_create:
            for node in running_pending:
                if node.alias in aliases:
                    raise exception.ClusterValidationError(
                        "node with alias %s already exists" % node.alias)
            log.info("Launching node(s): %s" % ', '.join(aliases))
            self.create_nodes(aliases, image_id=image_id,
                              instance_type=instance_type, zone=zone,
                              placement_group=placement_group,
                              spot_bid=spot_bid)
        self.wait_for_cluster(msg="Waiting for node(s) to come up...",
                              reboot_interval=reboot_interval,
                              n_reboot_restart=n_reboot_restart)
        if all([not no_create, spot_bid, reboot_interval, n_reboot_restart]):
            #this will recreate the spot instances that might have died in
            #wait_for_cluster
            try_again_aliases = []
            while 1:
                for alias in aliases:
                    #verify all nodes were correctly added
                    try:
                        self.get_node_by_alias(alias)
                    except exception.InstanceDoesNotExist:
                        try_again_aliases.append(alias)
                if try_again_aliases:
                    log.info("Some spot instances have been terminated and "
                             "will be recreated.")
                    self.create_nodes(try_again_aliases, image_id=image_id,
                                      instance_type=instance_type, zone=zone,
                                      placement_group=placement_group,
                                      spot_bid=spot_bid)
                    self.wait_for_cluster(
                        msg="Waiting for node(s) to come up...",
                        reboot_interval=reboot_interval,
                        n_reboot_restart=n_reboot_restart)
                else:
                    #all nodes successfully created
                    break

        log.debug("Adding node(s): %s" % aliases)
        for alias in aliases:
            node = self.get_node_by_alias(alias)
            self.run_plugins(method_name="on_add_node", node=node)

    def remove_node(self, node, terminate=True):
        """
        Remove a single node from this cluster
        """
        return self.remove_nodes([node], terminate=terminate)

    def remove_nodes(self, nodes, terminate=True):
        """
        Remove a list of nodes from this cluster
        No step should prevent us to go further.
        """
        for node in nodes:
            if node.is_master():
                raise exception.InvalidOperation("cannot remove master node")
            try:
                self.run_plugins(method_name="on_remove_node",
                                 node=node, reverse=True)
            except:
                #will still allow node termination
                pass
            if not terminate:
                continue
            node.terminate()

    def _get_launch_map(self, reverse=False):
        """
        Groups all node-aliases that have similar instance types/image ids
        Returns a dictionary that's used to launch all similar instance types
        and image ids in the same request. Example return value:

        {('c1.xlarge', 'ami-a5c02dcc'): ['node001', 'node002'],
         ('m1.large', 'ami-a5c02dcc'): ['node003'],
         ('m1.small', 'ami-17b15e7e'): ['master', 'node005', 'node006'],
         ('m1.small', 'ami-19e17a2b'): ['node004']}

        Passing reverse=True will return the same information only keyed by
        node aliases:

        {'master': ('m1.small', 'ami-17b15e7e'),
         'node001': ('c1.xlarge', 'ami-a5c02dcc'),
         'node002': ('c1.xlarge', 'ami-a5c02dcc'),
         'node003': ('m1.large', 'ami-a5c02dcc'),
         'node004': ('m1.small', 'ami-19e17a2b'),
         'node005': ('m1.small', 'ami-17b15e7e'),
         'node006': ('m1.small', 'ami-17b15e7e')}
        """
        lmap = {}
        mtype = self.master_instance_type or self.node_instance_type
        mimage = self.master_image_id or self.node_image_id
        lmap[(mtype, mimage)] = ['master']
        id_start = 1
        for itype in self.node_instance_types:
            count = itype['size']
            image_id = itype['image'] or self.node_image_id
            type = itype['type'] or self.node_instance_type
            if not (type, image_id) in lmap:
                lmap[(type, image_id)] = []
            for id in range(id_start, id_start + count):
                alias = 'node%.3d' % id
                log.debug("Launch map: %s (ami: %s, type: %s)..." %
                          (alias, image_id, type))
                lmap[(type, image_id)].append(alias)
                id_start += 1
        ntype = self.node_instance_type
        nimage = self.node_image_id
        if not (ntype, nimage) in lmap:
            lmap[(ntype, nimage)] = []
        for id in range(id_start, self.cluster_size):
            alias = 'node%.3d' % id
            log.debug("Launch map: %s (ami: %s, type: %s)..." %
                      (alias, nimage, ntype))
            lmap[(ntype, nimage)].append(alias)
        if reverse:
            rlmap = {}
            for (itype, image_id) in lmap:
                aliases = lmap.get((itype, image_id))
                for alias in aliases:
                    rlmap[alias] = (itype, image_id)
            return rlmap
        return lmap

    def _get_type_and_image_id(self, alias):
        """
        Returns (instance_type,image_id) for a given alias based
        on the map returned from self._get_launch_map
        """
        lmap = self._get_launch_map()
        for (type, image) in lmap:
            key = (type, image)
            if alias in lmap.get(key):
                return key

    def create_cluster(self):
        """
        Launches all EC2 instances based on this cluster's settings.
        """
        log.info("Launching a %d-node cluster..." % self.cluster_size)
        mtype = self.master_instance_type or self.node_instance_type
        self.master_instance_type = mtype
        if self.spot_bid:
            self._create_spot_cluster()
        else:
            self._create_flat_rate_cluster()

    def _create_flat_rate_cluster(self):
        """
        Launches cluster using flat-rate instances. This method attempts to
        minimize the number of launch requests by grouping nodes of the same
        type/ami and launching each group simultaneously within a single launch
        request. This is especially important for Cluster Compute instances
        given that Amazon *highly* recommends requesting all CCI in a single
        launch request.
        """
        lmap = self._get_launch_map()
        zone = None
        master_map = None
        for (type, image) in lmap:
            # launch all aliases that match master's itype/image_id
            aliases = lmap.get((type, image))
            if 'master' in aliases:
                master_map = (type, image)
                for alias in aliases:
                    log.debug("Launching %s (ami: %s, type: %s)" %
                              (alias, image, type))
                master_response = self.create_nodes(aliases, image_id=image,
                                                    instance_type=type,
                                                    force_flat=True)[0]
                zone = master_response.instances[0].placement
        lmap.pop(master_map)
        if self.cluster_size <= 1:
            return
        for (type, image) in lmap:
            aliases = lmap.get((type, image))
            for alias in aliases:
                log.debug("Launching %s (ami: %s, type: %s)" %
                          (alias, image, type))
            self.create_nodes(aliases, image_id=image, instance_type=type,
                              zone=zone, force_flat=True)

    def _create_spot_cluster(self):
        """
        Launches cluster using spot instances for all worker nodes. This method
        makes a single spot request for each node in the cluster since spot
        instances *always* have an ami_launch_index of 0. This is needed in
        order to correctly assign aliases to nodes.
        """
        (mtype, mimage) = self._get_type_and_image_id('master')
        log.info("Launching master node (ami: %s, type: %s)..." %
                 (mimage, mtype))
        force_flat = not self.force_spot_master
        master_response = self.create_node('master',
                                           image_id=mimage,
                                           instance_type=mtype,
                                           force_flat=force_flat)
        zone = None
        if not force_flat and self.spot_bid:
            # Make sure nodes are in same zone as master
            launch_spec = master_response.launch_specification
            zone = launch_spec.placement
        else:
            # Make sure nodes are in same zone as master
            zone = master_response.instances[0].placement
        if self.cluster_size <= 1:
            return
        for id in range(1, self.cluster_size):
            alias = 'node%.3d' % id
            (ntype, nimage) = self._get_type_and_image_id(alias)
            log.info("Launching %s (ami: %s, type: %s)" %
                     (alias, nimage, ntype))
            self.create_node(alias, image_id=nimage, instance_type=ntype,
                             zone=zone)

    def is_spot_cluster(self):
        """
        Returns True if all nodes are spot instances
        """
        nodes = self.nodes
        if not nodes:
            return False
        for node in nodes:
            if not node.is_spot():
                return False
        return True

    def has_spot_nodes(self):
        """
        Returns True if any nodes are spot instances
        """
        for node in self.nodes:
            if node.is_spot():
                return True
        return False

    def is_ebs_cluster(self):
        """
        Returns True if all nodes are EBS-backed
        """
        nodes = self.nodes
        if not nodes:
            return False
        for node in nodes:
            if not node.is_ebs_backed():
                return False
        return True

    def has_ebs_nodes(self):
        """
        Returns True if any nodes are EBS-backed
        """
        for node in self.nodes:
            if node.is_ebs_backed():
                return True
        return False

    def is_stoppable(self):
        """
        Returns True if all nodes are stoppable (i.e. non-spot and EBS-backed)
        """
        nodes = self.nodes
        if not nodes:
            return False
        for node in self.nodes:
            if not node.is_stoppable():
                return False
        return True

    def has_stoppable_nodes(self):
        """
        Returns True if any nodes are stoppable (i.e. non-spot and EBS-backed)
        """
        nodes = self.nodes
        if not nodes:
            return False
        for node in nodes:
            if node.is_stoppable():
                return True
        return False

    def is_cluster_compute(self):
        """
        Returns true if all instances are Cluster/GPU Compute type
        """
        nodes = self.nodes
        if not nodes:
            return False
        for node in nodes:
            if not node.is_cluster_compute():
                return False
        return True

    def has_cluster_compute_nodes(self):
        for node in self.nodes:
            if node.is_cluster_compute():
                return True
        return False

    def is_cluster_up(self):
        """
        Check that all nodes are 'running' and that ssh is up on all nodes
        This method will return False if any spot requests are in an 'open'
        state.
        """
        spots = self.spot_requests
        active_spots = filter(lambda x: x.state == 'active', spots)
        if len(spots) != len(active_spots):
            return False
        nodes = self.nodes
        if not nodes:
            return False
        for node in nodes:
            if not node.is_up():
                return False
        return True

    def get_spinner(self, msg):
        """
        Logs a status msg, starts a spinner, and returns the spinner object.
        This is useful for long running processes:

            s = self.get_spinner("Long running process running...")
            (do something)
            s.stop()
        """
        s = spinner.Spinner()
        log.info(msg, extra=dict(__nonewline__=True))
        s.start()
        return s

    @property
    def progress_bar(self):
        if not self._progress_bar:
            widgets = ['', progressbar.Fraction(), ' ',
                       progressbar.Bar(marker=progressbar.RotatingMarker()),
                       ' ', progressbar.Percentage(), ' ', ' ']
            pbar = progressbar.ProgressBar(widgets=widgets,
                                           maxval=self.cluster_size,
                                           force_update=True)
            self._progress_bar = pbar
        return self._progress_bar

    @property
    def pool(self):
        if not self._pool:
            self._pool = threadpool.get_thread_pool(
                size=self.num_threads, disable_threads=self.disable_threads)
        return self._pool

    @property
    def validator(self):
        return ClusterValidator(self)

    def is_valid(self):
        return self.validator.is_valid()

    def validate(self):
        return self.validator.validate()

    def wait_for_active_spots(self, spots=None):
        """
        Wait for all open spot requests for this cluster to transition to
        'active'.
        """
        spots = spots or self.spot_requests
        open_spots = [spot for spot in spots if spot.state == "open"]
        if open_spots:
            pbar = self.progress_bar.reset()
            log.info('Waiting for open spot requests to become active...')
            pbar.maxval = len(spots)
            pbar.update(0)
            while not pbar.finished:
                active_spots = filter(lambda x: x.state == "active", spots)
                pbar.maxval = len(spots)
                pbar.update(len(active_spots))
                if not pbar.finished:
                    time.sleep(self.refresh_interval)
                    spots = self.get_spot_requests_or_raise()
            pbar.reset()

    def wait_for_active_instances(self, nodes=None):
        """
        Wait indefinitely for cluster nodes to show up.
        """
        nodes = nodes or self.nodes
        if len(nodes) == 0:
            s = self.get_spinner("Waiting for instances to activate...")
            try:
                while len(nodes) == 0:
                    time.sleep(self.refresh_interval)
                    nodes = self.nodes
            finally:
                s.stop()

    def wait_for_running_instances(self, nodes=None):
        """
        Wait until all cluster nodes are in a 'running' state
        """
        log.info("Waiting for all nodes to be in a 'running' state...")
        nodes = nodes or self.get_nodes_or_raise()
        pbar = self.progress_bar.reset()
        pbar.maxval = len(nodes)
        pbar.update(0)
        timeout = datetime.datetime.utcnow() + \
            datetime.timedelta(minutes=20)
        while not pbar.finished:
            running_nodes = filter(lambda x: x.state == "running", nodes)
            pbar.maxval = len(nodes)
            pbar.update(len(running_nodes))
            if not pbar.finished:
                if datetime.datetime.utcnow() > timeout:
                    map(lambda x: x.terminate(),
                        filter(lambda x: x not in running_nodes, nodes))
                else:
                    time.sleep(self.refresh_interval)
                nodes = self.get_nodes_or_raise()
        pbar.reset()

    def wait_for_ssh(self, nodes=None, reboot_interval=10,
                     n_reboot_restart=False):
        """
        Wait until all cluster nodes are in a 'running' state
        """
        log.info("Waiting for SSH to come up on all nodes...")
        nodes = nodes or self.get_nodes_or_raise()
<<<<<<< HEAD
        params = {"interval": self.refresh_interval,
                  "reboot_interval": reboot_interval,
                  "n_reboot_restart": n_reboot_restart}
        self.pool.mapWithJobId(
            lambda n: n.wait(**params),
            lambda n: n.alias
            nodes)
=======
        self.pool.map(lambda n: n.wait(interval=self.refresh_interval), nodes,
                      jobid_fn=lambda n: n.alias)
>>>>>>> 7fd46c28

    @print_timing("Waiting for cluster to come up")
    def wait_for_cluster(self, msg="Waiting for cluster to come up...",
                         reboot_interval=10, n_reboot_restart=False):
        """
        Wait for cluster to come up and display progress bar. Waits for all
        spot requests to become 'active', all instances to be in a 'running'
        state, and for all SSH daemons to come up.

        msg - custom message to print out before waiting on the cluster
        """
        interval = self.refresh_interval
        log.info("%s %s" % (msg, "(updating every %ds)" % interval))
        try:
            self.wait_for_active_spots()
            self.wait_for_active_instances()
            self.wait_for_running_instances()
            self.wait_for_ssh(reboot_interval=reboot_interval,
                              n_reboot_restart=n_reboot_restart)
        except Exception:
            self.progress_bar.finish()
            raise

    def is_cluster_stopped(self):
        """
        Check whether all nodes are in the 'stopped' state
        """
        nodes = self.nodes
        if not nodes:
            return False
        for node in nodes:
            if node.state != 'stopped':
                return False
        return True

    def is_cluster_terminated(self):
        """
        Check whether all nodes are in a 'terminated' state
        """
        states = filter(lambda x: x != 'terminated', static.INSTANCE_STATES)
        filters = {'group-name': self._security_group,
                   'instance-state-name': states}
        insts = self.ec2.get_all_instances(filters=filters)
        return len(insts) == 0

    def attach_volumes_to_master(self):
        """
        Attach each volume to the master node
        """
        for vol in self.volumes:
            volume = self.volumes.get(vol)
            device = volume.get('device')
            vol_id = volume.get('volume_id')
            vol = self.ec2.get_volume(vol_id)
            if vol.attach_data.instance_id == self.master_node.id:
                log.info("Volume %s already attached to master...skipping" %
                         vol.id)
                continue
            if vol.status != "available":
                log.error('Volume %s not available...'
                          'please check and try again' % vol.id)
                continue
            log.info("Attaching volume %s to master node on %s ..." %
                     (vol.id, device))
            resp = vol.attach(self.master_node.id, device)
            log.debug("resp = %s" % resp)
            self.ec2.wait_for_volume(vol, state='attached')

    def detach_volumes(self):
        """
        Detach all volumes from all nodes
        """
        for node in self.nodes:
            node.detach_external_volumes()

    @print_timing('Restarting cluster')
    def restart_cluster(self):
        """
        Reboot all instances and reconfigure the cluster
        """
        nodes = self.nodes
        if not nodes:
            raise exception.ClusterValidationError("No running nodes found")
        self.run_plugins(method_name="on_restart", reverse=True)
        log.info("Rebooting cluster...")
        for node in nodes:
            node.reboot()
        sleep = 20
        log.info("Sleeping for %d seconds..." % sleep)
        time.sleep(sleep)
        self.setup_cluster()

    def stop_cluster(self, terminate_unstoppable=False, force=False):
        """
        Shutdown this cluster by detaching all volumes and 'stopping' all nodes

        In general, all nodes in the cluster must be 'stoppable' meaning all
        nodes are backed by flat-rate EBS-backed instances. If any
        'unstoppable' nodes are found an exception is raised. A node is
        'unstoppable' if it is backed by either a spot or S3-backed instance.

        If the cluster contains a mix of 'stoppable' and 'unstoppable' nodes
        you can stop all stoppable nodes and terminate any unstoppable nodes by
        setting terminate_unstoppable=True.
        """
        nodes = self.nodes
        if not nodes:
            raise exception.ClusterValidationError("No running nodes found")
        if not self.is_stoppable():
            has_stoppable_nodes = self.has_stoppable_nodes()
            if not terminate_unstoppable and has_stoppable_nodes:
                raise exception.InvalidOperation(
                    "Cluster contains nodes that are not stoppable")
            if not has_stoppable_nodes:
                raise exception.InvalidOperation(
                    "Cluster does not contain any stoppable nodes")
        try:
            self.run_plugins(method_name="on_shutdown", reverse=True)
        except exception.MasterDoesNotExist, e:
            if force:
                log.warn("Cannot run plugins: %s" % e)
            else:
                raise
        self.detach_volumes()
        for node in nodes:
            node.shutdown()

    def terminate_cluster(self, force=False):
        """
        Destroy this cluster by first detaching all volumes, shutting down all
        instances, canceling all spot requests (if any), removing its placement
        group (if any), and removing its security group.
        """
        try:
            self.run_plugins(method_name="on_shutdown", reverse=True)
        except exception.MasterDoesNotExist, e:
            if force:
                log.warn("Cannot run plugins: %s" % e)
            else:
                raise
        self.detach_volumes()
        nodes = self.nodes
        for node in nodes:
            node.terminate()
        for spot in self.spot_requests:
            if spot.state not in ['cancelled', 'closed']:
                log.info("Canceling spot instance request: %s" % spot.id)
                spot.cancel()
        sg = self.ec2.get_group_or_none(self._security_group)
        pg = self.ec2.get_placement_group_or_none(self._security_group)
        s = self.get_spinner("Waiting for cluster to terminate...")
        try:
            while not self.is_cluster_terminated():
                time.sleep(5)
        finally:
            s.stop()
        if pg:
            log.info("Removing %s placement group" % pg.name)
            pg.delete()
            while self.ec2.get_placement_group_or_none(self._security_group):
                log.info("Waiting for deletion of security group %s..."
                         % pg.name)
                time.sleep(3)
        if sg:
            log.info("Removing %s security group" % sg.name)
            sg.delete()
            while self.ec2.get_group_or_none(self._security_group):
                log.info("Waiting for deletion of security group %s..."
                         % sg.name)
                time.sleep(3)

    def start(self, create=True, create_only=False, validate=True,
              validate_only=False, validate_running=False):
        """
        Creates and configures a cluster from this cluster template's settings.

        create - create new nodes when starting the cluster. set to False to
                 use existing nodes
        create_only - only create the cluster node instances, don't configure
                      the cluster
        validate - whether or not to validate the cluster settings used.
                   False will ignore validate_only and validate_running
                   keywords and is effectively the same as running _start
        validate_only - only validate cluster settings, do not create or
                        configure cluster
        validate_running - whether or not to validate the existing instances
                           being used against this cluster's settings
        """
        if validate:
            validator = self.validator
            if not create and validate_running:
                try:
                    validator.validate_running_instances()
                except exception.ClusterValidationError, e:
                    msg = "Existing nodes are not compatible with cluster "
                    msg += "settings:\n"
                    e.msg = msg + e.msg
                    raise
            validator.validate()
            if validate_only:
                return
        else:
            log.warn("SKIPPING VALIDATION - USE AT YOUR OWN RISK")
        return self._start(create=create, create_only=create_only)

    @print_timing("Starting cluster")
    def _start(self, create=True, create_only=False):
        """
        Create and configure a cluster from this cluster template's settings
        (Does not attempt to validate before running)

        create - create new nodes when starting the cluster. set to False to
                 use existing nodes
        create_only - only create the cluster node instances, don't configure
                      the cluster
        """
        log.info("Starting cluster...")
        if create:
            self.create_cluster()
        else:
            assert self.master_node is not None
            for node in self.stopped_nodes:
                log.info("Starting stopped node: %s" % node.alias)
                node.start()
        if create_only:
            return
        self.setup_cluster()

    def setup_cluster(self):
        """
        Waits for all nodes to come up and then runs the default
        StarCluster setup routines followed by any additional plugin setup
        routines
        """
        self.wait_for_cluster()
        self._setup_cluster()

    @print_timing("Configuring cluster")
    def _setup_cluster(self):
        """
        Runs the default StarCluster setup routines followed by any additional
        plugin setup routines. Does not wait for nodes to come up.
        """
        log.info("The master node is %s" % self.master_node.dns_name)
        log.info("Configuring cluster...")
        if self.volumes:
            self.attach_volumes_to_master()
        self.run_plugins()

    def run_plugins(self, plugins=None, method_name="run", node=None,
                    reverse=False):
        """
        Run all plugins specified in this Cluster object's self.plugins list
        Uses plugins list instead of self.plugins if specified.

        plugins must be a tuple: the first element is the plugin's name, the
        second element is the plugin object (a subclass of ClusterSetup)
        """
        plugs = [self._default_plugin]
        if not self.disable_queue:
            plugs.append(self._sge_plugin)
        plugs += (plugins or self.plugins)[:]
        if reverse:
            plugs.reverse()
        for plug in plugs:
            self.run_plugin(plug, method_name=method_name, node=node)

    def run_plugin(self, plugin, name='', method_name='run', node=None):
        """
        Run a StarCluster plugin.

        plugin - an instance of the plugin's class
        name - a user-friendly label for the plugin
        method_name - the method to run within the plugin (default: "run")
        node - optional node to pass as first argument to plugin method (used
        for on_add_node/on_remove_node)
        """
        plugin_name = name or getattr(plugin, '__name__',
                                      utils.get_fq_class_name(plugin))
        try:
            func = getattr(plugin, method_name, None)
            if not func:
                log.warn("Plugin %s has no %s method...skipping" %
                         (plugin_name, method_name))
                return
            args = [self.nodes, self.master_node, self.cluster_user,
                    self.cluster_shell, self.volumes]
            if node:
                args.insert(0, node)
            log.info("Running plugin %s" % plugin_name)
            func(*args)
        except NotImplementedError:
            log.debug("method %s not implemented by plugin %s" % (method_name,
                                                                  plugin_name))
        except exception.MasterDoesNotExist:
            raise
        except KeyboardInterrupt:
            raise
        except Exception:
            log.error("Error occured while running plugin '%s':" % plugin_name)
            raise

    def ssh_to_master(self, user='root', command=None, forward_x11=False,
                      forward_agent=False):
        return self.ssh_to_node('master', user=user, command=command,
                                forward_x11=forward_x11,
                                forward_agent=forward_agent)

    def ssh_to_node(self, alias, user='root', command=None, forward_x11=False,
                    forward_agent=False):
        node = self.get_node_by_alias(alias)
        node = node or self.get_node_by_dns_name(alias)
        node = node or self.get_node_by_id(alias)
        if not node:
            raise exception.InstanceDoesNotExist(alias, label='node')
        return node.shell(user=user, forward_x11=forward_x11,
                          forward_agent=forward_agent, command=command)

    def clean(self):
        if not self.disable_queue:
            #clean sge
            sge_plugin = sge.SGEPlugin()
            sge_plugin.clean_cluster(self.nodes, self.master_node,
                                     self.cluster_user,
                                     self.cluster_shell, self.volumes)

        self.run_plugins(method_name="clean_cluster", reverse=True)

    def recover(self, remove_on_error=False, retries=0):
        """
        Will try to recover dangling nodes.
        remove_on_error The hour block minute after wich termination is
            authorised. False means it will never be terminated. True is
            equivalent to setting 0, meaning that it will only try to add
            it back once before terminating.
        """
        self.wait_for_active_spots()
        while 1:
            failures = 0
            to_recover = []
            if not self.disable_queue:
                sge_plugin = sge.SGEPlugin()
                to_recover.append(sge_plugin.get_nodes_to_recover(self.nodes))
            for plugin in self.plugins:
                try:
                    result = plugin.get_nodes_to_recover(self.nodes)
                    to_recover.append(result)
                except:
                    #the plugin does not implement get_nodes_to_recover
                    pass
            if len(to_recover) > 1:
                log.error("Cannot support more than one list of nodes "
                          "to recover")
            elif len(to_recover) == 1:
                errors = []
                for node in to_recover[0]:
                    #call it one at a time so that x doesn't prevent
                    #y to be added
                    try:
                        log.info("Adding back node " + node.alias)
                        self.add_nodes(num_nodes=1, aliases=[node.alias],
                                       no_create=True)
                    except:
                        failures += 1
                        import traceback
                        log.error(traceback.format_exc())
                        log.error("Failed to add back node " + node.alias)
                        errors.append(node)
                        log.info("Rebooting node " + node.alias)
                        node.reboot()

                if remove_on_error or type(remove_on_error) == int:
                    for node in errors:
                        try:
                            if remove_on_error is True:
                                log.info("Terminating misbehaving node "
                                         + node.alias)
                                self.remove_nodes([node])
                                failures -= 1
                                NodeManager.nodes_id_ignore.add(node.id)
                            else:
                                dt = utils\
                                    .iso_to_datetime_tuple(node.launch_time)
                                now = datetime.datetime.utcnow()
                                t_delta = now - dt
                                if (t_delta.seconds / 60) % 60 \
                                        > remove_on_error:
                                    self.remove_nodes([node])
                                    failures -= 1
                                    NodeManager.nodes_id_ignore.add(node.id)
                        except:
                            import traceback
                            log.error(traceback.format_exc())
                            log.error("type:" + str(type(remove_on_error)))
                            log.error("val:" + str(remove_on_error))
                            log.error("Failed to remove misbehaving node " +
                                      node.alias)
                            log.error("Forcing termination via EC2")
                            node.terminate()
                            failures -= 1
                            NodeManager.nodes_id_ignore.add(node.id)

            if failures:
                log.error("Failures occured, sleeping for a minute "
                          "then trying again")
                log.info("Sleeping, it's "
                         + str(datetime.datetime.utcnow()))
                time.sleep(60)
                log.info("Waiking up, it's "
                         + str(datetime.datetime.utcnow()))
                continue
            log.info("Out of recover procedure")
            break


class ClusterValidator(validators.Validator):
    """
    Validates that cluster settings define a sane launch configuration.
    Throws exception.ClusterValidationError for all validation failures
    """
    def __init__(self, cluster):
        self.cluster = cluster

    def is_running_valid(self):
        """
        Checks whether the current running instances are compatible
        with this cluster template's settings
        """
        try:
            self.validate_running_instances()
            return True
        except exception.ClusterValidationError, e:
            log.error(e.msg)
            return False

    def validate_required_settings(self):
        has_all_required = True
        for opt in static.CLUSTER_SETTINGS:
            requirements = static.CLUSTER_SETTINGS[opt]
            name = opt
            required = requirements[1]
            if required and self.cluster.get(name.lower()) is None:
                log.warn('Missing required setting %s' % name)
                has_all_required = False
        return has_all_required

    def validate_running_instances(self):
        """
        Validate existing instances against this cluster's settings
        """
        cluster = self.cluster
        cluster.wait_for_active_spots()
        nodes = cluster.nodes
        if not nodes:
            raise exception.ClusterValidationError("No existing nodes found!")
        log.info("Validating existing instances...")
        mazone = cluster.master_node.placement
        # reset zone cache
        cluster._zone = None
        if cluster.zone and cluster.zone.name != mazone:
            raise exception.ClusterValidationError(
                "Running cluster's availability_zone (%s) != %s" %
                (mazone, cluster.zone.name))
        for node in nodes:
            if node.key_name != cluster.keyname:
                raise exception.ClusterValidationError(
                    "%s's key_name (%s) != %s" % (node.alias, node.key_name,
                                                  cluster.keyname))

    def validate(self):
        """
        Checks that all cluster template settings are valid and raises an
        exception.ClusterValidationError exception if not.
        """
        log.info("Validating cluster template settings...")
        try:
            self.validate_required_settings()
            self.validate_spot_bid()
            self.validate_cluster_size()
            self.validate_cluster_user()
            self.validate_shell_setting()
            self.validate_permission_settings()
            self.validate_credentials()
            self.validate_keypair()
            self.validate_zone()
            self.validate_ebs_settings()
            self.validate_ebs_aws_settings()
            self.validate_image_settings()
            self.validate_instance_types()
            self.validate_cluster_compute()
            self.validate_userdata()
            log.info('Cluster template settings are valid')
            return True
        except exception.ClusterValidationError, e:
            e.msg = 'Cluster settings are not valid:\n%s' % e.msg
            raise

    def is_valid(self):
        """
        Returns True if all cluster template settings are valid
        """
        try:
            self.validate()
            return True
        except exception.ClusterValidationError, e:
            log.error(e.msg)
            return False

    def validate_spot_bid(self):
        cluster = self.cluster
        if cluster.spot_bid is not None:
            if type(cluster.spot_bid) not in [int, float]:
                raise exception.ClusterValidationError(
                    'spot_bid must be integer or float')
            if cluster.spot_bid <= 0:
                raise exception.ClusterValidationError(
                    'spot_bid must be an integer or float > 0')
        return True

    def validate_cluster_size(self):
        cluster = self.cluster
        try:
            int(cluster.cluster_size)
            if cluster.cluster_size < 1:
                raise ValueError
        except (ValueError, TypeError):
            raise exception.ClusterValidationError(
                'cluster_size must be an integer >= 1')
        num_itypes = sum([i.get('size') for i in
                          cluster.node_instance_types])
        num_nodes = cluster.cluster_size - 1
        if num_itypes > num_nodes:
            raise exception.ClusterValidationError(
                "total number of nodes specified in node_instance_type (%s) "
                "must be <= cluster_size-1 (%s)" % (num_itypes, num_nodes))
        return True

    def validate_cluster_user(self):
        if self.cluster.cluster_user == "root":
            raise exception.ClusterValidationError(
                'cluster_user cannot be "root"')
        return True

    def validate_shell_setting(self):
        cluster_shell = self.cluster.cluster_shell
        if not static.AVAILABLE_SHELLS.get(cluster_shell):
            raise exception.ClusterValidationError(
                'Invalid user shell specified. Options are %s' %
                ' '.join(static.AVAILABLE_SHELLS.keys()))
        return True

    def validate_image_settings(self):
        cluster = self.cluster
        master_image_id = cluster.master_image_id
        node_image_id = cluster.node_image_id
        conn = cluster.ec2
        image = conn.get_image_or_none(node_image_id)
        if not image or image.id != node_image_id:
            raise exception.ClusterValidationError(
                'node_image_id %s does not exist' % node_image_id)
        if image.state != 'available':
            raise exception.ClusterValidationError(
                'node_image_id %s is not available' % node_image_id)
        if master_image_id:
            master_image = conn.get_image_or_none(master_image_id)
            if not master_image or master_image.id != master_image_id:
                raise exception.ClusterValidationError(
                    'master_image_id %s does not exist' % master_image_id)
            if master_image.state != 'available':
                raise exception.ClusterValidationError(
                    'master_image_id %s is not available' % master_image_id)
        return True

    def validate_zone(self):
        """
        Validates that the cluster's availability zone exists and is available.
        The 'zone' property additionally checks that all EBS volumes are in the
        same zone and that the cluster's availability zone setting, if
        specified, matches the EBS volume(s) zone.
        """
        zone = self.cluster.zone
        if zone and zone.state != 'available':
            raise exception.ClusterValidationError(
                "The '%s' availability zone is not available at this time" %
                zone.name)
        return True

    def __check_platform(self, image_id, instance_type):
        """
        Validates whether an image_id (AMI) is compatible with a given
        instance_type. image_id_setting and instance_type_setting are the
        setting labels in the config file.
        """
        image = self.cluster.ec2.get_image_or_none(image_id)
        if not image:
            raise exception.ClusterValidationError('Image %s does not exist' %
                                                   image_id)
        image_platform = image.architecture
        image_is_hvm = (image.virtualization_type == "hvm")
        if image_is_hvm and instance_type not in static.HVM_TYPES:
            cctypes_list = ', '.join(static.HVM_TYPES)
            raise exception.ClusterValidationError(
                "Image '%s' is a hardware virtual machine (HVM) image and "
                "cannot be used with instance type '%s'.\n\nHVM images "
                "require one of the following HVM instance types:\n%s" %
                (image_id, instance_type, cctypes_list))
        if instance_type in static.CLUSTER_TYPES and not image_is_hvm:
            raise exception.ClusterValidationError(
                "The '%s' instance type can only be used with hardware "
                "virtual machine (HVM) images. Image '%s' is not an HVM "
                "image." % (instance_type, image_id))
        instance_platforms = static.INSTANCE_TYPES[instance_type]
        if image_platform not in instance_platforms:
            error_msg = "Instance type %(instance_type)s is for an " \
                        "%(instance_platform)s platform while " \
                        "%(image_id)s is an %(image_platform)s platform"
            error_dict = {'instance_type': instance_type,
                          'instance_platform': ', '.join(instance_platforms),
                          'image_id': image_id,
                          'image_platform': image_platform}
            raise exception.ClusterValidationError(error_msg % error_dict)
        image_is_ebs = (image.root_device_type == 'ebs')
        ebs_only_types = static.MICRO_INSTANCE_TYPES + static.SEC_GEN_TYPES
        if instance_type in ebs_only_types and not image_is_ebs:
            error_msg = ("Instance type %s can only be used with an "
                         "EBS-backed AMI and '%s' is not EBS-backed " %
                         (instance_type, image.id))
            raise exception.ClusterValidationError(error_msg)
        return True

    def validate_instance_types(self):
        cluster = self.cluster
        master_image_id = cluster.master_image_id
        node_image_id = cluster.node_image_id
        master_instance_type = cluster.master_instance_type
        node_instance_type = cluster.node_instance_type
        instance_types = static.INSTANCE_TYPES
        instance_type_list = ', '.join(instance_types.keys())
        if not node_instance_type in instance_types:
            raise exception.ClusterValidationError(
                "You specified an invalid node_instance_type %s\n"
                "Possible options are:\n%s" %
                (node_instance_type, instance_type_list))
        elif master_instance_type:
            if not master_instance_type in instance_types:
                raise exception.ClusterValidationError(
                    "You specified an invalid master_instance_type %s\n"
                    "Possible options are:\n%s" %
                    (master_instance_type, instance_type_list))
        try:
            self.__check_platform(node_image_id, node_instance_type)
        except exception.ClusterValidationError, e:
            raise exception.ClusterValidationError(
                'Incompatible node_image_id and node_instance_type:\n' + e.msg)
        if master_image_id and not master_instance_type:
            try:
                self.__check_platform(master_image_id, node_instance_type)
            except exception.ClusterValidationError, e:
                raise exception.ClusterValidationError(
                    'Incompatible master_image_id and node_instance_type\n' +
                    e.msg)
        elif master_image_id and master_instance_type:
            try:
                self.__check_platform(master_image_id, master_instance_type)
            except exception.ClusterValidationError, e:
                raise exception.ClusterValidationError(
                    'Incompatible master_image_id and master_instance_type\n' +
                    e.msg)
        elif master_instance_type and not master_image_id:
            try:
                self.__check_platform(node_image_id, master_instance_type)
            except exception.ClusterValidationError, e:
                raise exception.ClusterValidationError(
                    'Incompatible node_image_id and master_instance_type\n' +
                    e.msg)
        for itype in cluster.node_instance_types:
            type = itype.get('type')
            img = itype.get('image') or node_image_id
            if not type in instance_types:
                raise exception.ClusterValidationError(
                    "You specified an invalid instance type %s\n"
                    "Possible options are:\n%s" % (type, instance_type_list))
            try:
                self.__check_platform(img, type)
            except exception.ClusterValidationError, e:
                raise exception.ClusterValidationError(
                    "Invalid settings for node_instance_type %s: %s" %
                    (type, e.msg))
        return True

    def validate_cluster_compute(self):
        cluster = self.cluster
        lmap = cluster._get_launch_map()
        for (type, image) in lmap:
            if type in static.CLUSTER_TYPES:
                img = cluster.ec2.get_image(image)
                if img.virtualization_type != 'hvm':
                    raise exception.ClusterValidationError(
                        'Cluster Compute/GPU instance type %s '
                        'can only be used with HVM images.\n'
                        'Image %s is NOT an HVM image.' % (type, image))

    def validate_permission_settings(self):
        permissions = self.cluster.permissions
        for perm in permissions:
            permission = permissions.get(perm)
            protocol = permission.get('ip_protocol')
            if protocol not in static.PROTOCOLS:
                raise exception.InvalidProtocol(protocol)
            from_port = permission.get('from_port')
            to_port = permission.get('to_port')
            try:
                from_port = int(from_port)
                to_port = int(to_port)
            except ValueError:
                raise exception.InvalidPortRange(
                    from_port, to_port, reason="integer range required")
            if from_port < 0 or to_port < 0:
                raise exception.InvalidPortRange(
                    from_port, to_port,
                    reason="from/to must be positive integers")
            if from_port > to_port:
                raise exception.InvalidPortRange(
                    from_port, to_port,
                    reason="'from_port' must be <= 'to_port'")
            cidr_ip = permission.get('cidr_ip')
            if not iptools.validate_cidr(cidr_ip):
                raise exception.InvalidCIDRSpecified(cidr_ip)

    def validate_ebs_settings(self):
        """
        Check EBS vols for missing/duplicate DEVICE/PARTITION/MOUNT_PATHs and
        validate these settings.
        """
        volmap = {}
        devmap = {}
        mount_paths = []
        cluster = self.cluster
        for vol in cluster.volumes:
            vol_name = vol
            vol = cluster.volumes.get(vol)
            vol_id = vol.get('volume_id')
            device = vol.get('device')
            partition = vol.get('partition')
            mount_path = vol.get("mount_path")
            vmap = volmap.get(vol_id, {})
            devices = vmap.get('device', [])
            partitions = vmap.get('partition', [])
            if devices and device not in devices:
                raise exception.ClusterValidationError(
                    "Can't attach volume %s to more than one device" % vol_id)
            elif partitions and partition in partitions:
                raise exception.ClusterValidationError(
                    "Multiple configurations for %s\n"
                    "Either pick one or specify a separate partition for "
                    "each configuration" % vol_id)
            vmap['partition'] = partitions + [partition]
            vmap['device'] = devices + [device]
            volmap[vol_id] = vmap
            dmap = devmap.get(device, {})
            vol_ids = dmap.get('volume_id', [])
            if vol_ids and vol_id not in vol_ids:
                raise exception.ClusterValidationError(
                    "Can't attach more than one volume on device %s" % device)
            dmap['volume_id'] = vol_ids + [vol_id]
            devmap[device] = dmap
            mount_paths.append(mount_path)
            if not device:
                raise exception.ClusterValidationError(
                    'Missing DEVICE setting for volume %s' % vol_name)
            if not utils.is_valid_device(device):
                raise exception.ClusterValidationError(
                    "Invalid DEVICE value for volume %s" % vol_name)
            if partition:
                if not utils.is_valid_partition(partition):
                    raise exception.ClusterValidationError(
                        "Invalid PARTITION value for volume %s" % vol_name)
                if not partition.startswith(device):
                    raise exception.ClusterValidationError(
                        "Volume PARTITION must start with %s" % device)
            if not mount_path:
                raise exception.ClusterValidationError(
                    'Missing MOUNT_PATH setting for volume %s' % vol_name)
            if not mount_path.startswith('/'):
                raise exception.ClusterValidationError(
                    "MOUNT_PATH for volume %s should start with /" % vol_name)
        for path in mount_paths:
            if mount_paths.count(path) > 1:
                raise exception.ClusterValidationError(
                    "Can't mount more than one volume on %s" % path)
        return True

    def validate_ebs_aws_settings(self):
        """
        Verify that all EBS volumes exist and are available.
        """
        cluster = self.cluster
        for vol in cluster.volumes:
            v = cluster.volumes.get(vol)
            vol_id = v.get('volume_id')
            vol = cluster.ec2.get_volume(vol_id)
            if vol.status != 'available':
                try:
                    if vol.attach_data.instance_id == cluster.master_node.id:
                        continue
                except exception.MasterDoesNotExist:
                    pass
                raise exception.ClusterValidationError(
                    "Volume '%s' is not available (status: %s)" %
                    (vol_id, vol.status))

    def validate_credentials(self):
        if not self.cluster.ec2.is_valid_conn():
            raise exception.ClusterValidationError(
                'Invalid AWS_ACCESS_KEY_ID/AWS_SECRET_ACCESS_KEY combination.')
        return True

    def validate_keypair(self):
        cluster = self.cluster
        key_location = cluster.key_location
        if not key_location:
            raise exception.ClusterValidationError(
                "no key_location specified for key '%s'" %
                cluster.keyname)
        if not os.path.exists(key_location):
            raise exception.ClusterValidationError(
                "key_location '%s' does not exist" % key_location)
        elif not os.path.isfile(key_location):
            raise exception.ClusterValidationError(
                "key_location '%s' is not a file" % key_location)
        keyname = cluster.keyname
        keypair = cluster.ec2.get_keypair_or_none(keyname)
        if not keypair:
            raise exception.ClusterValidationError(
                "Keypair '%s' does not exist in region '%s'" %
                (keyname, cluster.ec2.region.name))
        fingerprint = keypair.fingerprint
        try:
            open(key_location, 'r').close()
        except IOError, e:
            raise exception.ClusterValidationError(
                "Error loading key_location '%s':\n%s\n"
                "Please check that the file is readable" % (key_location, e))
        if len(fingerprint) == 59:
            keyfingerprint = sshutils.get_private_rsa_fingerprint(key_location)
            if keyfingerprint != fingerprint:
                raise exception.ClusterValidationError(
                    "Incorrect fingerprint for key_location '%s'\n\n"
                    "local fingerprint: %s\n\nkeypair fingerprint: %s"
                    % (key_location, keyfingerprint, fingerprint))
        else:
            # Skip fingerprint validation for keys created using EC2 import
            # keys until I can figure out the mystery behind the import keys
            # fingerprint. I'm able to match ssh-keygen's public key
            # fingerprint, however, Amazon doesn't for some reason...
            log.warn("Unable to validate imported keypair fingerprint...")
        return True

    def validate_userdata(self):
        for script in self.cluster.userdata_scripts:
            if not os.path.exists(script):
                raise exception.ClusterValidationError(
                    "Userdata script does not exist: %s" % script)
            if not os.path.isfile(script):
                raise exception.ClusterValidationError(
                    "Userdata script is not a file: %s" % script)
        if self.cluster.spot_bid is None:
            lmap = self.cluster._get_launch_map()
            aliases = max(lmap.values(), key=lambda x: len(x))
            ud = self.cluster._get_cluster_userdata(aliases)
        else:
            ud = self.cluster._get_cluster_userdata(['node001'])
        ud_size_kb = utils.size_in_kb(ud)
        if ud_size_kb > 16:
            raise exception.ClusterValidationError(
                "User data is too big! (%.2fKB)\n"
                "User data scripts combined and compressed must be <= 16KB\n"
                "NOTE: StarCluster uses anywhere from 0.5-2KB "
                "to store internal metadata" % ud_size_kb)<|MERGE_RESOLUTION|>--- conflicted
+++ resolved
@@ -1370,18 +1370,13 @@
         """
         log.info("Waiting for SSH to come up on all nodes...")
         nodes = nodes or self.get_nodes_or_raise()
-<<<<<<< HEAD
         params = {"interval": self.refresh_interval,
                   "reboot_interval": reboot_interval,
                   "n_reboot_restart": n_reboot_restart}
         self.pool.mapWithJobId(
             lambda n: n.wait(**params),
-            lambda n: n.alias
-            nodes)
-=======
-        self.pool.map(lambda n: n.wait(interval=self.refresh_interval), nodes,
-                      jobid_fn=lambda n: n.alias)
->>>>>>> 7fd46c28
+            nodes,
+            jobid_fn=lambda n: n.alias)
 
     @print_timing("Waiting for cluster to come up")
     def wait_for_cluster(self, msg="Waiting for cluster to come up...",
