import os
import re
import time
import string
import pprint
import warnings
import datetime

from starcluster import utils
from starcluster import static
from starcluster import spinner
from starcluster import iptools
from starcluster import sshutils
from starcluster import managers
from starcluster import userdata
from starcluster import deathrow
from starcluster import exception
from starcluster import threadpool
from starcluster import validators
from starcluster import progressbar
from starcluster import clustersetup
from starcluster.node import Node
from starcluster.node import NodeManager
from starcluster.plugins import sge
from starcluster.utils import print_timing
from starcluster.templates import user_msgs
from starcluster.logger import log


class ClusterManager(managers.Manager):
    """
    Manager class for Cluster objects
    """
    def __repr__(self):
        return "<ClusterManager: %s>" % self.ec2.region.name

    def get_cluster(self, cluster_name, group=None, load_receipt=True,
                    load_plugins=True, load_volumes=True, require_keys=True):
        """
        Returns a Cluster object representing an active cluster
        """
        try:
            clname = self._get_cluster_name(cluster_name)
            cltag = self.get_tag_from_sg(clname)
            if not group:
                group = self.ec2.get_security_group(clname)
            cl = Cluster(ec2_conn=self.ec2, cluster_tag=cltag,
                         cluster_group=group)
            if load_receipt:
                cl.load_receipt(load_plugins=load_plugins,
                                load_volumes=load_volumes)
            try:
                cl.keyname = cl.keyname or cl.master_node.key_name
                key_location = self.cfg.get_key(cl.keyname).get('key_location')
                cl.key_location = key_location
                if require_keys:
                    cl.validator.validate_keypair()
            except (exception.KeyNotFound, exception.MasterDoesNotExist):
                if require_keys:
                    raise
                cl.key_location = ''
            return cl
        except exception.SecurityGroupDoesNotExist:
            raise exception.ClusterDoesNotExist(cluster_name)

    def get_clusters(self, load_receipt=True, load_plugins=True):
        """
        Returns a list of all active clusters
        """
        cluster_groups = self.get_cluster_security_groups()
        clusters = [self.get_cluster(g.name, group=g,
                                     load_receipt=load_receipt,
                                     load_plugins=load_plugins)
                    for g in cluster_groups]
        return clusters

    def get_default_cluster_template(self):
        """
        Returns name of the default cluster template defined in the config
        """
        return self.cfg.get_default_cluster_template()

    def get_cluster_template(self, template_name, tag_name=None):
        """
        Returns a new Cluster object using the settings from the cluster
        template template_name

        If tag_name is passed, the Cluster object's cluster_tag setting will
        be set to tag_name
        """
        cl = self.cfg.get_cluster_template(template_name, tag_name=tag_name,
                                           ec2_conn=self.ec2)
        return cl

    def get_cluster_or_none(self, cluster_name, **kwargs):
        """
        Same as get_cluster but returns None instead of throwing an exception
        if the cluster does not exist
        """
        try:
            return self.get_cluster(cluster_name, **kwargs)
        except exception.ClusterDoesNotExist:
            pass

    def cluster_exists(self, tag_name):
        """
        Returns True if cluster exists
        """
        return self.get_cluster_or_none(tag_name) is not None

    def ssh_to_master(self, cluster_name, user='root', command=None,
                      forward_x11=False, forward_agent=False):
        """
        ssh to master node of cluster_name

        user keyword specifies an alternate user to login as
        """
        cluster = self.get_cluster(cluster_name, load_receipt=False,
                                   require_keys=True)
        return cluster.ssh_to_master(user=user, command=command,
                                     forward_x11=forward_x11,
                                     forward_agent=forward_agent)

    def ssh_to_cluster_node(self, cluster_name, node_id, user='root',
                            command=None, forward_x11=False,
                            forward_agent=False):
        """
        ssh to a node in cluster_name that has either an id,
        dns name, or alias matching node_id

        user keyword specifies an alternate user to login as
        """
        cluster = self.get_cluster(cluster_name, load_receipt=False,
                                   require_keys=False)
        node = cluster.get_node_by_alias(node_id)
        key_location = self.cfg.get_key(node.key_name).get('key_location')
        cluster.key_location = key_location
        cluster.validator.validate_keypair()
        return node.shell(user=user, forward_x11=forward_x11,
                          forward_agent=forward_agent, command=command)

    def _get_cluster_name(self, cluster_name):
        """
        Returns human readable cluster name/tag prefixed with '@sc-'
        """
        if not cluster_name.startswith(static.SECURITY_GROUP_PREFIX):
            cluster_name = static.SECURITY_GROUP_TEMPLATE % cluster_name
        return cluster_name

    def add_node(self, cluster_name, alias=None, no_create=False,
                 image_id=None, instance_type=None, zone=None,
                 placement_group=None, spot_bid=None, reboot_interval=10,
                 n_reboot_restart=False):
        cl = self.get_cluster(cluster_name)
        return cl.add_node(alias=alias, image_id=image_id,
                           instance_type=instance_type, zone=zone,
                           placement_group=placement_group, spot_bid=spot_bid,
                           no_create=no_create,
                           reboot_interval=reboot_interval,
                           n_reboot_restart=n_reboot_restart)

    def add_nodes(self, cluster_name, num_nodes, aliases=None, no_create=False,
                  image_id=None, instance_type=None, zone=None,
                  placement_group=None, spot_bid=None, reboot_interval=10,
                  n_reboot_restart=False):
        """
        Add one or more nodes to cluster
        """
        cl = self.get_cluster(cluster_name)
        return cl.add_nodes(num_nodes, aliases=aliases, image_id=image_id,
                            instance_type=instance_type, zone=zone,
                            placement_group=placement_group, spot_bid=spot_bid,
                            no_create=no_create,
                            reboot_interval=reboot_interval,
                            n_reboot_restart=n_reboot_restart)

    def remove_node(self, cluster_name, alias, terminate=True):
        """
        Remove a single node from a cluster
        """
        cl = self.get_cluster(cluster_name)
        n = cl.get_node_by_alias(alias)
        if not n:
            raise exception.InstanceDoesNotExist(alias, label='node')
        cl.remove_node(n, terminate=terminate)

    def restart_cluster(self, cluster_name):
        """
        Reboots and reconfigures cluster_name
        """
        cl = self.get_cluster(cluster_name)
        cl.restart_cluster()

    def stop_cluster(self, cluster_name, terminate_unstoppable=False,
                     force=False):
        """
        Stop an EBS-backed cluster
        """
        cl = self.get_cluster(cluster_name, load_receipt=not force,
                              require_keys=not force)
        cl.stop_cluster(terminate_unstoppable, force=force)

    def terminate_cluster(self, cluster_name, force=False):
        """
        Terminates cluster_name
        """
        cl = self.get_cluster(cluster_name, load_receipt=not force,
                              require_keys=not force)
        cl.terminate_cluster(force=force)

    def get_cluster_security_group(self, group_name):
        """
        Return cluster security group by appending '@sc-' to group_name and
        querying EC2.
        """
        gname = self._get_cluster_name(group_name)
        return self.ec2.get_security_group(gname)

    def get_cluster_group_or_none(self, group_name):
        try:
            return self.get_cluster_security_group(group_name)
        except exception.SecurityGroupDoesNotExist:
            pass

    def get_cluster_security_groups(self):
        """
        Return all security groups on EC2 that start with '@sc-'
        """
        glob = static.SECURITY_GROUP_TEMPLATE % '*'
        sgs = self.ec2.get_security_groups(filters={'group-name': glob})
        return sgs

    def get_tag_from_sg(self, sg):
        """
        Returns the cluster tag name from a security group name that starts
        with static.SECURITY_GROUP_PREFIX

        Example:
            sg = '@sc-mycluster'
            print get_tag_from_sg(sg)
            mycluster
        """
        regex = re.compile('^' + static.SECURITY_GROUP_PREFIX + '-(.*)')
        match = regex.match(sg)
        tag = None
        if match:
            tag = match.groups()[0]
        if not tag:
            raise ValueError("Invalid cluster group name: %s" % sg)
        return tag

    def list_clusters(self, cluster_groups=None, show_ssh_status=False):
        """
        Prints a summary for each active cluster on EC2
        """
        if not cluster_groups:
            cluster_groups = self.get_cluster_security_groups()
            if not cluster_groups:
                log.info("No clusters found...")
        else:
            try:
                cluster_groups = [self.get_cluster_security_group(g) for g
                                  in cluster_groups]
            except exception.SecurityGroupDoesNotExist:
                raise exception.ClusterDoesNotExist(g)
        for scg in cluster_groups:
            tag = self.get_tag_from_sg(scg.name)
            try:
                cl = self.get_cluster(tag, group=scg, load_plugins=False,
                                      load_volumes=False, require_keys=False)
            except exception.IncompatibleCluster, e:
                sep = '*' * 60
                log.error('\n'.join([sep, e.msg, sep]),
                          extra=dict(__textwrap__=True))
                print
                continue
            header = '%s (security group: %s)' % (tag, scg.name)
            print '-' * len(header)
            print header
            print '-' * len(header)
            nodes = cl.nodes
            try:
                n = nodes[0]
            except IndexError:
                n = None
            state = getattr(n, 'state', None)
            ltime = 'N/A'
            uptime = 'N/A'
            if state in ['pending', 'running']:
                ltime = getattr(n, 'local_launch_time', 'N/A')
                uptime = getattr(n, 'uptime', 'N/A')
            print 'Launch time: %s' % ltime
            print 'Uptime: %s' % uptime
            print 'Zone: %s' % getattr(n, 'placement', 'N/A')
            print 'Keypair: %s' % getattr(n, 'key_name', 'N/A')
            ebs_nodes = [n for n in nodes if n.attached_vols]
            if ebs_nodes:
                print 'EBS volumes:'
                for node in ebs_nodes:
                    devices = node.attached_vols
                    node_id = node.alias or node.id
                    for dev in devices:
                        d = devices.get(dev)
                        vol_id = d.volume_id
                        status = d.status
                        print('    %s on %s:%s (status: %s)' %
                              (vol_id, node_id, dev, status))
            else:
                print 'EBS volumes: N/A'
            spot_reqs = cl.spot_requests
            if spot_reqs:
                active = len([s for s in spot_reqs if s.state == 'active'])
                opn = len([s for s in spot_reqs if s.state == 'open'])
                msg = ''
                if active != 0:
                    msg += '%d active' % active
                if opn != 0:
                    if msg:
                        msg += ', '
                    msg += '%d open' % opn
                print 'Spot requests: %s' % msg
            if nodes:
                print 'Cluster nodes:'
                for node in nodes:
                    nodeline = "    %7s %s %s %s" % (node.alias, node.state,
                                                     node.id, node.dns_name)
                    if node.spot_id:
                        nodeline += ' (spot %s)' % node.spot_id
                    if show_ssh_status:
                        ssh_status = {True: 'Up', False: 'Down'}
                        nodeline += ' (SSH: %s)' % ssh_status[node.is_up()]
                    print nodeline
                print 'Total nodes: %d' % len(nodes)
            else:
                print 'Cluster nodes: N/A'
            print

    def run_plugin(self, plugin_name, cluster_tag):
        """
        Run a plugin defined in the config.

        plugin_name must match the plugin's section name in the config
        cluster_tag specifies the cluster to run the plugin on
        """
        cl = self.get_cluster(cluster_tag, load_plugins=False)
        if not cl.is_cluster_up():
            raise exception.ClusterNotRunning(cluster_tag)
        plugs = [self.cfg.get_plugin(plugin_name)]
        plug = deathrow._load_plugins(plugs)[0]
        cl.run_plugin(plug, name=plugin_name)


class Cluster(object):

    def __init__(self,
                 ec2_conn=None,
                 spot_bid=None,
                 cluster_tag=None,
                 cluster_description=None,
                 cluster_size=None,
                 cluster_user=None,
                 cluster_shell=None,
                 master_image_id=None,
                 master_instance_type=None,
                 node_image_id=None,
                 node_instance_type=None,
                 node_instance_types=[],
                 availability_zone=None,
                 keyname=None,
                 key_location=None,
                 volumes=[],
                 plugins=[],
                 permissions=[],
                 userdata_scripts=[],
                 refresh_interval=30,
                 disable_queue=False,
                 num_threads=20,
                 disable_threads=False,
                 cluster_group=None,
                 force_spot_master=False,
                 disable_cloudinit=False,
                 plugins_order=[],
                 **kwargs):

        now = time.strftime("%Y%m%d%H%M")
        self.ec2 = ec2_conn
        self.spot_bid = spot_bid
        self.cluster_tag = cluster_tag
        self.cluster_description = cluster_description
        if self.cluster_tag is None:
            self.cluster_tag = "cluster%s" % now
        if cluster_description is None:
            self.cluster_description = "Cluster created at %s" % now
        self.cluster_size = cluster_size or 0
        self.cluster_user = cluster_user
        self.cluster_shell = cluster_shell
        self.master_image_id = master_image_id
        self.master_instance_type = master_instance_type
        self.node_image_id = node_image_id
        self.node_instance_type = node_instance_type
        self.node_instance_types = node_instance_types
        self.availability_zone = availability_zone
        self.keyname = keyname
        self.key_location = key_location
        self.volumes = self.load_volumes(volumes)
        self.plugins = self.load_plugins(plugins)
        self.permissions = permissions
        self.userdata_scripts = userdata_scripts or []
        self.refresh_interval = refresh_interval
        self.disable_queue = disable_queue
        self.num_threads = num_threads
        self.disable_threads = disable_threads
        self.force_spot_master = force_spot_master
        self.disable_cloudinit = disable_cloudinit
        self.plugins_order = plugins_order

        self._cluster_group = None
        self._placement_group = None
        self._zone = None
        self._master = None
        self._nodes = []
        self._pool = None
        self._progress_bar = None
        self._config_fields = None
        self.__default_plugin = None
        self.__sge_plugin = None

    def __repr__(self):
        return '<Cluster: %s (%s-node)>' % (self.cluster_tag,
                                            self.cluster_size)

    @property
    def zone(self):
        if not self._zone and self.availability_zone or self.volumes:
            self._zone = self._get_cluster_zone()
        return self._zone

    def _get_cluster_zone(self):
        """
        Returns the cluster's zone. If volumes are specified, this method
        determines the common zone between those volumes. If a zone is
        explicitly specified in the config and does not match the common zone
        of the volumes, an exception is raised. If all volumes are not in the
        same zone an exception is raised. If no volumes are specified, returns
        the user-specified zone if it exists. Returns None if no volumes and no
        zone is specified.
        """
        zone = None
        if self.availability_zone:
            zone = self.ec2.get_zone(self.availability_zone)
        common_zone = None
        for volume in self.volumes:
            volid = self.volumes.get(volume).get('volume_id')
            vol = self.ec2.get_volume(volid)
            if not common_zone:
                common_zone = vol.zone
            elif vol.zone != common_zone:
                vols = [self.volumes.get(v).get('volume_id')
                        for v in self.volumes]
                raise exception.VolumesZoneError(vols)
        if common_zone and zone and zone.name != common_zone:
            raise exception.InvalidZone(zone.name, common_zone)
        if not zone and common_zone:
            zone = self.ec2.get_zone(common_zone)
        return zone

    @property
    def _plugins(self):
        return [p.__plugin_metadata__ for p in self.plugins]

    def load_plugins(self, plugins):
        if plugins and isinstance(plugins[0], dict):
            warnings.warn("In a future release the plugins kwarg for Cluster "
                          "will require a list of plugin objects and not a "
                          "list of dicts", DeprecationWarning)
            plugins = deathrow._load_plugins(plugins)
        return plugins

    @property
    def _default_plugin(self):
        if not self.__default_plugin:
            self.__default_plugin = clustersetup.DefaultClusterSetup(
                disable_threads=self.disable_threads,
                num_threads=self.num_threads)
        return self.__default_plugin

    @property
    def _sge_plugin(self):
        if not self.__sge_plugin:
            self.__sge_plugin = sge.SGEPlugin(
                disable_threads=self.disable_threads,
                num_threads=self.num_threads)
        return self.__sge_plugin

    def load_volumes(self, vols):
        """
        Iterate through vols and set device/partition settings automatically if
        not specified.

        This method assigns the first volume to /dev/sdz, second to /dev/sdy,
        etc. for all volumes that do not include a device/partition setting
        """
        devices = ['/dev/sd%s' % s for s in string.lowercase]
        devmap = {}
        for volname in vols:
            vol = vols.get(volname)
            dev = vol.get('device')
            if dev in devices:
                #rm user-defined devices from the list of auto-assigned devices
                devices.remove(dev)
            volid = vol.get('volume_id')
            if dev and not volid in devmap:
                devmap[volid] = dev
        volumes = utils.AttributeDict()
        for volname in vols:
            vol = vols.get(volname)
            vol_id = vol.get('volume_id')
            device = vol.get('device')
            if not device:
                if vol_id in devmap:
                    device = devmap.get(vol_id)
                else:
                    device = devices.pop()
                    devmap[vol_id] = device
            if not utils.is_valid_device(device):
                raise exception.InvalidDevice(device)
            v = volumes[volname] = utils.AttributeDict()
            v.update(vol)
            v['device'] = device
            part = vol.get('partition')
            if part:
                partition = device + str(part)
                if not utils.is_valid_partition(partition):
                    raise exception.InvalidPartition(part)
                v['partition'] = partition
        return volumes

    def update(self, kwargs):
        for key in kwargs.keys():
            if hasattr(self, key):
                self.__dict__[key] = kwargs[key]

    def get(self, name):
        return self.__dict__.get(name)

    def __str__(self):
        cfg = self.__getstate__()
        return pprint.pformat(cfg)

    def print_config(self):
        config = {}
        for key in self._config_fields:
            config[key] = getattr(self, key)
        pprint.pprint(config)

    def load_receipt(self, load_plugins=True, load_volumes=True):
        """
        Load the original settings used to launch this cluster into this
        Cluster object. Settings are loaded from cluster group tags and the
        master node's user data.
        """
        try:
            tags = self.cluster_group.tags
            version = tags.get(static.VERSION_TAG, '')
            if utils.program_version_greater(version, static.VERSION):
                d = dict(cluster=self.cluster_tag, old_version=static.VERSION,
                         new_version=version)
                msg = user_msgs.version_mismatch % d
                sep = '*' * 60
                log.warn('\n'.join([sep, msg, sep]), extra={'__textwrap__': 1})
            cluster_settings = {}
            if static.CORE_TAG in tags:
                core = tags.get(static.CORE_TAG, '')
                cluster_settings.update(
                    utils.decode_uncompress_load(core, use_json=True))
            if static.USER_TAG in tags:
                user = tags.get(static.USER_TAG, '')
                cluster_settings.update(
                    utils.decode_uncompress_load(user, use_json=True))
            self._config_fields = cluster_settings.keys()
            self.update(cluster_settings)
            if not (load_plugins or load_volumes):
                return True
            try:
                master = self.master_node
            except exception.MasterDoesNotExist:
                unfulfilled_spots = [sr for sr in self.spot_requests if not
                                     sr.instance_id]
                if unfulfilled_spots:
                    self.wait_for_active_spots()
                    self.wait_for_active_instances()
                    master = self.master_node
                else:
                    raise
            if load_plugins:
                self.plugins = self.load_plugins(
                    master.get_plugins(self.plugins_order))
            if load_volumes:
                self.volumes = master.get_volumes()
        except exception.PluginError:
            log.error("An error occurred while loading plugins: ",
                      exc_info=True)
            raise
        except exception.MasterDoesNotExist:
            raise
        except Exception:
            log.debug('load receipt exception: ', exc_info=True)
            raise exception.IncompatibleCluster(self.cluster_group)
        return True

    def __getstate__(self):
        cfg = {}
        exclude = ['key_location', 'plugins']
        include = ['_zone', '_plugins']
        for key in self.__dict__.keys():
            private = key.startswith('_')
            if (not private or key in include) and not key in exclude:
                val = getattr(self, key)
                if type(val) in [str, unicode, bool, int, float, list, dict]:
                    cfg[key] = val
                elif type(val) is utils.AttributeDict:
                    cfg[key] = dict(val)
        return cfg

    @property
    def _security_group(self):
        return static.SECURITY_GROUP_TEMPLATE % self.cluster_tag

    def save_core_settings(self, sg):
        core_settings = utils.dump_compress_encode(
            dict(cluster_size=self.cluster_size,
                 master_image_id=self.master_image_id,
                 master_instance_type=self.master_instance_type,
                 node_image_id=self.node_image_id,
                 node_instance_type=self.node_instance_type,
                 disable_queue=self.disable_queue,
                 disable_cloudinit=self.disable_cloudinit,
                 plugins_order=self.plugins_order),
            use_json=True)
        sg.add_tag(static.CORE_TAG, core_settings)

    def save_user_settings(self, sg):
        user_settings = utils.dump_compress_encode(
            dict(cluster_user=self.cluster_user,
                 cluster_shell=self.cluster_shell, keyname=self.keyname,
                 spot_bid=self.spot_bid), use_json=True)
        sg.add_tag(static.USER_TAG, user_settings)

    @property
    def cluster_group(self):
        if self._cluster_group is None:
            desc = 'StarCluster-%s' % static.VERSION.replace('.', '_')
            sg = self.ec2.get_group_or_none(self._security_group)
            if not sg:
                sg = self.ec2.create_group(self._security_group,
                                           description=desc, auth_ssh=True,
                                           auth_group_traffic=True)
                if not static.VERSION_TAG in sg.tags:
                    sg.add_tag(static.VERSION_TAG, str(static.VERSION))
                core_settings = utils.dump_compress_encode(
                    dict(cluster_size=self.cluster_size,
                         master_image_id=self.master_image_id,
                         master_instance_type=self.master_instance_type,
                         node_image_id=self.node_image_id,
                         node_instance_type=self.node_instance_type,
                         disable_queue=self.disable_queue,
                         disable_cloudinit=self.disable_cloudinit),
                    use_json=True)
                if not static.CORE_TAG in sg.tags:
                    sg.add_tag('@sc-core', core_settings)
                user_settings = utils.dump_compress_encode(
                    dict(cluster_user=self.cluster_user,
                         cluster_shell=self.cluster_shell,
                         keyname=self.keyname,
                         spot_bid=self.spot_bid), use_json=True)
                if not static.USER_TAG in sg.tags:
                    sg.add_tag('@sc-user', user_settings)
            ssh_port = static.DEFAULT_SSH_PORT
            for p in self.permissions:
                perm = self.permissions.get(p)
                ip_protocol = perm.get('ip_protocol', 'tcp')
                from_port = perm.get('from_port')
                to_port = perm.get('to_port')
                cidr_ip = perm.get('cidr_ip', static.WORLD_CIDRIP)
                if not self.ec2.has_permission(sg, ip_protocol, from_port,
                                               to_port, cidr_ip):
                    log.info("Opening %s port range %s-%s for CIDR %s" %
                             (ip_protocol, from_port, to_port, cidr_ip))
                    sg.authorize(ip_protocol, from_port, to_port, cidr_ip)
                includes_ssh = from_port <= ssh_port <= to_port
                open_to_world = cidr_ip == static.WORLD_CIDRIP
                if ip_protocol == 'tcp' and includes_ssh and not open_to_world:
                    sg.revoke(ip_protocol, ssh_port, ssh_port,
                              static.WORLD_CIDRIP)
            self._cluster_group = sg
        return self._cluster_group

    @property
    def placement_group(self):
        if self._placement_group is None:
            pg = self.ec2.get_or_create_placement_group(self._security_group)
            self._placement_group = pg
        return self._placement_group

    @property
    def master_node(self):
        if not self._master:
            for node in self.nodes:
                if node.is_master():
                    self._master = node
            if not self._master:
                raise exception.MasterDoesNotExist()
        self._master.key_location = self.key_location
        return self._master

    @property
    def nodes(self):
        states = ['pending', 'running', 'stopping', 'stopped']
        filters = {'group-name': self._security_group,
                   'instance-state-name': states}
        nodes = self.ec2.get_all_instances(filters=filters)

        def filterFct(n):
            return n.spot_instance_request_id is None or \
                n.state in ["running", "pending"]

        nodes = filter(filterFct, nodes)  # filter stopping/stopped spot
        # remove any cached nodes not in the current node list from EC2
        current_ids = [n.id for n in nodes]

        #If a node was terminated due to error, even if it still shows up,
        #ignore it
        to_remove = set()
        for id in NodeManager.nodes_id_ignore:
            if id in current_ids:
                log.info("Ignoring node id [" + id + "]")
                del current_ids[current_ids.index(id)]
            else:
                log.info("Node id [" + id + "] is gone.")
                to_remove.add(id)

        for id in to_remove:
            NodeManager.nodes_id_ignore.remove(id)
        del to_remove

        remove_nodes = [n for n in self._nodes if n.id not in current_ids]
        for node in remove_nodes:
            self._nodes.remove(node)
        # update node cache with latest instance data from EC2
        existing_nodes = dict([(n.id, n) for n in self._nodes])
        log.debug('existing nodes: %s' % existing_nodes)
        for node in nodes:
            if node.id in existing_nodes:
                log.debug('updating existing node %s in self._nodes' % node.id)
                enode = existing_nodes.get(node.id)
                enode.key_location = self.key_location
                enode.instance = node
            else:
                log.debug('adding node %s to self._nodes list' % node.id)
                n = Node(node, self.key_location)
                if n.is_master():
                    self._master = n
                    self._nodes.insert(0, n)
                else:
                    self._nodes.append(n)
        self._nodes.sort(key=lambda n: n.alias)
        log.debug('returning self._nodes = %s' % self._nodes)
        return self._nodes

    def get_nodes_or_raise(self):
        nodes = self.nodes
        if not nodes:
            filters = {'group-name': self._security_group}
            terminated_nodes = self.ec2.get_all_instances(filters=filters)
            raise exception.NoClusterNodesFound(terminated_nodes)
        return nodes

    def get_node_by_dns_name(self, dns_name):
        for node in self.nodes:
            if node.dns_name == dns_name:
                return node
        raise exception.InstanceDoesNotExist(dns_name, label='node')

    def get_node_by_id(self, instance_id):
        for node in self.nodes:
            if node.id == instance_id:
                return node
        raise exception.InstanceDoesNotExist(instance_id, label='node')

    def get_node_by_alias(self, alias):
        for node in self.nodes:
            if node.alias == alias:
                return node
        raise exception.InstanceDoesNotExist(alias, label='node')

    def _nodes_in_states(self, states):
        return filter(lambda x: x.state in states, self.nodes)

    @property
    def running_nodes(self):
        return self._nodes_in_states(['running'])

    @property
    def stopped_nodes(self):
        return self._nodes_in_states(['stopping', 'stopped'])

    @property
    def spot_requests(self):
        filters = {'launch.group-id': self.cluster_group.id,
                   'state': ['active', 'open']}
        return self.ec2.get_all_spot_requests(filters=filters)

    def get_spot_requests_or_raise(self):
        spots = self.spot_requests
        if not spots:
            raise exception.NoClusterSpotRequests
        return spots

    def create_node(self, alias, image_id=None, instance_type=None, zone=None,
                    placement_group=None, spot_bid=None, force_flat=False):
        return self.create_nodes([alias], image_id=image_id,
                                 instance_type=instance_type, zone=zone,
                                 placement_group=placement_group,
                                 spot_bid=spot_bid, force_flat=force_flat)[0]

    def _get_cluster_userdata(self, aliases):
        alias_file = utils.string_to_file('\n'.join(['#ignored'] + aliases),
                                          static.UD_ALIASES_FNAME)
        plugins = utils.dump_compress_encode(self._plugins)
        plugins_file = utils.string_to_file('\n'.join(['#ignored', plugins]),
                                            static.UD_PLUGINS_FNAME)
        volumes = utils.dump_compress_encode(self.volumes)
        volumes_file = utils.string_to_file('\n'.join(['#ignored', volumes]),
                                            static.UD_VOLUMES_FNAME)
        udfiles = [alias_file, plugins_file, volumes_file]
        user_scripts = self.userdata_scripts or []
        udfiles += [open(f) for f in user_scripts]
        use_cloudinit = not self.disable_cloudinit
        udata = userdata.bundle_userdata_files(udfiles,
                                               use_cloudinit=use_cloudinit)
        log.debug('Userdata size in KB: %.2f' % utils.size_in_kb(udata))
        return udata

    def create_nodes(self, aliases, image_id=None, instance_type=None,
                     zone=None, placement_group=None, spot_bid=None,
                     force_flat=False):
        """
        Convenience method for requesting instances with this cluster's
        settings. All settings (kwargs) except force_flat default to cluster
        settings if not provided. Passing force_flat=True ignores spot_bid
        completely forcing a flat-rate instance to be requested.
        """
        spot_bid = spot_bid or self.spot_bid
        if force_flat:
            spot_bid = None
        cluster_sg = self.cluster_group.name
        instance_type = instance_type or self.node_instance_type
        if placement_group or instance_type in static.PLACEMENT_GROUP_TYPES:
            region = self.ec2.region.name
            if not region in static.CLUSTER_REGIONS:
                cluster_regions = ', '.join(static.CLUSTER_REGIONS)
                log.warn("Placement groups are only supported in the "
                         "following regions:\n%s" % cluster_regions)
                log.warn("Instances will not be launched in a placement group")
                placement_group = None
            elif placement_group is None:
                #if placement_group is False -> leave false
                placement_group = self.placement_group.name
        availability_zone_group = None if placement_group is False \
            else cluster_sg
        #launch_group is related to placement group
        launch_group = availability_zone_group
        image_id = image_id or self.node_image_id
        count = len(aliases) if not spot_bid else 1
        user_data = self._get_cluster_userdata(aliases)
        kwargs = dict(price=spot_bid, instance_type=instance_type,
                      min_count=count, max_count=count, count=count,
                      key_name=self.keyname, security_groups=[cluster_sg],
                      availability_zone_group=availability_zone_group,
                      launch_group=launch_group,
                      placement=zone or getattr(self.zone, 'name', None),
                      user_data=user_data,
                      placement_group=placement_group)
        resvs = []
        if spot_bid:
            for alias in aliases:
                kwargs['user_data'] = self._get_cluster_userdata([alias])
                resvs.extend(self.ec2.request_instances(image_id, **kwargs))
        else:
            resvs.append(self.ec2.request_instances(image_id, **kwargs))
        for resv in resvs:
            log.info(str(resv), extra=dict(__raw__=True))
        return resvs

    def _get_next_node_num(self):
        nodes = self._nodes_in_states(['pending', 'running'])
        nodes = filter(lambda x: not x.is_master(), nodes)
        highest = 0
        for n in nodes:
            try:
                highest = max(highest, int(n.alias[4:8]))
            except ValueError:
                pass
        next = highest + 1
        log.debug("Highest node number is %d. choosing %d." % (highest, next))
        return next

    def add_node(self, alias=None, no_create=False, image_id=None,
                 instance_type=None, zone=None, placement_group=None,
                 spot_bid=None, reboot_interval=10, n_reboot_restart=False):

        """
        Add a single node to this cluster
        """
        aliases = None
        if alias:
            aliases = [alias]
        return self.add_nodes(1, aliases=aliases, image_id=image_id,
                              instance_type=instance_type, zone=zone,
                              placement_group=placement_group,
                              spot_bid=spot_bid, no_create=no_create,
                              reboot_interval=reboot_interval,
                              n_reboot_restart=n_reboot_restart)

    def add_nodes(self, num_nodes, aliases=None, image_id=None,
                  instance_type=None, zone=None, placement_group=None,
                  spot_bid=None, no_create=False, reboot_interval=10,
                  n_reboot_restart=False):
        """
        Add new nodes to this cluster

        aliases - list of aliases to assign to new nodes (len must equal
        num_nodes)
        """
        running_pending = self._nodes_in_states(['pending', 'running'])
        aliases = aliases or []
        if not aliases:
            next_node_id = self._get_next_node_num()
            for i in range(next_node_id, next_node_id + num_nodes):
                alias = 'node%.3d' % i
                aliases.append(alias)
        assert len(aliases) == num_nodes
        if "master" in aliases:
            raise exception.ClusterValidationError(
                "worker nodes cannot have master as an alias")
        if not no_create:
            for node in running_pending:
                if node.alias in aliases:
                    raise exception.ClusterValidationError(
                        "node with alias %s already exists" % node.alias)
            log.info("Launching node(s): %s" % ', '.join(aliases))
            self.create_nodes(aliases, image_id=image_id,
                              instance_type=instance_type, zone=zone,
                              placement_group=placement_group,
                              spot_bid=spot_bid)
        self.wait_for_cluster(msg="Waiting for node(s) to come up...",
                              reboot_interval=reboot_interval,
                              n_reboot_restart=n_reboot_restart)
        if all([not no_create, spot_bid, reboot_interval, n_reboot_restart]):
            #this will recreate the spot instances that might have died in
            #wait_for_cluster
            try_again_aliases = []
            while 1:
                for alias in aliases:
                    #verify all nodes were correctly added
                    try:
                        self.get_node_by_alias(alias)
                    except exception.InstanceDoesNotExist:
                        try_again_aliases.append(alias)
                if try_again_aliases:
                    log.info("Some spot instances have been terminated and "
                             "will be recreated.")
                    self.create_nodes(try_again_aliases, image_id=image_id,
                                      instance_type=instance_type, zone=zone,
                                      placement_group=placement_group,
                                      spot_bid=spot_bid)
                    self.wait_for_cluster(
                        msg="Waiting for node(s) to come up...",
                        reboot_interval=reboot_interval,
                        n_reboot_restart=n_reboot_restart)
                else:
                    #all nodes successfully created
                    break

        log.debug("Adding node(s): %s" % aliases)
        for alias in aliases:
            node = self.get_node_by_alias(alias)
            self.run_plugins(method_name="on_add_node", node=node)

    def remove_node(self, node, terminate=True):
        """
        Remove a single node from this cluster
        """
        return self.remove_nodes([node], terminate=terminate)

    def remove_nodes(self, nodes, terminate=True):
        """
        Remove a list of nodes from this cluster
        No step should prevent us to go further.
        """
        for node in nodes:
            if node.is_master():
                raise exception.InvalidOperation("cannot remove master node")
            try:
                self.run_plugins(method_name="on_remove_node",
                                 node=node, reverse=True)
            except:
                #will still allow node termination
                pass
            if not terminate:
                continue
            node.terminate()

    def _get_launch_map(self, reverse=False):
        """
        Groups all node-aliases that have similar instance types/image ids
        Returns a dictionary that's used to launch all similar instance types
        and image ids in the same request. Example return value:

        {('c1.xlarge', 'ami-a5c02dcc'): ['node001', 'node002'],
         ('m1.large', 'ami-a5c02dcc'): ['node003'],
         ('m1.small', 'ami-17b15e7e'): ['master', 'node005', 'node006'],
         ('m1.small', 'ami-19e17a2b'): ['node004']}

        Passing reverse=True will return the same information only keyed by
        node aliases:

        {'master': ('m1.small', 'ami-17b15e7e'),
         'node001': ('c1.xlarge', 'ami-a5c02dcc'),
         'node002': ('c1.xlarge', 'ami-a5c02dcc'),
         'node003': ('m1.large', 'ami-a5c02dcc'),
         'node004': ('m1.small', 'ami-19e17a2b'),
         'node005': ('m1.small', 'ami-17b15e7e'),
         'node006': ('m1.small', 'ami-17b15e7e')}
        """
        lmap = {}
        mtype = self.master_instance_type or self.node_instance_type
        mimage = self.master_image_id or self.node_image_id
        lmap[(mtype, mimage)] = ['master']
        id_start = 1
        for itype in self.node_instance_types:
            count = itype['size']
            image_id = itype['image'] or self.node_image_id
            type = itype['type'] or self.node_instance_type
            if not (type, image_id) in lmap:
                lmap[(type, image_id)] = []
            for id in range(id_start, id_start + count):
                alias = 'node%.3d' % id
                log.debug("Launch map: %s (ami: %s, type: %s)..." %
                          (alias, image_id, type))
                lmap[(type, image_id)].append(alias)
                id_start += 1
        ntype = self.node_instance_type
        nimage = self.node_image_id
        if not (ntype, nimage) in lmap:
            lmap[(ntype, nimage)] = []
        for id in range(id_start, self.cluster_size):
            alias = 'node%.3d' % id
            log.debug("Launch map: %s (ami: %s, type: %s)..." %
                      (alias, nimage, ntype))
            lmap[(ntype, nimage)].append(alias)
        if reverse:
            rlmap = {}
            for (itype, image_id) in lmap:
                aliases = lmap.get((itype, image_id))
                for alias in aliases:
                    rlmap[alias] = (itype, image_id)
            return rlmap
        return lmap

    def _get_type_and_image_id(self, alias):
        """
        Returns (instance_type,image_id) for a given alias based
        on the map returned from self._get_launch_map
        """
        lmap = self._get_launch_map()
        for (type, image) in lmap:
            key = (type, image)
            if alias in lmap.get(key):
                return key

    def create_cluster(self):
        """
        Launches all EC2 instances based on this cluster's settings.
        """
        log.info("Launching a %d-node cluster..." % self.cluster_size)
        mtype = self.master_instance_type or self.node_instance_type
        self.master_instance_type = mtype
        if self.spot_bid:
            self._create_spot_cluster()
        else:
            self._create_flat_rate_cluster()

    def _create_flat_rate_cluster(self):
        """
        Launches cluster using flat-rate instances. This method attempts to
        minimize the number of launch requests by grouping nodes of the same
        type/ami and launching each group simultaneously within a single launch
        request. This is especially important for Cluster Compute instances
        given that Amazon *highly* recommends requesting all CCI in a single
        launch request.
        """
        lmap = self._get_launch_map()
        zone = None
        master_map = None
        for (type, image) in lmap:
            # launch all aliases that match master's itype/image_id
            aliases = lmap.get((type, image))
            if 'master' in aliases:
                master_map = (type, image)
                for alias in aliases:
                    log.debug("Launching %s (ami: %s, type: %s)" %
                              (alias, image, type))
                master_response = self.create_nodes(aliases, image_id=image,
                                                    instance_type=type,
                                                    force_flat=True)[0]
                zone = master_response.instances[0].placement
        lmap.pop(master_map)
        if self.cluster_size <= 1:
            return
        for (type, image) in lmap:
            aliases = lmap.get((type, image))
            for alias in aliases:
                log.debug("Launching %s (ami: %s, type: %s)" %
                          (alias, image, type))
            self.create_nodes(aliases, image_id=image, instance_type=type,
                              zone=zone, force_flat=True)

    def _create_spot_cluster(self):
        """
        Launches cluster using spot instances for all worker nodes. This method
        makes a single spot request for each node in the cluster since spot
        instances *always* have an ami_launch_index of 0. This is needed in
        order to correctly assign aliases to nodes.
        """
        (mtype, mimage) = self._get_type_and_image_id('master')
        log.info("Launching master node (ami: %s, type: %s)..." %
                 (mimage, mtype))
        force_flat = not self.force_spot_master
        master_response = self.create_node('master',
                                           image_id=mimage,
                                           instance_type=mtype,
                                           force_flat=force_flat)
        zone = None
        if not force_flat and self.spot_bid:
            # Make sure nodes are in same zone as master
            launch_spec = master_response.launch_specification
            zone = launch_spec.placement
        else:
            # Make sure nodes are in same zone as master
            zone = master_response.instances[0].placement
        if self.cluster_size <= 1:
            return
        for id in range(1, self.cluster_size):
            alias = 'node%.3d' % id
            (ntype, nimage) = self._get_type_and_image_id(alias)
            log.info("Launching %s (ami: %s, type: %s)" %
                     (alias, nimage, ntype))
            self.create_node(alias, image_id=nimage, instance_type=ntype,
                             zone=zone)

    def is_spot_cluster(self):
        """
        Returns True if all nodes are spot instances
        """
        nodes = self.nodes
        if not nodes:
            return False
        for node in nodes:
            if not node.is_spot():
                return False
        return True

    def has_spot_nodes(self):
        """
        Returns True if any nodes are spot instances
        """
        for node in self.nodes:
            if node.is_spot():
                return True
        return False

    def is_ebs_cluster(self):
        """
        Returns True if all nodes are EBS-backed
        """
        nodes = self.nodes
        if not nodes:
            return False
        for node in nodes:
            if not node.is_ebs_backed():
                return False
        return True

    def has_ebs_nodes(self):
        """
        Returns True if any nodes are EBS-backed
        """
        for node in self.nodes:
            if node.is_ebs_backed():
                return True
        return False

    def is_stoppable(self):
        """
        Returns True if all nodes are stoppable (i.e. non-spot and EBS-backed)
        """
        nodes = self.nodes
        if not nodes:
            return False
        for node in self.nodes:
            if not node.is_stoppable():
                return False
        return True

    def has_stoppable_nodes(self):
        """
        Returns True if any nodes are stoppable (i.e. non-spot and EBS-backed)
        """
        nodes = self.nodes
        if not nodes:
            return False
        for node in nodes:
            if node.is_stoppable():
                return True
        return False

    def is_cluster_compute(self):
        """
        Returns true if all instances are Cluster/GPU Compute type
        """
        nodes = self.nodes
        if not nodes:
            return False
        for node in nodes:
            if not node.is_cluster_compute():
                return False
        return True

    def has_cluster_compute_nodes(self):
        for node in self.nodes:
            if node.is_cluster_compute():
                return True
        return False

    def is_cluster_up(self):
        """
        Check that all nodes are 'running' and that ssh is up on all nodes
        This method will return False if any spot requests are in an 'open'
        state.
        """
        spots = self.spot_requests
        active_spots = filter(lambda x: x.state == 'active', spots)
        if len(spots) != len(active_spots):
            return False
        nodes = self.nodes
        if not nodes:
            return False
        for node in nodes:
            if not node.is_up():
                return False
        return True

    def get_spinner(self, msg):
        """
        Logs a status msg, starts a spinner, and returns the spinner object.
        This is useful for long running processes:

            s = self.get_spinner("Long running process running...")
            (do something)
            s.stop()
        """
        s = spinner.Spinner()
        log.info(msg, extra=dict(__nonewline__=True))
        s.start()
        return s

    @property
    def progress_bar(self):
        if not self._progress_bar:
            widgets = ['', progressbar.Fraction(), ' ',
                       progressbar.Bar(marker=progressbar.RotatingMarker()),
                       ' ', progressbar.Percentage(), ' ', ' ']
            pbar = progressbar.ProgressBar(widgets=widgets,
                                           maxval=self.cluster_size,
                                           force_update=True)
            self._progress_bar = pbar
        return self._progress_bar

    @property
    def pool(self):
        if not self._pool:
            self._pool = threadpool.get_thread_pool(
                size=self.num_threads, disable_threads=self.disable_threads)
        return self._pool

    @property
    def validator(self):
        return ClusterValidator(self)

    def is_valid(self):
        return self.validator.is_valid()

    def validate(self):
        return self.validator.validate()

    def wait_for_active_spots(self, spots=None):
        """
        Wait for all open spot requests for this cluster to transition to
        'active'.
        """
        spots = spots or self.spot_requests
        open_spots = [spot for spot in spots if spot.state == "open"]
        if open_spots:
            pbar = self.progress_bar.reset()
            log.info('Waiting for open spot requests to become active...')
            pbar.maxval = len(spots)
            pbar.update(0)
            while not pbar.finished:
                active_spots = filter(lambda x: x.state == "active", spots)
                pbar.maxval = len(spots)
                pbar.update(len(active_spots))
                if not pbar.finished:
                    time.sleep(self.refresh_interval)
                    spots = self.get_spot_requests_or_raise()
            pbar.reset()

    def wait_for_active_instances(self, nodes=None):
        """
        Wait indefinitely for cluster nodes to show up.
        """
        nodes = nodes or self.nodes
        if len(nodes) == 0:
            s = self.get_spinner("Waiting for instances to activate...")
            try:
                while len(nodes) == 0:
                    time.sleep(self.refresh_interval)
                    nodes = self.nodes
            finally:
                s.stop()

    def wait_for_running_instances(self, nodes=None):
        """
        Wait until all cluster nodes are in a 'running' state
        """
        log.info("Waiting for all nodes to be in a 'running' state...")
        nodes = nodes or self.get_nodes_or_raise()
        pbar = self.progress_bar.reset()
        pbar.maxval = len(nodes)
        pbar.update(0)
        timeout = datetime.datetime.utcnow() + \
            datetime.timedelta(minutes=20)
        while not pbar.finished:
            running_nodes = filter(lambda x: x.state == "running", nodes)
            pbar.maxval = len(nodes)
            pbar.update(len(running_nodes))
            if not pbar.finished:
                if datetime.datetime.utcnow() > timeout:
                    map(lambda x: x.terminate(),
                        filter(lambda x: x not in running_nodes, nodes))
                else:
                    time.sleep(self.refresh_interval)
                nodes = self.get_nodes_or_raise()
        pbar.reset()

    def wait_for_ssh(self, nodes=None, reboot_interval=10,
                     n_reboot_restart=False):
        """
        Wait until all cluster nodes are in a 'running' state
        """
        log.info("Waiting for SSH to come up on all nodes...")
        nodes = nodes or self.get_nodes_or_raise()
<<<<<<< HEAD
        params = {"interval": self.refresh_interval,
                  "reboot_interval": reboot_interval,
                  "n_reboot_restart": n_reboot_restart}
        self.pool.map(lambda n: n.wait(**params), nodes)
=======
        self.pool.mapWithJobId(
            lambda n: n.wait(interval=self.refresh_interval),
            lambda n: n.alias
            nodes)
>>>>>>> 67e629ec

    @print_timing("Waiting for cluster to come up")
    def wait_for_cluster(self, msg="Waiting for cluster to come up...",
                         reboot_interval=10, n_reboot_restart=False):
        """
        Wait for cluster to come up and display progress bar. Waits for all
        spot requests to become 'active', all instances to be in a 'running'
        state, and for all SSH daemons to come up.

        msg - custom message to print out before waiting on the cluster
        """
        interval = self.refresh_interval
        log.info("%s %s" % (msg, "(updating every %ds)" % interval))
        try:
            self.wait_for_active_spots()
            self.wait_for_active_instances()
            self.wait_for_running_instances()
            self.wait_for_ssh(reboot_interval=reboot_interval,
                              n_reboot_restart=n_reboot_restart)
        except Exception:
            self.progress_bar.finish()
            raise

    def is_cluster_stopped(self):
        """
        Check whether all nodes are in the 'stopped' state
        """
        nodes = self.nodes
        if not nodes:
            return False
        for node in nodes:
            if node.state != 'stopped':
                return False
        return True

    def is_cluster_terminated(self):
        """
        Check whether all nodes are in a 'terminated' state
        """
        states = filter(lambda x: x != 'terminated', static.INSTANCE_STATES)
        filters = {'group-name': self._security_group,
                   'instance-state-name': states}
        insts = self.ec2.get_all_instances(filters=filters)
        return len(insts) == 0

    def attach_volumes_to_master(self):
        """
        Attach each volume to the master node
        """
        for vol in self.volumes:
            volume = self.volumes.get(vol)
            device = volume.get('device')
            vol_id = volume.get('volume_id')
            vol = self.ec2.get_volume(vol_id)
            if vol.attach_data.instance_id == self.master_node.id:
                log.info("Volume %s already attached to master...skipping" %
                         vol.id)
                continue
            if vol.status != "available":
                log.error('Volume %s not available...'
                          'please check and try again' % vol.id)
                continue
            log.info("Attaching volume %s to master node on %s ..." %
                     (vol.id, device))
            resp = vol.attach(self.master_node.id, device)
            log.debug("resp = %s" % resp)
            self.ec2.wait_for_volume(vol, state='attached')

    def detach_volumes(self):
        """
        Detach all volumes from all nodes
        """
        for node in self.nodes:
            node.detach_external_volumes()

    @print_timing('Restarting cluster')
    def restart_cluster(self):
        """
        Reboot all instances and reconfigure the cluster
        """
        nodes = self.nodes
        if not nodes:
            raise exception.ClusterValidationError("No running nodes found")
        self.run_plugins(method_name="on_restart", reverse=True)
        log.info("Rebooting cluster...")
        for node in nodes:
            node.reboot()
        sleep = 20
        log.info("Sleeping for %d seconds..." % sleep)
        time.sleep(sleep)
        self.setup_cluster()

    def stop_cluster(self, terminate_unstoppable=False, force=False):
        """
        Shutdown this cluster by detaching all volumes and 'stopping' all nodes

        In general, all nodes in the cluster must be 'stoppable' meaning all
        nodes are backed by flat-rate EBS-backed instances. If any
        'unstoppable' nodes are found an exception is raised. A node is
        'unstoppable' if it is backed by either a spot or S3-backed instance.

        If the cluster contains a mix of 'stoppable' and 'unstoppable' nodes
        you can stop all stoppable nodes and terminate any unstoppable nodes by
        setting terminate_unstoppable=True.
        """
        nodes = self.nodes
        if not nodes:
            raise exception.ClusterValidationError("No running nodes found")
        if not self.is_stoppable():
            has_stoppable_nodes = self.has_stoppable_nodes()
            if not terminate_unstoppable and has_stoppable_nodes:
                raise exception.InvalidOperation(
                    "Cluster contains nodes that are not stoppable")
            if not has_stoppable_nodes:
                raise exception.InvalidOperation(
                    "Cluster does not contain any stoppable nodes")
        try:
            self.run_plugins(method_name="on_shutdown", reverse=True)
        except exception.MasterDoesNotExist, e:
            if force:
                log.warn("Cannot run plugins: %s" % e)
            else:
                raise
        self.detach_volumes()
        for node in nodes:
            node.shutdown()

    def terminate_cluster(self, force=False):
        """
        Destroy this cluster by first detaching all volumes, shutting down all
        instances, canceling all spot requests (if any), removing its placement
        group (if any), and removing its security group.
        """
        try:
            self.run_plugins(method_name="on_shutdown", reverse=True)
        except exception.MasterDoesNotExist, e:
            if force:
                log.warn("Cannot run plugins: %s" % e)
            else:
                raise
        self.detach_volumes()
        nodes = self.nodes
        for node in nodes:
            node.terminate()
        for spot in self.spot_requests:
            if spot.state not in ['cancelled', 'closed']:
                log.info("Canceling spot instance request: %s" % spot.id)
                spot.cancel()
        sg = self.ec2.get_group_or_none(self._security_group)
        pg = self.ec2.get_placement_group_or_none(self._security_group)
        s = self.get_spinner("Waiting for cluster to terminate...")
        try:
            while not self.is_cluster_terminated():
                time.sleep(5)
        finally:
            s.stop()
        if pg:
            log.info("Removing %s placement group" % pg.name)
            pg.delete()
            while self.ec2.get_placement_group_or_none(self._security_group):
                log.info("Waiting for deletion of security group %s..."
                         % pg.name)
                time.sleep(3)
        if sg:
            log.info("Removing %s security group" % sg.name)
            sg.delete()
            while self.ec2.get_group_or_none(self._security_group):
                log.info("Waiting for deletion of security group %s..."
                         % sg.name)
                time.sleep(3)

    def start(self, create=True, create_only=False, validate=True,
              validate_only=False, validate_running=False):
        """
        Creates and configures a cluster from this cluster template's settings.

        create - create new nodes when starting the cluster. set to False to
                 use existing nodes
        create_only - only create the cluster node instances, don't configure
                      the cluster
        validate - whether or not to validate the cluster settings used.
                   False will ignore validate_only and validate_running
                   keywords and is effectively the same as running _start
        validate_only - only validate cluster settings, do not create or
                        configure cluster
        validate_running - whether or not to validate the existing instances
                           being used against this cluster's settings
        """
        if validate:
            validator = self.validator
            if not create and validate_running:
                try:
                    validator.validate_running_instances()
                except exception.ClusterValidationError, e:
                    msg = "Existing nodes are not compatible with cluster "
                    msg += "settings:\n"
                    e.msg = msg + e.msg
                    raise
            validator.validate()
            if validate_only:
                return
        else:
            log.warn("SKIPPING VALIDATION - USE AT YOUR OWN RISK")
        return self._start(create=create, create_only=create_only)

    @print_timing("Starting cluster")
    def _start(self, create=True, create_only=False):
        """
        Create and configure a cluster from this cluster template's settings
        (Does not attempt to validate before running)

        create - create new nodes when starting the cluster. set to False to
                 use existing nodes
        create_only - only create the cluster node instances, don't configure
                      the cluster
        """
        log.info("Starting cluster...")
        if create:
            self.create_cluster()
        else:
            assert self.master_node is not None
            for node in self.stopped_nodes:
                log.info("Starting stopped node: %s" % node.alias)
                node.start()
        if create_only:
            return
        self.setup_cluster()

    def setup_cluster(self):
        """
        Waits for all nodes to come up and then runs the default
        StarCluster setup routines followed by any additional plugin setup
        routines
        """
        self.wait_for_cluster()
        self._setup_cluster()

    @print_timing("Configuring cluster")
    def _setup_cluster(self):
        """
        Runs the default StarCluster setup routines followed by any additional
        plugin setup routines. Does not wait for nodes to come up.
        """
        log.info("The master node is %s" % self.master_node.dns_name)
        log.info("Configuring cluster...")
        if self.volumes:
            self.attach_volumes_to_master()
        self.run_plugins()

    def run_plugins(self, plugins=None, method_name="run", node=None,
                    reverse=False):
        """
        Run all plugins specified in this Cluster object's self.plugins list
        Uses plugins list instead of self.plugins if specified.

        plugins must be a tuple: the first element is the plugin's name, the
        second element is the plugin object (a subclass of ClusterSetup)
        """
        plugs = [self._default_plugin]
        if not self.disable_queue:
            plugs.append(self._sge_plugin)
        plugs += (plugins or self.plugins)[:]
        if reverse:
            plugs.reverse()
        for plug in plugs:
            self.run_plugin(plug, method_name=method_name, node=node)

    def run_plugin(self, plugin, name='', method_name='run', node=None):
        """
        Run a StarCluster plugin.

        plugin - an instance of the plugin's class
        name - a user-friendly label for the plugin
        method_name - the method to run within the plugin (default: "run")
        node - optional node to pass as first argument to plugin method (used
        for on_add_node/on_remove_node)
        """
        plugin_name = name or getattr(plugin, '__name__',
                                      utils.get_fq_class_name(plugin))
        try:
            func = getattr(plugin, method_name, None)
            if not func:
                log.warn("Plugin %s has no %s method...skipping" %
                         (plugin_name, method_name))
                return
            args = [self.nodes, self.master_node, self.cluster_user,
                    self.cluster_shell, self.volumes]
            if node:
                args.insert(0, node)
            log.info("Running plugin %s" % plugin_name)
            func(*args)
        except NotImplementedError:
            log.debug("method %s not implemented by plugin %s" % (method_name,
                                                                  plugin_name))
        except exception.MasterDoesNotExist:
            raise
        except KeyboardInterrupt:
            raise
        except Exception:
            log.error("Error occured while running plugin '%s':" % plugin_name)
            raise

    def ssh_to_master(self, user='root', command=None, forward_x11=False,
                      forward_agent=False):
        return self.ssh_to_node('master', user=user, command=command,
                                forward_x11=forward_x11,
                                forward_agent=forward_agent)

    def ssh_to_node(self, alias, user='root', command=None, forward_x11=False,
                    forward_agent=False):
        node = self.get_node_by_alias(alias)
        node = node or self.get_node_by_dns_name(alias)
        node = node or self.get_node_by_id(alias)
        if not node:
            raise exception.InstanceDoesNotExist(alias, label='node')
        return node.shell(user=user, forward_x11=forward_x11,
                          forward_agent=forward_agent, command=command)

    def clean(self):
        if not self.disable_queue:
            #clean sge
            sge_plugin = sge.SGEPlugin()
            sge_plugin.clean_cluster(self.nodes, self.master_node,
                                     self.cluster_user,
                                     self.cluster_shell, self.volumes)

        self.run_plugins(method_name="clean_cluster", reverse=True)

    def recover(self, remove_on_error=False, retries=0):
        """
        Will try to recover dangling nodes.
        remove_on_error The hour block minute after wich termination is
            authorised. False means it will never be terminated. True is
            equivalent to setting 0, meaning that it will only try to add
            it back once before terminating.
        """
        self.wait_for_active_spots()
        while 1:
            failures = 0
            to_recover = []
            if not self.disable_queue:
                sge_plugin = sge.SGEPlugin()
                to_recover.append(sge_plugin.get_nodes_to_recover(self.nodes))
            for plugin in self.plugins:
                try:
                    result = plugin.get_nodes_to_recover(self.nodes)
                    to_recover.append(result)
                except:
                    #the plugin does not implement get_nodes_to_recover
                    pass
            if len(to_recover) > 1:
                log.error("Cannot support more than one list of nodes "
                          "to recover")
            elif len(to_recover) == 1:
                errors = []
                for node in to_recover[0]:
                    #call it one at a time so that x doesn't prevent
                    #y to be added
                    try:
                        log.info("Adding back node " + node.alias)
                        self.add_nodes(num_nodes=1, aliases=[node.alias],
                                       no_create=True)
                    except:
                        failures += 1
                        import traceback
                        log.error(traceback.format_exc())
                        log.error("Failed to add back node " + node.alias)
                        errors.append(node)
                        log.info("Rebooting node " + node.alias)
                        node.reboot()

                if remove_on_error or type(remove_on_error) == int:
                    for node in errors:
                        try:
                            if remove_on_error is True:
                                log.info("Terminating misbehaving node "
                                         + node.alias)
                                self.remove_nodes([node])
                                failures -= 1
                                NodeManager.nodes_id_ignore.add(node.id)
                            else:
                                dt = utils\
                                    .iso_to_datetime_tuple(node.launch_time)
                                now = datetime.datetime.utcnow()
                                t_delta = now - dt
                                if (t_delta.seconds / 60) % 60 \
                                        > remove_on_error:
                                    self.remove_nodes([node])
                                    failures -= 1
                                    NodeManager.nodes_id_ignore.add(node.id)
                        except:
                            import traceback
                            log.error(traceback.format_exc())
                            log.error("type:" + str(type(remove_on_error)))
                            log.error("val:" + str(remove_on_error))
                            log.error("Failed to remove misbehaving node " +
                                      node.alias)
                            log.error("Forcing termination via EC2")
                            node.terminate()
                            failures -= 1
                            NodeManager.nodes_id_ignore.add(node.id)

            if failures:
                log.error("Failures occured, sleeping for a minute "
                          "then trying again")
                log.info("Sleeping, it's "
                         + str(datetime.datetime.utcnow()))
                time.sleep(60)
                log.info("Waiking up, it's "
                         + str(datetime.datetime.utcnow()))
                continue
            log.info("Out of recover procedure")
            break


class ClusterValidator(validators.Validator):
    """
    Validates that cluster settings define a sane launch configuration.
    Throws exception.ClusterValidationError for all validation failures
    """
    def __init__(self, cluster):
        self.cluster = cluster

    def is_running_valid(self):
        """
        Checks whether the current running instances are compatible
        with this cluster template's settings
        """
        try:
            self.validate_running_instances()
            return True
        except exception.ClusterValidationError, e:
            log.error(e.msg)
            return False

    def validate_required_settings(self):
        has_all_required = True
        for opt in static.CLUSTER_SETTINGS:
            requirements = static.CLUSTER_SETTINGS[opt]
            name = opt
            required = requirements[1]
            if required and self.cluster.get(name.lower()) is None:
                log.warn('Missing required setting %s' % name)
                has_all_required = False
        return has_all_required

    def validate_running_instances(self):
        """
        Validate existing instances against this cluster's settings
        """
        cluster = self.cluster
        cluster.wait_for_active_spots()
        nodes = cluster.nodes
        if not nodes:
            raise exception.ClusterValidationError("No existing nodes found!")
        log.info("Validating existing instances...")
        mazone = cluster.master_node.placement
        # reset zone cache
        cluster._zone = None
        if cluster.zone and cluster.zone.name != mazone:
            raise exception.ClusterValidationError(
                "Running cluster's availability_zone (%s) != %s" %
                (mazone, cluster.zone.name))
        for node in nodes:
            if node.key_name != cluster.keyname:
                raise exception.ClusterValidationError(
                    "%s's key_name (%s) != %s" % (node.alias, node.key_name,
                                                  cluster.keyname))

    def validate(self):
        """
        Checks that all cluster template settings are valid and raises an
        exception.ClusterValidationError exception if not.
        """
        log.info("Validating cluster template settings...")
        try:
            self.validate_required_settings()
            self.validate_spot_bid()
            self.validate_cluster_size()
            self.validate_cluster_user()
            self.validate_shell_setting()
            self.validate_permission_settings()
            self.validate_credentials()
            self.validate_keypair()
            self.validate_zone()
            self.validate_ebs_settings()
            self.validate_ebs_aws_settings()
            self.validate_image_settings()
            self.validate_instance_types()
            self.validate_cluster_compute()
            self.validate_userdata()
            log.info('Cluster template settings are valid')
            return True
        except exception.ClusterValidationError, e:
            e.msg = 'Cluster settings are not valid:\n%s' % e.msg
            raise

    def is_valid(self):
        """
        Returns True if all cluster template settings are valid
        """
        try:
            self.validate()
            return True
        except exception.ClusterValidationError, e:
            log.error(e.msg)
            return False

    def validate_spot_bid(self):
        cluster = self.cluster
        if cluster.spot_bid is not None:
            if type(cluster.spot_bid) not in [int, float]:
                raise exception.ClusterValidationError(
                    'spot_bid must be integer or float')
            if cluster.spot_bid <= 0:
                raise exception.ClusterValidationError(
                    'spot_bid must be an integer or float > 0')
        return True

    def validate_cluster_size(self):
        cluster = self.cluster
        try:
            int(cluster.cluster_size)
            if cluster.cluster_size < 1:
                raise ValueError
        except (ValueError, TypeError):
            raise exception.ClusterValidationError(
                'cluster_size must be an integer >= 1')
        num_itypes = sum([i.get('size') for i in
                          cluster.node_instance_types])
        num_nodes = cluster.cluster_size - 1
        if num_itypes > num_nodes:
            raise exception.ClusterValidationError(
                "total number of nodes specified in node_instance_type (%s) "
                "must be <= cluster_size-1 (%s)" % (num_itypes, num_nodes))
        return True

    def validate_cluster_user(self):
        if self.cluster.cluster_user == "root":
            raise exception.ClusterValidationError(
                'cluster_user cannot be "root"')
        return True

    def validate_shell_setting(self):
        cluster_shell = self.cluster.cluster_shell
        if not static.AVAILABLE_SHELLS.get(cluster_shell):
            raise exception.ClusterValidationError(
                'Invalid user shell specified. Options are %s' %
                ' '.join(static.AVAILABLE_SHELLS.keys()))
        return True

    def validate_image_settings(self):
        cluster = self.cluster
        master_image_id = cluster.master_image_id
        node_image_id = cluster.node_image_id
        conn = cluster.ec2
        image = conn.get_image_or_none(node_image_id)
        if not image or image.id != node_image_id:
            raise exception.ClusterValidationError(
                'node_image_id %s does not exist' % node_image_id)
        if image.state != 'available':
            raise exception.ClusterValidationError(
                'node_image_id %s is not available' % node_image_id)
        if master_image_id:
            master_image = conn.get_image_or_none(master_image_id)
            if not master_image or master_image.id != master_image_id:
                raise exception.ClusterValidationError(
                    'master_image_id %s does not exist' % master_image_id)
            if master_image.state != 'available':
                raise exception.ClusterValidationError(
                    'master_image_id %s is not available' % master_image_id)
        return True

    def validate_zone(self):
        """
        Validates that the cluster's availability zone exists and is available.
        The 'zone' property additionally checks that all EBS volumes are in the
        same zone and that the cluster's availability zone setting, if
        specified, matches the EBS volume(s) zone.
        """
        zone = self.cluster.zone
        if zone and zone.state != 'available':
            raise exception.ClusterValidationError(
                "The '%s' availability zone is not available at this time" %
                zone.name)
        return True

    def __check_platform(self, image_id, instance_type):
        """
        Validates whether an image_id (AMI) is compatible with a given
        instance_type. image_id_setting and instance_type_setting are the
        setting labels in the config file.
        """
        image = self.cluster.ec2.get_image_or_none(image_id)
        if not image:
            raise exception.ClusterValidationError('Image %s does not exist' %
                                                   image_id)
        image_platform = image.architecture
        image_is_hvm = (image.virtualization_type == "hvm")
        if image_is_hvm and instance_type not in static.HVM_TYPES:
            cctypes_list = ', '.join(static.HVM_TYPES)
            raise exception.ClusterValidationError(
                "Image '%s' is a hardware virtual machine (HVM) image and "
                "cannot be used with instance type '%s'.\n\nHVM images "
                "require one of the following HVM instance types:\n%s" %
                (image_id, instance_type, cctypes_list))
        if instance_type in static.CLUSTER_TYPES and not image_is_hvm:
            raise exception.ClusterValidationError(
                "The '%s' instance type can only be used with hardware "
                "virtual machine (HVM) images. Image '%s' is not an HVM "
                "image." % (instance_type, image_id))
        instance_platforms = static.INSTANCE_TYPES[instance_type]
        if image_platform not in instance_platforms:
            error_msg = "Instance type %(instance_type)s is for an " \
                        "%(instance_platform)s platform while " \
                        "%(image_id)s is an %(image_platform)s platform"
            error_dict = {'instance_type': instance_type,
                          'instance_platform': ', '.join(instance_platforms),
                          'image_id': image_id,
                          'image_platform': image_platform}
            raise exception.ClusterValidationError(error_msg % error_dict)
        image_is_ebs = (image.root_device_type == 'ebs')
        ebs_only_types = static.MICRO_INSTANCE_TYPES + static.SEC_GEN_TYPES
        if instance_type in ebs_only_types and not image_is_ebs:
            error_msg = ("Instance type %s can only be used with an "
                         "EBS-backed AMI and '%s' is not EBS-backed " %
                         (instance_type, image.id))
            raise exception.ClusterValidationError(error_msg)
        return True

    def validate_instance_types(self):
        cluster = self.cluster
        master_image_id = cluster.master_image_id
        node_image_id = cluster.node_image_id
        master_instance_type = cluster.master_instance_type
        node_instance_type = cluster.node_instance_type
        instance_types = static.INSTANCE_TYPES
        instance_type_list = ', '.join(instance_types.keys())
        if not node_instance_type in instance_types:
            raise exception.ClusterValidationError(
                "You specified an invalid node_instance_type %s\n"
                "Possible options are:\n%s" %
                (node_instance_type, instance_type_list))
        elif master_instance_type:
            if not master_instance_type in instance_types:
                raise exception.ClusterValidationError(
                    "You specified an invalid master_instance_type %s\n"
                    "Possible options are:\n%s" %
                    (master_instance_type, instance_type_list))
        try:
            self.__check_platform(node_image_id, node_instance_type)
        except exception.ClusterValidationError, e:
            raise exception.ClusterValidationError(
                'Incompatible node_image_id and node_instance_type:\n' + e.msg)
        if master_image_id and not master_instance_type:
            try:
                self.__check_platform(master_image_id, node_instance_type)
            except exception.ClusterValidationError, e:
                raise exception.ClusterValidationError(
                    'Incompatible master_image_id and node_instance_type\n' +
                    e.msg)
        elif master_image_id and master_instance_type:
            try:
                self.__check_platform(master_image_id, master_instance_type)
            except exception.ClusterValidationError, e:
                raise exception.ClusterValidationError(
                    'Incompatible master_image_id and master_instance_type\n' +
                    e.msg)
        elif master_instance_type and not master_image_id:
            try:
                self.__check_platform(node_image_id, master_instance_type)
            except exception.ClusterValidationError, e:
                raise exception.ClusterValidationError(
                    'Incompatible node_image_id and master_instance_type\n' +
                    e.msg)
        for itype in cluster.node_instance_types:
            type = itype.get('type')
            img = itype.get('image') or node_image_id
            if not type in instance_types:
                raise exception.ClusterValidationError(
                    "You specified an invalid instance type %s\n"
                    "Possible options are:\n%s" % (type, instance_type_list))
            try:
                self.__check_platform(img, type)
            except exception.ClusterValidationError, e:
                raise exception.ClusterValidationError(
                    "Invalid settings for node_instance_type %s: %s" %
                    (type, e.msg))
        return True

    def validate_cluster_compute(self):
        cluster = self.cluster
        lmap = cluster._get_launch_map()
        for (type, image) in lmap:
            if type in static.CLUSTER_TYPES:
                img = cluster.ec2.get_image(image)
                if img.virtualization_type != 'hvm':
                    raise exception.ClusterValidationError(
                        'Cluster Compute/GPU instance type %s '
                        'can only be used with HVM images.\n'
                        'Image %s is NOT an HVM image.' % (type, image))

    def validate_permission_settings(self):
        permissions = self.cluster.permissions
        for perm in permissions:
            permission = permissions.get(perm)
            protocol = permission.get('ip_protocol')
            if protocol not in static.PROTOCOLS:
                raise exception.InvalidProtocol(protocol)
            from_port = permission.get('from_port')
            to_port = permission.get('to_port')
            try:
                from_port = int(from_port)
                to_port = int(to_port)
            except ValueError:
                raise exception.InvalidPortRange(
                    from_port, to_port, reason="integer range required")
            if from_port < 0 or to_port < 0:
                raise exception.InvalidPortRange(
                    from_port, to_port,
                    reason="from/to must be positive integers")
            if from_port > to_port:
                raise exception.InvalidPortRange(
                    from_port, to_port,
                    reason="'from_port' must be <= 'to_port'")
            cidr_ip = permission.get('cidr_ip')
            if not iptools.validate_cidr(cidr_ip):
                raise exception.InvalidCIDRSpecified(cidr_ip)

    def validate_ebs_settings(self):
        """
        Check EBS vols for missing/duplicate DEVICE/PARTITION/MOUNT_PATHs and
        validate these settings.
        """
        volmap = {}
        devmap = {}
        mount_paths = []
        cluster = self.cluster
        for vol in cluster.volumes:
            vol_name = vol
            vol = cluster.volumes.get(vol)
            vol_id = vol.get('volume_id')
            device = vol.get('device')
            partition = vol.get('partition')
            mount_path = vol.get("mount_path")
            vmap = volmap.get(vol_id, {})
            devices = vmap.get('device', [])
            partitions = vmap.get('partition', [])
            if devices and device not in devices:
                raise exception.ClusterValidationError(
                    "Can't attach volume %s to more than one device" % vol_id)
            elif partitions and partition in partitions:
                raise exception.ClusterValidationError(
                    "Multiple configurations for %s\n"
                    "Either pick one or specify a separate partition for "
                    "each configuration" % vol_id)
            vmap['partition'] = partitions + [partition]
            vmap['device'] = devices + [device]
            volmap[vol_id] = vmap
            dmap = devmap.get(device, {})
            vol_ids = dmap.get('volume_id', [])
            if vol_ids and vol_id not in vol_ids:
                raise exception.ClusterValidationError(
                    "Can't attach more than one volume on device %s" % device)
            dmap['volume_id'] = vol_ids + [vol_id]
            devmap[device] = dmap
            mount_paths.append(mount_path)
            if not device:
                raise exception.ClusterValidationError(
                    'Missing DEVICE setting for volume %s' % vol_name)
            if not utils.is_valid_device(device):
                raise exception.ClusterValidationError(
                    "Invalid DEVICE value for volume %s" % vol_name)
            if partition:
                if not utils.is_valid_partition(partition):
                    raise exception.ClusterValidationError(
                        "Invalid PARTITION value for volume %s" % vol_name)
                if not partition.startswith(device):
                    raise exception.ClusterValidationError(
                        "Volume PARTITION must start with %s" % device)
            if not mount_path:
                raise exception.ClusterValidationError(
                    'Missing MOUNT_PATH setting for volume %s' % vol_name)
            if not mount_path.startswith('/'):
                raise exception.ClusterValidationError(
                    "MOUNT_PATH for volume %s should start with /" % vol_name)
        for path in mount_paths:
            if mount_paths.count(path) > 1:
                raise exception.ClusterValidationError(
                    "Can't mount more than one volume on %s" % path)
        return True

    def validate_ebs_aws_settings(self):
        """
        Verify that all EBS volumes exist and are available.
        """
        cluster = self.cluster
        for vol in cluster.volumes:
            v = cluster.volumes.get(vol)
            vol_id = v.get('volume_id')
            vol = cluster.ec2.get_volume(vol_id)
            if vol.status != 'available':
                try:
                    if vol.attach_data.instance_id == cluster.master_node.id:
                        continue
                except exception.MasterDoesNotExist:
                    pass
                raise exception.ClusterValidationError(
                    "Volume '%s' is not available (status: %s)" %
                    (vol_id, vol.status))

    def validate_credentials(self):
        if not self.cluster.ec2.is_valid_conn():
            raise exception.ClusterValidationError(
                'Invalid AWS_ACCESS_KEY_ID/AWS_SECRET_ACCESS_KEY combination.')
        return True

    def validate_keypair(self):
        cluster = self.cluster
        key_location = cluster.key_location
        if not key_location:
            raise exception.ClusterValidationError(
                "no key_location specified for key '%s'" %
                cluster.keyname)
        if not os.path.exists(key_location):
            raise exception.ClusterValidationError(
                "key_location '%s' does not exist" % key_location)
        elif not os.path.isfile(key_location):
            raise exception.ClusterValidationError(
                "key_location '%s' is not a file" % key_location)
        keyname = cluster.keyname
        keypair = cluster.ec2.get_keypair_or_none(keyname)
        if not keypair:
            raise exception.ClusterValidationError(
                "Keypair '%s' does not exist in region '%s'" %
                (keyname, cluster.ec2.region.name))
        fingerprint = keypair.fingerprint
        try:
            open(key_location, 'r').close()
        except IOError, e:
            raise exception.ClusterValidationError(
                "Error loading key_location '%s':\n%s\n"
                "Please check that the file is readable" % (key_location, e))
        if len(fingerprint) == 59:
            keyfingerprint = sshutils.get_private_rsa_fingerprint(key_location)
            if keyfingerprint != fingerprint:
                raise exception.ClusterValidationError(
                    "Incorrect fingerprint for key_location '%s'\n\n"
                    "local fingerprint: %s\n\nkeypair fingerprint: %s"
                    % (key_location, keyfingerprint, fingerprint))
        else:
            # Skip fingerprint validation for keys created using EC2 import
            # keys until I can figure out the mystery behind the import keys
            # fingerprint. I'm able to match ssh-keygen's public key
            # fingerprint, however, Amazon doesn't for some reason...
            log.warn("Unable to validate imported keypair fingerprint...")
        return True

    def validate_userdata(self):
        for script in self.cluster.userdata_scripts:
            if not os.path.exists(script):
                raise exception.ClusterValidationError(
                    "Userdata script does not exist: %s" % script)
            if not os.path.isfile(script):
                raise exception.ClusterValidationError(
                    "Userdata script is not a file: %s" % script)
        if self.cluster.spot_bid is None:
            lmap = self.cluster._get_launch_map()
            aliases = max(lmap.values(), key=lambda x: len(x))
            ud = self.cluster._get_cluster_userdata(aliases)
        else:
            ud = self.cluster._get_cluster_userdata(['node001'])
        ud_size_kb = utils.size_in_kb(ud)
        if ud_size_kb > 16:
            raise exception.ClusterValidationError(
                "User data is too big! (%.2fKB)\n"
                "User data scripts combined and compressed must be <= 16KB\n"
                "NOTE: StarCluster uses anywhere from 0.5-2KB "
                "to store internal metadata" % ud_size_kb)<|MERGE_RESOLUTION|>--- conflicted
+++ resolved
@@ -1370,17 +1370,13 @@
         """
         log.info("Waiting for SSH to come up on all nodes...")
         nodes = nodes or self.get_nodes_or_raise()
-<<<<<<< HEAD
         params = {"interval": self.refresh_interval,
                   "reboot_interval": reboot_interval,
                   "n_reboot_restart": n_reboot_restart}
-        self.pool.map(lambda n: n.wait(**params), nodes)
-=======
         self.pool.mapWithJobId(
-            lambda n: n.wait(interval=self.refresh_interval),
+            lambda n: n.wait(**params),
             lambda n: n.alias
             nodes)
->>>>>>> 67e629ec
 
     @print_timing("Waiting for cluster to come up")
     def wait_for_cluster(self, msg="Waiting for cluster to come up...",
