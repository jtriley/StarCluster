# Copyright 2009-2013 Justin Riley
#
# This file is part of StarCluster.
#
# StarCluster is free software: you can redistribute it and/or modify it under
# the terms of the GNU Lesser General Public License as published by the Free
# Software Foundation, either version 3 of the License, or (at your option) any
# later version.
#
# StarCluster is distributed in the hope that it will be useful, but WITHOUT
# ANY WARRANTY; without even the implied warranty of MERCHANTABILITY or FITNESS
# FOR A PARTICULAR PURPOSE. See the GNU Lesser General Public License for more
# details.
#
# You should have received a copy of the GNU Lesser General Public License
# along with StarCluster. If not, see <http://www.gnu.org/licenses/>.

import os
import re
import time
import string
import pprint
import warnings
import datetime

import iptools

from starcluster import utils
from starcluster import static
from starcluster import sshutils
from starcluster import managers
from starcluster import userdata
from starcluster import deathrow
from starcluster import exception
from starcluster import threadpool
from starcluster import validators
from starcluster import progressbar
from starcluster import clustersetup
from starcluster.node import Node
from starcluster.plugins import sge
from starcluster.utils import print_timing
from starcluster.templates import user_msgs
from starcluster.logger import log


class ClusterManager(managers.Manager):
    """
    Manager class for Cluster objects
    """
    def __repr__(self):
        return "<ClusterManager: %s>" % self.ec2.region.name

    def get_cluster(self, cluster_name, group=None, load_receipt=True,
                    load_plugins=True, load_volumes=True, require_keys=True):
        """
        Returns a Cluster object representing an active cluster
        """
        try:
            clname = self._get_cluster_name(cluster_name)
            cltag = self.get_tag_from_sg(clname)
            if not group:
                group = self.ec2.get_security_group(clname)
            cl = Cluster(ec2_conn=self.ec2, cluster_tag=cltag,
                         cluster_group=group)
            if load_receipt:
                cl.load_receipt(load_plugins=load_plugins,
                                load_volumes=load_volumes)
            try:
                cl.keyname = cl.keyname or cl.master_node.key_name
                key_location = self.cfg.get_key(cl.keyname).get('key_location')
                cl.key_location = key_location
                if require_keys:
                    cl.validator.validate_keypair()
            except (exception.KeyNotFound, exception.MasterDoesNotExist):
                if require_keys:
                    raise
                cl.key_location = ''
            return cl
        except exception.SecurityGroupDoesNotExist:
            raise exception.ClusterDoesNotExist(cluster_name)

    def get_clusters(self, load_receipt=True, load_plugins=True):
        """
        Returns a list of all active clusters
        """
        cluster_groups = self.get_cluster_security_groups()
        clusters = [self.get_cluster(g.name, group=g,
                                     load_receipt=load_receipt,
                                     load_plugins=load_plugins)
                    for g in cluster_groups]
        return clusters

    def get_default_cluster_template(self):
        """
        Returns name of the default cluster template defined in the config
        """
        return self.cfg.get_default_cluster_template()

    def get_cluster_template(self, template_name, tag_name=None):
        """
        Returns a new Cluster object using the settings from the cluster
        template template_name

        If tag_name is passed, the Cluster object's cluster_tag setting will
        be set to tag_name
        """
        cl = self.cfg.get_cluster_template(template_name, tag_name=tag_name,
                                           ec2_conn=self.ec2)
        return cl

    def get_cluster_or_none(self, cluster_name, **kwargs):
        """
        Same as get_cluster but returns None instead of throwing an exception
        if the cluster does not exist
        """
        try:
            return self.get_cluster(cluster_name, **kwargs)
        except exception.ClusterDoesNotExist:
            pass

    def cluster_exists(self, tag_name):
        """
        Returns True if cluster exists
        """
        return self.get_cluster_or_none(tag_name) is not None

    def ssh_to_master(self, cluster_name, user='root', command=None,
                      forward_x11=False, forward_agent=False,
                      pseudo_tty=False):
        """
        ssh to master node of cluster_name

        user keyword specifies an alternate user to login as
        """
        cluster = self.get_cluster(cluster_name, load_receipt=False,
                                   require_keys=True)
        return cluster.ssh_to_master(user=user, command=command,
                                     forward_x11=forward_x11,
                                     forward_agent=forward_agent,
                                     pseudo_tty=pseudo_tty)

    def ssh_to_cluster_node(self, cluster_name, node_id, user='root',
                            command=None, forward_x11=False,
                            forward_agent=False, pseudo_tty=False):
        """
        ssh to a node in cluster_name that has either an id,
        dns name, or alias matching node_id

        user keyword specifies an alternate user to login as
        """
        cluster = self.get_cluster(cluster_name, load_receipt=False,
                                   require_keys=False)
        node = cluster.get_node_by_alias(node_id)
        key_location = self.cfg.get_key(node.key_name).get('key_location')
        cluster.key_location = key_location
        cluster.keyname = node.key_name
        cluster.validator.validate_keypair()
        return node.shell(user=user, forward_x11=forward_x11,
                          forward_agent=forward_agent,
                          pseudo_tty=pseudo_tty, command=command)

    def _get_cluster_name(self, cluster_name):
        """
        Returns human readable cluster name/tag prefixed with '@sc-'
        """
        if not cluster_name.startswith(static.SECURITY_GROUP_PREFIX):
            cluster_name = static.SECURITY_GROUP_TEMPLATE % cluster_name
        return cluster_name

    def add_node(self, cluster_name, alias=None, no_create=False,
                 image_id=None, instance_type=None, zone=None,
                 placement_group=None, spot_bid=None):
        cl = self.get_cluster(cluster_name)
        return cl.add_node(alias=alias, image_id=image_id,
                           instance_type=instance_type, zone=zone,
                           placement_group=placement_group, spot_bid=spot_bid,
                           no_create=no_create)

    def add_nodes(self, cluster_name, num_nodes, aliases=None, no_create=False,
                  image_id=None, instance_type=None, zone=None,
                  placement_group=None, spot_bid=None):
        """
        Add one or more nodes to cluster
        """
        cl = self.get_cluster(cluster_name)
        return cl.add_nodes(num_nodes, aliases=aliases, image_id=image_id,
                            instance_type=instance_type, zone=zone,
                            placement_group=placement_group, spot_bid=spot_bid,
                            no_create=no_create)

    def remove_node(self, cluster_name, alias, terminate=True, force=False):
        """
        Remove a single node from a cluster
        """
        cl = self.get_cluster(cluster_name)
        n = cl.get_node_by_alias(alias)
        if not n:
            raise exception.InstanceDoesNotExist(alias, label='node')
        cl.remove_node(n, terminate=terminate, force=force)

    def restart_cluster(self, cluster_name, reboot_only=False):
        """
        Reboots and reconfigures cluster_name
        """
        cl = self.get_cluster(cluster_name)
        cl.restart_cluster(reboot_only=reboot_only)

    def stop_cluster(self, cluster_name, terminate_unstoppable=False,
                     force=False):
        """
        Stop an EBS-backed cluster
        """
        cl = self.get_cluster(cluster_name, load_receipt=not force,
                              require_keys=not force)
        cl.stop_cluster(terminate_unstoppable, force=force)

    def terminate_cluster(self, cluster_name, force=False):
        """
        Terminates cluster_name
        """
        cl = self.get_cluster(cluster_name, load_receipt=not force,
                              require_keys=not force)
        cl.terminate_cluster(force=force)

    def get_cluster_security_group(self, group_name):
        """
        Return cluster security group by appending '@sc-' to group_name and
        querying EC2.
        """
        gname = self._get_cluster_name(group_name)
        return self.ec2.get_security_group(gname)

    def get_cluster_group_or_none(self, group_name):
        try:
            return self.get_cluster_security_group(group_name)
        except exception.SecurityGroupDoesNotExist:
            pass

    def get_cluster_security_groups(self):
        """
        Return all security groups on EC2 that start with '@sc-'
        """
        glob = static.SECURITY_GROUP_TEMPLATE % '*'
        sgs = self.ec2.get_security_groups(filters={'group-name': glob})
        return sgs

    def get_tag_from_sg(self, sg):
        """
        Returns the cluster tag name from a security group name that starts
        with static.SECURITY_GROUP_PREFIX

        Example:
            sg = '@sc-mycluster'
            print get_tag_from_sg(sg)
            mycluster
        """
        regex = re.compile('^' + static.SECURITY_GROUP_TEMPLATE % '(.*)')
        match = regex.match(sg)
        tag = None
        if match:
            tag = match.groups()[0]
        if not tag:
            raise ValueError("Invalid cluster group name: %s" % sg)
        return tag

    def list_clusters(self, cluster_groups=None, show_ssh_status=False):
        """
        Prints a summary for each active cluster on EC2
        """
        if not cluster_groups:
            cluster_groups = self.get_cluster_security_groups()
            if not cluster_groups:
                log.info("No clusters found...")
        else:
            try:
                cluster_groups = [self.get_cluster_security_group(g) for g
                                  in cluster_groups]
            except exception.SecurityGroupDoesNotExist:
                raise exception.ClusterDoesNotExist(g)
        for scg in cluster_groups:
            tag = self.get_tag_from_sg(scg.name)
            try:
                cl = self.get_cluster(tag, group=scg, load_plugins=False,
                                      load_volumes=False, require_keys=False)
            except exception.IncompatibleCluster as e:
                sep = '*' * 60
                log.error('\n'.join([sep, e.msg, sep]),
                          extra=dict(__textwrap__=True))
                print
                continue
            header = '%s (security group: %s)' % (tag, scg.name)
            print '-' * len(header)
            print header
            print '-' * len(header)
            nodes = cl.nodes
            try:
                n = nodes[0]
            except IndexError:
                n = None
            state = getattr(n, 'state', None)
            ltime = 'N/A'
            uptime = 'N/A'
            if state in ['pending', 'running']:
                ltime = getattr(n, 'local_launch_time', 'N/A')
                uptime = getattr(n, 'uptime', 'N/A')
            print 'Launch time: %s' % ltime
            print 'Uptime: %s' % uptime
            print 'Zone: %s' % getattr(n, 'placement', 'N/A')
            print 'Keypair: %s' % getattr(n, 'key_name', 'N/A')
            ebs_vols = []
            for node in nodes:
                devices = node.attached_vols
                if not devices:
                    continue
                node_id = node.alias or node.id
                for dev in devices:
                    d = devices.get(dev)
                    vol_id = d.volume_id
                    status = d.status
                    ebs_vols.append((vol_id, node_id, dev, status))
            if ebs_vols:
                print 'EBS volumes:'
                for vid, nid, dev, status in ebs_vols:
                    print('    %s on %s:%s (status: %s)' %
                          (vid, nid, dev, status))
            else:
                print 'EBS volumes: N/A'
            spot_reqs = cl.spot_requests
            if spot_reqs:
                active = len([s for s in spot_reqs if s.state == 'active'])
                opn = len([s for s in spot_reqs if s.state == 'open'])
                msg = ''
                if active != 0:
                    msg += '%d active' % active
                if opn != 0:
                    if msg:
                        msg += ', '
                    msg += '%d open' % opn
                print 'Spot requests: %s' % msg
            if nodes:
                print 'Cluster nodes:'
                for node in nodes:
                    nodeline = "    %7s %s %s %s" % (node.alias, node.state,
                                                     node.id, node.dns_name)
                    if node.spot_id:
                        nodeline += ' (spot %s)' % node.spot_id
                    if show_ssh_status:
                        ssh_status = {True: 'Up', False: 'Down'}
                        nodeline += ' (SSH: %s)' % ssh_status[node.is_up()]
                    print nodeline
                print 'Total nodes: %d' % len(nodes)
            else:
                print 'Cluster nodes: N/A'
            print

    def run_plugin(self, plugin_name, cluster_tag):
        """
        Run a plugin defined in the config.

        plugin_name must match the plugin's section name in the config
        cluster_tag specifies the cluster to run the plugin on
        """
        cl = self.get_cluster(cluster_tag, load_plugins=False)
        if not cl.is_cluster_up():
            raise exception.ClusterNotRunning(cluster_tag)
        plugs = [self.cfg.get_plugin(plugin_name)]
        plug = deathrow._load_plugins(plugs)[0]
        cl.run_plugin(plug, name=plugin_name)


class Cluster(object):

    def __init__(self,
                 ec2_conn=None,
                 spot_bid=None,
                 cluster_tag=None,
                 cluster_description=None,
                 cluster_size=None,
                 cluster_user=None,
                 cluster_shell=None,
                 dns_prefix=None,
                 master_image_id=None,
                 master_instance_type=None,
                 node_image_id=None,
                 node_instance_type=None,
                 node_instance_types=[],
                 availability_zone=None,
                 keyname=None,
                 key_location=None,
                 volumes=[],
                 plugins=[],
                 permissions=[],
                 userdata_scripts=[],
                 refresh_interval=30,
                 disable_queue=False,
                 num_threads=20,
                 disable_threads=False,
                 cluster_group=None,
                 force_spot_master=False,
                 disable_cloudinit=False,
                 vpc_id=None,
                 subnet_id=None,
                 **kwargs):
        # validation
        if vpc_id or subnet_id:
            try:
                assert vpc_id
                assert subnet_id
            except AssertionError:
                raise ValueError(
                    "You can't supply just a vpc_id or subnet_id.  You must"
                    " supply both or neither.")

        # update class vars with given vars
        _vars = locals().copy()
        del _vars['cluster_group']
        del _vars['ec2_conn']
        self.__dict__.update(_vars)

        # more configuration
        now = time.strftime("%Y%m%d%H%M")
        if self.cluster_tag is None:
            self.cluster_tag = "cluster%s" % now
        if cluster_description is None:
            self.cluster_description = "Cluster created at %s" % now
        self.ec2 = ec2_conn
        self.cluster_size = cluster_size or 0
        self.volumes = self.load_volumes(volumes)
        self.plugins = self.load_plugins(plugins)
        self.userdata_scripts = userdata_scripts or []
        self.dns_prefix = dns_prefix and cluster_tag

        self._cluster_group = None
        self._placement_group = None
        self._zone = None
        self._master = None
        self._nodes = []
        self._pool = None
        self._progress_bar = None
        self.__default_plugin = None
        self.__sge_plugin = None

    def __repr__(self):
        return '<Cluster: %s (%s-node)>' % (self.cluster_tag,
                                            self.cluster_size)

    @property
    def zone(self):
        if not self._zone:
            self._zone = self._get_cluster_zone()
        return self._zone

    def _get_cluster_zone(self):
        """
        Returns the cluster's zone. If volumes are specified, this method
        determines the common zone between those volumes. If a zone is
        explicitly specified in the config and does not match the common zone
        of the volumes, an exception is raised. If all volumes are not in the
        same zone an exception is raised. If no volumes are specified, returns
        the user-specified zone if it exists. Returns None if no volumes and no
        zone is specified.
        """
        zone = None
        if self.availability_zone:
            zone = self.ec2.get_zone(self.availability_zone)
        common_zone = None
        for volume in self.volumes:
            volid = self.volumes.get(volume).get('volume_id')
            vol = self.ec2.get_volume(volid)
            if not common_zone:
                common_zone = vol.zone
            elif vol.zone != common_zone:
                vols = [self.volumes.get(v).get('volume_id')
                        for v in self.volumes]
                raise exception.VolumesZoneError(vols)
        if common_zone and zone and zone.name != common_zone:
            raise exception.InvalidZone(zone.name, common_zone)
        if not zone and common_zone:
            zone = self.ec2.get_zone(common_zone)
        if not zone:
            try:
                zone = self.ec2.get_zone(self.master_node.placement)
            except exception.MasterDoesNotExist:
                pass
        return zone

    @property
    def _plugins(self):
        return [p.__plugin_metadata__ for p in self.plugins]

    def load_plugins(self, plugins):
        if plugins and isinstance(plugins[0], dict):
            warnings.warn("In a future release the plugins kwarg for Cluster "
                          "will require a list of plugin objects and not a "
                          "list of dicts", DeprecationWarning)
            plugins = deathrow._load_plugins(plugins)
        return plugins

    @property
    def _default_plugin(self):
        if not self.__default_plugin:
            self.__default_plugin = clustersetup.DefaultClusterSetup(
                disable_threads=self.disable_threads,
                num_threads=self.num_threads)
        return self.__default_plugin

    @property
    def _sge_plugin(self):
        if not self.__sge_plugin:
            self.__sge_plugin = sge.SGEPlugin(
                disable_threads=self.disable_threads,
                num_threads=self.num_threads)
        return self.__sge_plugin

    def load_volumes(self, vols):
        """
        Iterate through vols and set device/partition settings automatically if
        not specified.

        This method assigns the first volume to /dev/sdz, second to /dev/sdy,
        etc. for all volumes that do not include a device/partition setting
        """
        devices = ['/dev/sd%s' % s for s in string.lowercase]
        devmap = {}
        for volname in vols:
            vol = vols.get(volname)
            dev = vol.get('device')
            if dev in devices:
                # rm user-defined devices from the list of auto-assigned
                # devices
                devices.remove(dev)
            volid = vol.get('volume_id')
            if dev and not volid in devmap:
                devmap[volid] = dev
        volumes = utils.AttributeDict()
        for volname in vols:
            vol = vols.get(volname)
            vol_id = vol.get('volume_id')
            device = vol.get('device')
            if not device:
                if vol_id in devmap:
                    device = devmap.get(vol_id)
                else:
                    device = devices.pop()
                    devmap[vol_id] = device
            if not utils.is_valid_device(device):
                raise exception.InvalidDevice(device)
            v = volumes[volname] = utils.AttributeDict()
            v.update(vol)
            v['device'] = device
            part = vol.get('partition')
            if part:
                partition = device + str(part)
                if not utils.is_valid_partition(partition):
                    raise exception.InvalidPartition(part)
                v['partition'] = partition
        return volumes

    def update(self, kwargs):
        for key in kwargs.keys():
            if hasattr(self, key):
                self.__dict__[key] = kwargs[key]

    def get(self, name):
        return self.__dict__.get(name)

    def __str__(self):
        cfg = self.__getstate__()
        return pprint.pformat(cfg)

    def load_receipt(self, load_plugins=True, load_volumes=True):
        """
        Load the original settings used to launch this cluster into this
        Cluster object. Settings are loaded from cluster group tags and the
        master node's user data.
        """
        if not (load_plugins or load_volumes):
            return True
        try:
            tags = self.cluster_group.tags
            version = tags.get(static.VERSION_TAG, '')
            if utils.program_version_greater(version, static.VERSION):
                d = dict(cluster=self.cluster_tag, old_version=static.VERSION,
                         new_version=version)
                msg = user_msgs.version_mismatch % d
                sep = '*' * 60
                log.warn('\n'.join([sep, msg, sep]), extra={'__textwrap__': 1})
            cluster_settings = {}
            if static.CORE_TAG in tags:
                core = tags.get(static.CORE_TAG, '')
                cluster_settings.update(
                    utils.decode_uncompress_load(core, use_json=True))
            if static.USER_TAG in tags:
                user = tags.get(static.USER_TAG, '')
                cluster_settings.update(
                    utils.decode_uncompress_load(user, use_json=True))
            self.update(cluster_settings)
            try:
                master = self.master_node
            except exception.MasterDoesNotExist:
                unfulfilled_spots = [sr for sr in self.spot_requests if not
                                     sr.instance_id]
                if unfulfilled_spots:
                    self.wait_for_active_spots()
                    master = self.master_node
                else:
                    raise
            if load_plugins:
                self.plugins = self.load_plugins(master.get_plugins())
            if load_volumes:
                self.volumes = master.get_volumes()
        except exception.PluginError:
            log.error("An error occurred while loading plugins: ",
                      exc_info=True)
            raise
        except exception.MasterDoesNotExist:
            raise
        except Exception:
            log.debug('load receipt exception: ', exc_info=True)
            raise exception.IncompatibleCluster(self.cluster_group)
        return True

    def __getstate__(self):
        cfg = {}
        exclude = ['key_location', 'plugins']
        include = ['_zone', '_plugins']
        for key in self.__dict__.keys():
            private = key.startswith('_')
            if (not private or key in include) and not key in exclude:
                val = getattr(self, key)
                if type(val) in [str, unicode, bool, int, float, list, dict]:
                    cfg[key] = val
                elif isinstance(val, utils.AttributeDict):
                    cfg[key] = dict(val)
        return cfg

    @property
    def _security_group(self):
        return static.SECURITY_GROUP_TEMPLATE % self.cluster_tag

    @property
    def cluster_group(self):
        if self._cluster_group:
            return self._cluster_group
        sg = self.ec2.get_group_or_none(self._security_group)
        if not sg:
            desc = 'StarCluster-%s' % static.VERSION.replace('.', '_')
            if self.vpc_id:
                desc += ' VPC'
            sg = self.ec2.create_group(self._security_group,
                                       description=desc,
                                       auth_ssh=True,
                                       auth_group_traffic=True,
                                       vpc_id=self.vpc_id)
            self._add_tags_to_sg(sg)
        self._add_permissions_to_sg(sg)
        self._cluster_group = sg
        return sg

    def _add_permissions_to_sg(self, sg):
        ssh_port = static.DEFAULT_SSH_PORT
        for p in self.permissions:
            perm = self.permissions.get(p)
            ip_protocol = perm.get('ip_protocol', 'tcp')
            from_port = perm.get('from_port')
            to_port = perm.get('to_port')
            cidr_ip = perm.get('cidr_ip', static.WORLD_CIDRIP)
            if not self.ec2.has_permission(sg, ip_protocol, from_port,
                                           to_port, cidr_ip):
                log.info("Opening %s port range %s-%s for CIDR %s" %
                        (ip_protocol, from_port, to_port, cidr_ip))
                sg.authorize(ip_protocol, from_port, to_port, cidr_ip)
            includes_ssh = from_port <= ssh_port <= to_port
            open_to_world = cidr_ip == static.WORLD_CIDRIP
            if ip_protocol == 'tcp' and includes_ssh and not open_to_world:
                sg.revoke(ip_protocol, ssh_port, ssh_port,
                          static.WORLD_CIDRIP)

    def _add_tags_to_sg(self, sg):
        if not static.VERSION_TAG in sg.tags:
            sg.add_tag(static.VERSION_TAG, str(static.VERSION))
        core_settings = utils.dump_compress_encode(
            dict(cluster_size=self.cluster_size,
                 master_image_id=self.master_image_id,
                 master_instance_type=self.master_instance_type,
                 node_image_id=self.node_image_id,
                 node_instance_type=self.node_instance_type,
                 availability_zone=self.availability_zone,
                 dns_prefix=self.dns_prefix,
                 disable_queue=self.disable_queue,
                 disable_cloudinit=self.disable_cloudinit),
            use_json=True)
        if not static.CORE_TAG in sg.tags:
            sg.add_tag(static.CORE_TAG, core_settings)
        user_settings = utils.dump_compress_encode(
            dict(cluster_user=self.cluster_user,
                 cluster_shell=self.cluster_shell,
                 keyname=self.keyname,
                 spot_bid=self.spot_bid), use_json=True)
        if not static.USER_TAG in sg.tags:
            sg.add_tag(static.USER_TAG, user_settings)

    @property
    def placement_group(self):
        if self._placement_group is None:
            pg = self.ec2.get_or_create_placement_group(self._security_group)
            self._placement_group = pg
        return self._placement_group

    @property
    def master_node(self):
        if not self._master:
            for node in self.nodes:
                if node.is_master():
                    self._master = node
            if not self._master:
                raise exception.MasterDoesNotExist()
        self._master.key_location = self.key_location
        return self._master

    @property
    def nodes(self):
        states = ['pending', 'running', 'stopping', 'stopped']
        filters = {'instance-state-name': states,
                   'instance.group-name': self._security_group}
        nodes = self.ec2.get_all_instances(filters=filters)
        # remove any cached nodes not in the current node list from EC2
        current_ids = [n.id for n in nodes]
        remove_nodes = [n for n in self._nodes if n.id not in current_ids]
        for node in remove_nodes:
            self._nodes.remove(node)
        # update node cache with latest instance data from EC2
        existing_nodes = dict([(n.id, n) for n in self._nodes])
        log.debug('existing nodes: %s' % existing_nodes)
        for node in nodes:
            if node.id in existing_nodes:
                log.debug('updating existing node %s in self._nodes' % node.id)
                enode = existing_nodes.get(node.id)
                enode.key_location = self.key_location
                enode.instance = node
            else:
                log.debug('adding node %s to self._nodes list' % node.id)
                n = Node(node, self.key_location)
                if n.is_master():
                    self._master = n
                    self._nodes.insert(0, n)
                else:
                    self._nodes.append(n)
        self._nodes.sort(key=lambda n: n.alias)
        log.debug('returning self._nodes = %s' % self._nodes)
        return self._nodes

    def get_nodes_or_raise(self):
        nodes = self.nodes
        if not nodes:
            filters = {'instance.group-name': self._security_group}
            terminated_nodes = self.ec2.get_all_instances(filters=filters)
            raise exception.NoClusterNodesFound(terminated_nodes)
        return nodes

    def get_node_by_dns_name(self, dns_name):
        for node in self.nodes:
            if node.dns_name == dns_name:
                return node
        raise exception.InstanceDoesNotExist(dns_name, label='node')

    def get_node_by_id(self, instance_id):
        for node in self.nodes:
            if node.id == instance_id:
                return node
        raise exception.InstanceDoesNotExist(instance_id, label='node')

    def get_node_by_alias(self, alias):
        for node in self.nodes:
            if node.alias == alias:
                return node
        raise exception.InstanceDoesNotExist(alias, label='node')

    def _nodes_in_states(self, states):
        return filter(lambda x: x.state in states, self.nodes)

    def _make_alias(self, id=None, master=False):
        if master:
            if self.dns_prefix:
                return "%s-master" % self.dns_prefix
            else:
                return "master"
        elif id is not None:
            if self.dns_prefix:
                alias = '%s-node%.3d' % (self.dns_prefix, id)
            else:
                alias = 'node%.3d' % id
        else:
            raise AttributeError("_make_alias(...) must receive either"
                                 " master=True or a node id number")
        return alias

    @property
    def running_nodes(self):
        return self._nodes_in_states(['running'])

    @property
    def stopped_nodes(self):
        return self._nodes_in_states(['stopping', 'stopped'])

    @property
    def spot_requests(self):
        filters = {'launch.group-id': self.cluster_group.id,
                   'state': ['active', 'open']}
        return self.ec2.get_all_spot_requests(filters=filters)

    def get_spot_requests_or_raise(self):
        spots = self.spot_requests
        if not spots:
            raise exception.NoClusterSpotRequests
        return spots

    def create_node(self, alias, image_id=None, instance_type=None, zone=None,
                    placement_group=None, spot_bid=None, force_flat=False):
        return self.create_nodes([alias], image_id=image_id,
                                 instance_type=instance_type, zone=zone,
                                 placement_group=placement_group,
                                 spot_bid=spot_bid, force_flat=force_flat)[0]

    def _get_cluster_userdata(self, aliases):
        alias_file = utils.string_to_file('\n'.join(['#ignored'] + aliases),
                                          static.UD_ALIASES_FNAME)
        plugins = utils.dump_compress_encode(self._plugins)
        plugins_file = utils.string_to_file('\n'.join(['#ignored', plugins]),
                                            static.UD_PLUGINS_FNAME)
        volumes = utils.dump_compress_encode(self.volumes)
        volumes_file = utils.string_to_file('\n'.join(['#ignored', volumes]),
                                            static.UD_VOLUMES_FNAME)
        udfiles = [alias_file, plugins_file, volumes_file]
        user_scripts = self.userdata_scripts or []
        udfiles += [open(f) for f in user_scripts]
        use_cloudinit = not self.disable_cloudinit
        udata = userdata.bundle_userdata_files(udfiles,
                                               use_cloudinit=use_cloudinit)
        log.debug('Userdata size in KB: %.2f' % utils.size_in_kb(udata))
        return udata

    def create_nodes(self, aliases, image_id=None, instance_type=None,
                     zone=None, placement_group=None, spot_bid=None,
                     force_flat=False):
        """
        Convenience method for requesting instances with this cluster's
        settings. All settings (kwargs) except force_flat default to cluster
        settings if not provided. Passing force_flat=True ignores spot_bid
        completely forcing a flat-rate instance to be requested.
        """
        spot_bid = spot_bid or self.spot_bid
        if force_flat:
            spot_bid = None
        cluster_sg = self.cluster_group.name
        instance_type = instance_type or self.node_instance_type
        if placement_group or instance_type in static.PLACEMENT_GROUP_TYPES:
            region = self.ec2.region.name
            if not region in static.CLUSTER_REGIONS:
                cluster_regions = ', '.join(static.CLUSTER_REGIONS)
                log.warn("Placement groups are only supported in the "
                         "following regions:\n%s" % cluster_regions)
                log.warn("Instances will not be launched in a placement group")
                placement_group = None
            elif not placement_group:
                placement_group = self.placement_group.name
        image_id = image_id or self.node_image_id
        count = len(aliases) if not spot_bid else 1
        user_data = self._get_cluster_userdata(aliases)
        kwargs = dict(price=spot_bid, instance_type=instance_type,
                      min_count=count, max_count=count, count=count,
                      key_name=self.keyname, security_groups=[cluster_sg],
                      availability_zone_group=cluster_sg,
                      launch_group=cluster_sg,
                      placement=zone or getattr(self.zone, 'name', None),
                      user_data=user_data,
                      placement_group=placement_group,
                      subnet_id=getattr(self, 'subnet_id', None))
        resvs = []
        if spot_bid:
            security_group_id = self.cluster_group.id
            for alias in aliases:
                kwargs['security_group_ids'] = [security_group_id]
                kwargs['user_data'] = self._get_cluster_userdata([alias])
                resvs.extend(self.ec2.request_instances(image_id, **kwargs))
        else:
            resvs.append(self.ec2.request_instances(image_id, **kwargs))
        for resv in resvs:
            log.info(str(resv), extra=dict(__raw__=True))
        return resvs

    def _get_next_node_num(self):
        nodes = self._nodes_in_states(['pending', 'running'])
        nodes = filter(lambda x: not x.is_master(), nodes)
        highest = 0
        for n in nodes:
            match = re.search('node(\d{3})', n.alias)
            try:
                _possible_highest = match.group(1)
            except AttributeError:
                continue
            highest = max(int(_possible_highest), highest)
        next = int(highest) + 1
        log.debug("Highest node number is %d. choosing %d." % (highest, next))
        return next

    def add_node(self, alias=None, no_create=False, image_id=None,
                 instance_type=None, zone=None, placement_group=None,
                 spot_bid=None):
        """
        Add a single node to this cluster
        """
        aliases = None
        if alias:
            aliases = [alias]
        return self.add_nodes(1, aliases=aliases, image_id=image_id,
                              instance_type=instance_type, zone=zone,
                              placement_group=placement_group,
                              spot_bid=spot_bid, no_create=no_create)

    def add_nodes(self, num_nodes, aliases=None, image_id=None,
                  instance_type=None, zone=None, placement_group=None,
                  spot_bid=None, no_create=False):
        """
        Add new nodes to this cluster

        aliases - list of aliases to assign to new nodes (len must equal
        num_nodes)
        """
        running_pending = self._nodes_in_states(['pending', 'running'])
        aliases = aliases or []
        if not aliases:
            next_node_id = self._get_next_node_num()
            for i in range(next_node_id, next_node_id + num_nodes):
                alias = self._make_alias(i)
                aliases.append(alias)
        assert len(aliases) == num_nodes
        if self._make_alias(master=True) in aliases:
            raise exception.ClusterValidationError(
                "worker nodes cannot have master as an alias")
        if not no_create:
            for node in running_pending:
                if node.alias in aliases:
                    raise exception.ClusterValidationError(
                        "node with alias %s already exists" % node.alias)
            log.info("Launching node(s): %s" % ', '.join(aliases))
            resp = self.create_nodes(aliases, image_id=image_id,
                                     instance_type=instance_type, zone=zone,
                                     placement_group=placement_group,
                                     spot_bid=spot_bid)
            if spot_bid or self.spot_bid:
                self.ec2.wait_for_propagation(spot_requests=resp)
            else:
                self.ec2.wait_for_propagation(instances=resp[0].instances)
        self.wait_for_cluster(msg="Waiting for node(s) to come up...")
        log.debug("Adding node(s): %s" % aliases)
        for alias in aliases:
            node = self.get_node_by_alias(alias)
            self.run_plugins(method_name="on_add_node", node=node)

    def remove_node(self, node, terminate=True, force=False):
        """
        Remove a single node from this cluster
        """
        return self.remove_nodes([node], terminate=terminate, force=force)

    def remove_nodes(self, nodes, terminate=True, force=False):
        """
        Remove a list of nodes from this cluster
        """
        for node in nodes:
            if node.is_master():
                raise exception.InvalidOperation("cannot remove master node")
            try:
                self.run_plugins(method_name="on_remove_node", node=node,
                                 reverse=True)
            except:
                if not force:
                    raise
            if not terminate:
                continue
            node.terminate()

    def _get_launch_map(self, reverse=False):
        """
        Groups all node-aliases that have similar instance types/image ids
        Returns a dictionary that's used to launch all similar instance types
        and image ids in the same request. Example return value:

        {('c1.xlarge', 'ami-a5c02dcc'): ['node001', 'node002'],
         ('m1.large', 'ami-a5c02dcc'): ['node003'],
         ('m1.small', 'ami-17b15e7e'): ['master', 'node005', 'node006'],
         ('m1.small', 'ami-19e17a2b'): ['node004']}

        Passing reverse=True will return the same information only keyed by
        node aliases:

        {'master': ('m1.small', 'ami-17b15e7e'),
         'node001': ('c1.xlarge', 'ami-a5c02dcc'),
         'node002': ('c1.xlarge', 'ami-a5c02dcc'),
         'node003': ('m1.large', 'ami-a5c02dcc'),
         'node004': ('m1.small', 'ami-19e17a2b'),
         'node005': ('m1.small', 'ami-17b15e7e'),
         'node006': ('m1.small', 'ami-17b15e7e')}
        """
        lmap = {}
        mtype = self.master_instance_type or self.node_instance_type
        mimage = self.master_image_id or self.node_image_id
        lmap[(mtype, mimage)] = [self._make_alias(master=True)]
        id_start = 1
        for itype in self.node_instance_types:
            count = itype['size']
            image_id = itype['image'] or self.node_image_id
            type = itype['type'] or self.node_instance_type
            if not (type, image_id) in lmap:
                lmap[(type, image_id)] = []
            for id in range(id_start, id_start + count):
                alias = self._make_alias(id)
                log.debug("Launch map: %s (ami: %s, type: %s)..." %
                          (alias, image_id, type))
                lmap[(type, image_id)].append(alias)
                id_start += 1
        ntype = self.node_instance_type
        nimage = self.node_image_id
        if not (ntype, nimage) in lmap:
            lmap[(ntype, nimage)] = []
        for id in range(id_start, self.cluster_size):
            alias = self._make_alias(id)
            log.debug("Launch map: %s (ami: %s, type: %s)..." %
                      (alias, nimage, ntype))
            lmap[(ntype, nimage)].append(alias)
        if reverse:
            rlmap = {}
            for (itype, image_id) in lmap:
                aliases = lmap.get((itype, image_id))
                for alias in aliases:
                    rlmap[alias] = (itype, image_id)
            return rlmap
        return lmap

    def _get_type_and_image_id(self, alias):
        """
        Returns (instance_type,image_id) for a given alias based
        on the map returned from self._get_launch_map
        """
        lmap = self._get_launch_map()
        for (type, image) in lmap:
            key = (type, image)
            if alias in lmap.get(key):
                return key

    def create_cluster(self):
        """
        Launches all EC2 instances based on this cluster's settings.
        """
        log.info("Launching a %d-node cluster..." % self.cluster_size)
        mtype = self.master_instance_type or self.node_instance_type
        self.master_instance_type = mtype
        if self.spot_bid:
            self._create_spot_cluster()
        else:
            self._create_flat_rate_cluster()

    def _create_flat_rate_cluster(self):
        """
        Launches cluster using flat-rate instances. This method attempts to
        minimize the number of launch requests by grouping nodes of the same
        type/ami and launching each group simultaneously within a single launch
        request. This is especially important for Cluster Compute instances
        given that Amazon *highly* recommends requesting all CCI in a single
        launch request.
        """
        lmap = self._get_launch_map()
        zone = None
        master_map = None
        insts = []
        for (type, image) in lmap:
            # launch all aliases that match master's itype/image_id
            aliases = lmap.get((type, image))
            if self._make_alias(master=True) in aliases:
                master_map = (type, image)
                for alias in aliases:
                    log.debug("Launching %s (ami: %s, type: %s)" %
                              (alias, image, type))
                master_response = self.create_nodes(aliases, image_id=image,
                                                    instance_type=type,
                                                    force_flat=True)[0]
                zone = master_response.instances[0].placement
                insts.extend(master_response.instances)
        lmap.pop(master_map)
        if self.cluster_size <= 1:
            return
        for (type, image) in lmap:
            aliases = lmap.get((type, image))
            for alias in aliases:
                log.debug("Launching %s (ami: %s, type: %s)" %
                          (alias, image, type))
            resv = self.create_nodes(aliases, image_id=image,
                                     instance_type=type, zone=zone,
                                     force_flat=True)
            insts.extend(resv[0].instances)
        if insts:
            self.ec2.wait_for_propagation(instances=insts)

    def _create_spot_cluster(self):
        """
        Launches cluster using spot instances for all worker nodes. This method
        makes a single spot request for each node in the cluster since spot
        instances *always* have an ami_launch_index of 0. This is needed in
        order to correctly assign aliases to nodes.
        """
        master_alias = self._make_alias(master=True)
        (mtype, mimage) = self._get_type_and_image_id(master_alias)
        log.info("Launching master node (ami: %s, type: %s)..." %
                 (mimage, mtype))
        force_flat = not self.force_spot_master
        master_response = self.create_node(master_alias,
                                           image_id=mimage,
                                           instance_type=mtype,
                                           force_flat=force_flat)
        insts, spot_reqs = [], []
        zone = None
        if not force_flat and self.spot_bid:
            # Make sure nodes are in same zone as master
            launch_spec = master_response.launch_specification
            zone = launch_spec.placement
            spot_reqs.append(master_response)
        else:
            # Make sure nodes are in same zone as master
            zone = master_response.instances[0].placement
            insts.extend(master_response.instances)
        if self.cluster_size <= 1:
            return
        for id in range(1, self.cluster_size):
            alias = self._make_alias(id)
            (ntype, nimage) = self._get_type_and_image_id(alias)
            log.info("Launching %s (ami: %s, type: %s)" %
                     (alias, nimage, ntype))
            spot_req = self.create_node(alias, image_id=nimage,
                                        instance_type=ntype, zone=zone)
            spot_reqs.append(spot_req)
        self.ec2.wait_for_propagation(instances=insts, spot_requests=spot_reqs)

    def is_spot_cluster(self):
        """
        Returns True if all nodes are spot instances
        """
        nodes = self.nodes
        if not nodes:
            return False
        for node in nodes:
            if not node.is_spot():
                return False
        return True

    def has_spot_nodes(self):
        """
        Returns True if any nodes are spot instances
        """
        for node in self.nodes:
            if node.is_spot():
                return True
        return False

    def is_ebs_cluster(self):
        """
        Returns True if all nodes are EBS-backed
        """
        nodes = self.nodes
        if not nodes:
            return False
        for node in nodes:
            if not node.is_ebs_backed():
                return False
        return True

    def has_ebs_nodes(self):
        """
        Returns True if any nodes are EBS-backed
        """
        for node in self.nodes:
            if node.is_ebs_backed():
                return True
        return False

    def is_stoppable(self):
        """
        Returns True if all nodes are stoppable (i.e. non-spot and EBS-backed)
        """
        nodes = self.nodes
        if not nodes:
            return False
        for node in self.nodes:
            if not node.is_stoppable():
                return False
        return True

    def has_stoppable_nodes(self):
        """
        Returns True if any nodes are stoppable (i.e. non-spot and EBS-backed)
        """
        nodes = self.nodes
        if not nodes:
            return False
        for node in nodes:
            if node.is_stoppable():
                return True
        return False

    def is_cluster_compute(self):
        """
        Returns true if all instances are Cluster/GPU Compute type
        """
        nodes = self.nodes
        if not nodes:
            return False
        for node in nodes:
            if not node.is_cluster_compute():
                return False
        return True

    def has_cluster_compute_nodes(self):
        for node in self.nodes:
            if node.is_cluster_compute():
                return True
        return False

    def is_cluster_up(self):
        """
        Check that all nodes are 'running' and that ssh is up on all nodes
        This method will return False if any spot requests are in an 'open'
        state.
        """
        spots = self.spot_requests
        active_spots = filter(lambda x: x.state == 'active', spots)
        if len(spots) != len(active_spots):
            return False
        nodes = self.nodes
        if not nodes:
            return False
        for node in nodes:
            if not node.is_up():
                return False
        return True

    @property
    def progress_bar(self):
        if not self._progress_bar:
            widgets = ['', progressbar.Fraction(), ' ',
                       progressbar.Bar(marker=progressbar.RotatingMarker()),
                       ' ', progressbar.Percentage(), ' ', ' ']
            pbar = progressbar.ProgressBar(widgets=widgets,
                                           maxval=self.cluster_size,
                                           force_update=True)
            self._progress_bar = pbar
        return self._progress_bar

    @property
    def pool(self):
        if not self._pool:
            self._pool = threadpool.get_thread_pool(
                size=self.num_threads, disable_threads=self.disable_threads)
        return self._pool

    @property
    def validator(self):
        return ClusterValidator(self)

    def is_valid(self):
        return self.validator.is_valid()

    def validate(self):
        return self.validator.validate()

    def wait_for_active_spots(self, spots=None):
        """
        Wait for all open spot requests for this cluster to transition to
        'active'.
        """
        spots = spots or self.spot_requests
        open_spots = [spot for spot in spots if spot.state == "open"]
        if open_spots:
            pbar = self.progress_bar.reset()
            log.info('Waiting for open spot requests to become active...')
            pbar.maxval = len(spots)
            pbar.update(0)
            while not pbar.finished:
                active_spots = filter(lambda x: x.state == "active", spots)
                pbar.maxval = len(spots)
                pbar.update(len(active_spots))
                if not pbar.finished:
                    time.sleep(self.refresh_interval)
                    spots = self.get_spot_requests_or_raise()
                else:
                    self.ec2.wait_for_propagation(
                        instances=[s.instance_id for s in active_spots])
            pbar.reset()

    def wait_for_running_instances(self, nodes=None,
                                   kill_pending_after_mins=15):
        """
        Wait until all cluster nodes are in a 'running' state
        """
        log.info("Waiting for all nodes to be in a 'running' state...")
        nodes = nodes or self.get_nodes_or_raise()
        pbar = self.progress_bar.reset()
        pbar.maxval = len(nodes)
        pbar.update(0)
        now = datetime.datetime.utcnow()
        timeout = now + datetime.timedelta(minutes=kill_pending_after_mins)
        while not pbar.finished:
            running_nodes = [n for n in nodes if n.state == "running"]
            pbar.maxval = len(nodes)
            pbar.update(len(running_nodes))
            if not pbar.finished:
                if datetime.datetime.utcnow() > timeout:
                    pending = [n for n in nodes if n not in running_nodes]
                    log.warn("%d nodes have been pending for >= %d mins "
                             "- terminating" % (len(pending),
                                                kill_pending_after_mins))
                    for node in pending:
                        node.terminate()
                else:
                    time.sleep(self.refresh_interval)
                nodes = self.get_nodes_or_raise()
        pbar.reset()

    def wait_for_ssh(self, nodes=None):
        """
        Wait until all cluster nodes are in a 'running' state
        """
        log.info("Waiting for SSH to come up on all nodes...")
        nodes = nodes or self.get_nodes_or_raise()
        self.pool.map(lambda n: n.wait(interval=self.refresh_interval), nodes,
                      jobid_fn=lambda n: n.alias)

    @print_timing("Waiting for cluster to come up")
    def wait_for_cluster(self, msg="Waiting for cluster to come up..."):
        """
        Wait for cluster to come up and display progress bar. Waits for all
        spot requests to become 'active', all instances to be in a 'running'
        state, and for all SSH daemons to come up.

        msg - custom message to print out before waiting on the cluster
        """
        interval = self.refresh_interval
        log.info("%s %s" % (msg, "(updating every %ds)" % interval))
        try:
            self.wait_for_active_spots()
            self.wait_for_running_instances()
            self.wait_for_ssh()
        except Exception:
            self.progress_bar.finish()
            raise

    def is_cluster_stopped(self):
        """
        Check whether all nodes are in the 'stopped' state
        """
        nodes = self.nodes
        if not nodes:
            return False
        for node in nodes:
            if node.state != 'stopped':
                return False
        return True

    def is_cluster_terminated(self):
        """
        Check whether all nodes are in a 'terminated' state
        """
        states = filter(lambda x: x != 'terminated', static.INSTANCE_STATES)
        filters = {'instance.group-name': self._security_group,
                   'instance-state-name': states}
        insts = self.ec2.get_all_instances(filters=filters)
        return len(insts) == 0

    def attach_volumes_to_master(self):
        """
        Attach each volume to the master node
        """
        wait_for_volumes = []
        for vol in self.volumes:
            volume = self.volumes.get(vol)
            device = volume.get('device')
            vol_id = volume.get('volume_id')
            vol = self.ec2.get_volume(vol_id)
            if vol.attach_data.instance_id == self.master_node.id:
                log.info("Volume %s already attached to master...skipping" %
                         vol.id)
                continue
            if vol.status != "available":
                log.error('Volume %s not available...'
                          'please check and try again' % vol.id)
                continue
            log.info("Attaching volume %s to master node on %s ..." %
                     (vol.id, device))
            resp = vol.attach(self.master_node.id, device)
            log.debug("resp = %s" % resp)
            wait_for_volumes.append(vol)
        for vol in wait_for_volumes:
            self.ec2.wait_for_volume(vol, state='attached')

    def detach_volumes(self):
        """
        Detach all volumes from all nodes
        """
        for node in self.nodes:
            node.detach_external_volumes()

    @print_timing('Restarting cluster')
    def restart_cluster(self, reboot_only=False):
        """
        Reboot all instances and reconfigure the cluster
        """
        nodes = self.nodes
        if not nodes:
            raise exception.ClusterValidationError("No running nodes found")
        self.run_plugins(method_name="on_restart", reverse=True)
        log.info("Rebooting cluster...")
        for node in nodes:
            node.reboot()
        if reboot_only:
            return
        sleep = 20
        log.info("Sleeping for %d seconds..." % sleep)
        time.sleep(sleep)
        self.setup_cluster()

    def stop_cluster(self, terminate_unstoppable=False, force=False):
        """
        Shutdown this cluster by detaching all volumes and 'stopping' all nodes

        In general, all nodes in the cluster must be 'stoppable' meaning all
        nodes are backed by flat-rate EBS-backed instances. If any
        'unstoppable' nodes are found an exception is raised. A node is
        'unstoppable' if it is backed by either a spot or S3-backed instance.

        If the cluster contains a mix of 'stoppable' and 'unstoppable' nodes
        you can stop all stoppable nodes and terminate any unstoppable nodes by
        setting terminate_unstoppable=True.
        """
        nodes = self.nodes
        if not nodes:
            raise exception.ClusterValidationError("No running nodes found")
        if not self.is_stoppable():
            has_stoppable_nodes = self.has_stoppable_nodes()
            if not terminate_unstoppable and has_stoppable_nodes:
                raise exception.InvalidOperation(
                    "Cluster contains nodes that are not stoppable")
            if not has_stoppable_nodes:
                raise exception.InvalidOperation(
                    "Cluster does not contain any stoppable nodes")
        try:
            self.run_plugins(method_name="on_shutdown", reverse=True)
        except exception.MasterDoesNotExist as e:
            if force:
                log.warn("Cannot run plugins: %s" % e)
            else:
                raise
        self.detach_volumes()
        for node in nodes:
            node.shutdown()

    def terminate_cluster(self, force=False):
        """
        Destroy this cluster by first detaching all volumes, shutting down all
        instances, canceling all spot requests (if any), removing its placement
        group (if any), and removing its security group.
        """
        try:
            self.run_plugins(method_name="on_shutdown", reverse=True)
        except exception.MasterDoesNotExist as e:
            if force:
                log.warn("Cannot run plugins: %s" % e)
            else:
                raise
        self.detach_volumes()
        nodes = self.nodes
        for node in nodes:
            node.terminate()
        for spot in self.spot_requests:
            if spot.state not in ['cancelled', 'closed']:
                log.info("Canceling spot instance request: %s" % spot.id)
                spot.cancel()
        s = utils.get_spinner("Waiting for cluster to terminate...")
        try:
            while not self.is_cluster_terminated():
                time.sleep(5)
        finally:
            s.stop()
        region = self.ec2.region.name
        if region in static.CLUSTER_REGIONS:
            pg = self.ec2.get_placement_group_or_none(self._security_group)
            if pg:
                log.info("Removing %s placement group" % pg.name)
                pg.delete()
        sg = self.ec2.get_group_or_none(self._security_group)
        if sg:
            self.ec2.delete_group(sg)

    def start(self, create=True, create_only=False, validate=True,
              validate_only=False, validate_running=False):
        """
        Creates and configures a cluster from this cluster template's settings.

        create - create new nodes when starting the cluster. set to False to
                 use existing nodes
        create_only - only create the cluster node instances, don't configure
                      the cluster
        validate - whether or not to validate the cluster settings used.
                   False will ignore validate_only and validate_running
                   keywords and is effectively the same as running _start
        validate_only - only validate cluster settings, do not create or
                        configure cluster
        validate_running - whether or not to validate the existing instances
                           being used against this cluster's settings
        """
        if validate:
            validator = self.validator
            if not create and validate_running:
                try:
                    validator.validate_running_instances()
                except exception.ClusterValidationError as e:
                    msg = "Existing nodes are not compatible with cluster "
                    msg += "settings:\n"
                    e.msg = msg + e.msg
                    raise
            validator.validate()
            if validate_only:
                return
        else:
            log.warn("SKIPPING VALIDATION - USE AT YOUR OWN RISK")
        return self._start(create=create, create_only=create_only)

    @print_timing("Starting cluster")
    def _start(self, create=True, create_only=False):
        """
        Create and configure a cluster from this cluster template's settings
        (Does not attempt to validate before running)

        create - create new nodes when starting the cluster. set to False to
                 use existing nodes
        create_only - only create the cluster node instances, don't configure
                      the cluster
        """
        log.info("Starting cluster...")
        if create:
            self.create_cluster()
        else:
            assert self.master_node is not None
            for node in self.stopped_nodes:
                log.info("Starting stopped node: %s" % node.alias)
                node.start()
        if create_only:
            return
        self.setup_cluster()

    def setup_cluster(self):
        """
        Waits for all nodes to come up and then runs the default
        StarCluster setup routines followed by any additional plugin setup
        routines
        """
        self.wait_for_cluster()
        self._setup_cluster()

    @print_timing("Configuring cluster")
    def _setup_cluster(self):
        """
        Runs the default StarCluster setup routines followed by any additional
        plugin setup routines. Does not wait for nodes to come up.
        """
        log.info("The master node is %s" % self.master_node.dns_name)
        log.info("Configuring cluster...")
        if self.volumes:
            self.attach_volumes_to_master()
        self.run_plugins()

    def run_plugins(self, plugins=None, method_name="run", node=None,
                    reverse=False):
        """
        Run all plugins specified in this Cluster object's self.plugins list
        Uses plugins list instead of self.plugins if specified.

        plugins must be a tuple: the first element is the plugin's name, the
        second element is the plugin object (a subclass of ClusterSetup)
        """
        plugs = [self._default_plugin]
        if not self.disable_queue:
            plugs.append(self._sge_plugin)
        plugs += (plugins or self.plugins)[:]
        if reverse:
            plugs.reverse()
        for plug in plugs:
            self.run_plugin(plug, method_name=method_name, node=node)

    def run_plugin(self, plugin, name='', method_name='run', node=None):
        """
        Run a StarCluster plugin.

        plugin - an instance of the plugin's class
        name - a user-friendly label for the plugin
        method_name - the method to run within the plugin (default: "run")
        node - optional node to pass as first argument to plugin method (used
        for on_add_node/on_remove_node)
        """
        plugin_name = name or getattr(plugin, '__name__',
                                      utils.get_fq_class_name(plugin))
        try:
            func = getattr(plugin, method_name, None)
            if not func:
                log.warn("Plugin %s has no %s method...skipping" %
                         (plugin_name, method_name))
                return
            args = [self.nodes, self.master_node, self.cluster_user,
                    self.cluster_shell, self.volumes]
            if node:
                args.insert(0, node)
            log.info("Running plugin %s" % plugin_name)
            func(*args)
        except NotImplementedError:
            log.debug("method %s not implemented by plugin %s" % (method_name,
                                                                  plugin_name))
        except exception.MasterDoesNotExist:
            raise
        except KeyboardInterrupt:
            raise
        except Exception:
            log.error("Error occured while running plugin '%s':" % plugin_name)
            raise

    def ssh_to_master(self, user='root', command=None, forward_x11=False,
<<<<<<< HEAD
                      forward_agent=False):
        return self.master_node.shell(user=user, command=command,
                                      forward_x11=forward_x11,
                                      forward_agent=forward_agent)
=======
                      forward_agent=False, pseudo_tty=False):
        return self.ssh_to_node('master', user=user, command=command,
                                forward_x11=forward_x11,
                                forward_agent=forward_agent,
                                pseudo_tty=pseudo_tty)
>>>>>>> b8a9940c

    def ssh_to_node(self, alias, user='root', command=None, forward_x11=False,
                    forward_agent=False, pseudo_tty=False):
        node = self.get_node_by_alias(alias)
        node = node or self.get_node_by_dns_name(alias)
        node = node or self.get_node_by_id(alias)
        if not node:
            raise exception.InstanceDoesNotExist(alias, label='node')
        return node.shell(user=user, forward_x11=forward_x11,
                          forward_agent=forward_agent,
                          pseudo_tty=pseudo_tty,
                          command=command)


class ClusterValidator(validators.Validator):

    """
    Validates that cluster settings define a sane launch configuration.
    Throws exception.ClusterValidationError for all validation failures
    """
    def __init__(self, cluster):
        self.cluster = cluster

    def is_running_valid(self):
        """
        Checks whether the current running instances are compatible
        with this cluster template's settings
        """
        try:
            self.validate_running_instances()
            return True
        except exception.ClusterValidationError as e:
            log.error(e.msg)
            return False

    def validate_required_settings(self):
        has_all_required = True
        for opt in static.CLUSTER_SETTINGS:
            requirements = static.CLUSTER_SETTINGS[opt]
            name = opt
            required = requirements[1]
            if required and self.cluster.get(name.lower()) is None:
                log.warn('Missing required setting %s' % name)
                has_all_required = False
        return has_all_required

    def validate_running_instances(self):
        """
        Validate existing instances against this cluster's settings
        """
        cluster = self.cluster
        cluster.wait_for_active_spots()
        nodes = cluster.nodes
        if not nodes:
            raise exception.ClusterValidationError("No existing nodes found!")
        log.info("Validating existing instances...")
        mazone = cluster.master_node.placement
        # reset zone cache
        cluster._zone = None
        if cluster.zone and cluster.zone.name != mazone:
            raise exception.ClusterValidationError(
                "Running cluster's availability_zone (%s) != %s" %
                (mazone, cluster.zone.name))
        for node in nodes:
            if node.key_name != cluster.keyname:
                raise exception.ClusterValidationError(
                    "%s's key_name (%s) != %s" % (node.alias, node.key_name,
                                                  cluster.keyname))

    def validate(self):
        """
        Checks that all cluster template settings are valid and raises an
        exception.ClusterValidationError exception if not.
        """
        log.info("Validating cluster template settings...")
        try:
            self.validate_required_settings()
            self.validate_dns_prefix()
            self.validate_spot_bid()
            self.validate_cluster_size()
            self.validate_cluster_user()
            self.validate_shell_setting()
            self.validate_permission_settings()
            self.validate_credentials()
            self.validate_keypair()
            self.validate_zone()
            self.validate_ebs_settings()
            self.validate_ebs_aws_settings()
            self.validate_image_settings()
            self.validate_instance_types()
            self.validate_cluster_compute()
            self.validate_userdata()
            log.info('Cluster template settings are valid')
            return True
        except exception.ClusterValidationError as e:
            e.msg = 'Cluster settings are not valid:\n%s' % e.msg
            raise

    def is_valid(self):
        """
        Returns True if all cluster template settings are valid
        """
        try:
            self.validate()
            return True
        except exception.ClusterValidationError as e:
            log.error(e.msg)
            return False

    def validate_dns_prefix(self):
        if not self.cluster.dns_prefix:
            return True

        # check that the dns prefix is a valid hostname
        is_valid = utils.is_valid_hostname(self.cluster.dns_prefix)
        if not is_valid:
            raise exception.ClusterValidationError(
                "The cluster name you chose, {dns_prefix}, is"
                " not a valid dns name. "
                " Since you have chosen to prepend the hostnames"
                " via the dns_prefix option, {dns_prefix} should only have"
                " alphanumeric characters and a '-' or '.'".format(
                    dns_prefix=self.cluster.dns_prefix))
        return True

    def validate_spot_bid(self):
        cluster = self.cluster
        if cluster.spot_bid is not None:
            if type(cluster.spot_bid) not in [int, float]:
                raise exception.ClusterValidationError(
                    'spot_bid must be integer or float')
            if cluster.spot_bid <= 0:
                raise exception.ClusterValidationError(
                    'spot_bid must be an integer or float > 0')
        return True

    def validate_cluster_size(self):
        cluster = self.cluster
        try:
            int(cluster.cluster_size)
            if cluster.cluster_size < 1:
                raise ValueError
        except (ValueError, TypeError):
            raise exception.ClusterValidationError(
                'cluster_size must be an integer >= 1')
        num_itypes = sum([i.get('size') for i in
                          cluster.node_instance_types])
        num_nodes = cluster.cluster_size - 1
        if num_itypes > num_nodes:
            raise exception.ClusterValidationError(
                "total number of nodes specified in node_instance_type (%s) "
                "must be <= cluster_size-1 (%s)" % (num_itypes, num_nodes))
        return True

    def validate_cluster_user(self):
        if self.cluster.cluster_user == "root":
            raise exception.ClusterValidationError(
                'cluster_user cannot be "root"')
        return True

    def validate_shell_setting(self):
        cluster_shell = self.cluster.cluster_shell
        if not static.AVAILABLE_SHELLS.get(cluster_shell):
            raise exception.ClusterValidationError(
                'Invalid user shell specified. Options are %s' %
                ' '.join(static.AVAILABLE_SHELLS.keys()))
        return True

    def validate_image_settings(self):
        cluster = self.cluster
        master_image_id = cluster.master_image_id
        node_image_id = cluster.node_image_id
        conn = cluster.ec2
        image = conn.get_image_or_none(node_image_id)
        if not image or image.id != node_image_id:
            raise exception.ClusterValidationError(
                'node_image_id %s does not exist' % node_image_id)
        if image.state != 'available':
            raise exception.ClusterValidationError(
                'node_image_id %s is not available' % node_image_id)
        if master_image_id:
            master_image = conn.get_image_or_none(master_image_id)
            if not master_image or master_image.id != master_image_id:
                raise exception.ClusterValidationError(
                    'master_image_id %s does not exist' % master_image_id)
            if master_image.state != 'available':
                raise exception.ClusterValidationError(
                    'master_image_id %s is not available' % master_image_id)
        return True

    def validate_zone(self):
        """
        Validates that the cluster's availability zone exists and is available.
        The 'zone' property additionally checks that all EBS volumes are in the
        same zone and that the cluster's availability zone setting, if
        specified, matches the EBS volume(s) zone.
        """
        zone = self.cluster.zone
        if zone and zone.state != 'available':
            raise exception.ClusterValidationError(
                "The '%s' availability zone is not available at this time" %
                zone.name)
        return True

    def __check_platform(self, image_id, instance_type):
        """
        Validates whether an image_id (AMI) is compatible with a given
        instance_type. image_id_setting and instance_type_setting are the
        setting labels in the config file.
        """
        image = self.cluster.ec2.get_image_or_none(image_id)
        if not image:
            raise exception.ClusterValidationError('Image %s does not exist' %
                                                   image_id)
        image_platform = image.architecture
        image_is_hvm = (image.virtualization_type == "hvm")
        if image_is_hvm and instance_type not in static.HVM_TYPES:
            cctypes_list = ', '.join(static.HVM_TYPES)
            raise exception.ClusterValidationError(
                "Image '%s' is a hardware virtual machine (HVM) image and "
                "cannot be used with instance type '%s'.\n\nHVM images "
                "require one of the following HVM instance types:\n%s" %
                (image_id, instance_type, cctypes_list))
        if instance_type in static.CLUSTER_TYPES and not image_is_hvm:
            raise exception.ClusterValidationError(
                "The '%s' instance type can only be used with hardware "
                "virtual machine (HVM) images. Image '%s' is not an HVM "
                "image." % (instance_type, image_id))
        instance_platforms = static.INSTANCE_TYPES[instance_type]
        if image_platform not in instance_platforms:
            error_msg = "Instance type %(instance_type)s is for an " \
                        "%(instance_platform)s platform while " \
                        "%(image_id)s is an %(image_platform)s platform"
            error_dict = {'instance_type': instance_type,
                          'instance_platform': ', '.join(instance_platforms),
                          'image_id': image_id,
                          'image_platform': image_platform}
            raise exception.ClusterValidationError(error_msg % error_dict)
        image_is_ebs = (image.root_device_type == 'ebs')
        ebs_only_types = static.MICRO_INSTANCE_TYPES + static.SEC_GEN_TYPES
        if instance_type in ebs_only_types and not image_is_ebs:
            error_msg = ("Instance type %s can only be used with an "
                         "EBS-backed AMI and '%s' is not EBS-backed " %
                         (instance_type, image.id))
            raise exception.ClusterValidationError(error_msg)
        return True

    def validate_instance_types(self):
        cluster = self.cluster
        master_image_id = cluster.master_image_id
        node_image_id = cluster.node_image_id
        master_instance_type = cluster.master_instance_type
        node_instance_type = cluster.node_instance_type
        instance_types = static.INSTANCE_TYPES
        instance_type_list = ', '.join(instance_types.keys())
        if not node_instance_type in instance_types:
            raise exception.ClusterValidationError(
                "You specified an invalid node_instance_type %s\n"
                "Possible options are:\n%s" %
                (node_instance_type, instance_type_list))
        elif master_instance_type:
            if not master_instance_type in instance_types:
                raise exception.ClusterValidationError(
                    "You specified an invalid master_instance_type %s\n"
                    "Possible options are:\n%s" %
                    (master_instance_type, instance_type_list))
        try:
            self.__check_platform(node_image_id, node_instance_type)
        except exception.ClusterValidationError as e:
            raise exception.ClusterValidationError(
                'Incompatible node_image_id and node_instance_type:\n' + e.msg)
        if master_image_id and not master_instance_type:
            try:
                self.__check_platform(master_image_id, node_instance_type)
            except exception.ClusterValidationError as e:
                raise exception.ClusterValidationError(
                    'Incompatible master_image_id and node_instance_type\n' +
                    e.msg)
        elif master_image_id and master_instance_type:
            try:
                self.__check_platform(master_image_id, master_instance_type)
            except exception.ClusterValidationError as e:
                raise exception.ClusterValidationError(
                    'Incompatible master_image_id and master_instance_type\n' +
                    e.msg)
        elif master_instance_type and not master_image_id:
            try:
                self.__check_platform(node_image_id, master_instance_type)
            except exception.ClusterValidationError as e:
                raise exception.ClusterValidationError(
                    'Incompatible node_image_id and master_instance_type\n' +
                    e.msg)
        for itype in cluster.node_instance_types:
            type = itype.get('type')
            img = itype.get('image') or node_image_id
            if not type in instance_types:
                raise exception.ClusterValidationError(
                    "You specified an invalid instance type %s\n"
                    "Possible options are:\n%s" % (type, instance_type_list))
            try:
                self.__check_platform(img, type)
            except exception.ClusterValidationError as e:
                raise exception.ClusterValidationError(
                    "Invalid settings for node_instance_type %s: %s" %
                    (type, e.msg))
        return True

    def validate_cluster_compute(self):
        cluster = self.cluster
        lmap = cluster._get_launch_map()
        for (type, image) in lmap:
            if type in static.CLUSTER_TYPES:
                img = cluster.ec2.get_image(image)
                if img.virtualization_type != 'hvm':
                    raise exception.ClusterValidationError(
                        'Cluster Compute/GPU instance type %s '
                        'can only be used with HVM images.\n'
                        'Image %s is NOT an HVM image.' % (type, image))

    def validate_permission_settings(self):
        permissions = self.cluster.permissions
        for perm in permissions:
            permission = permissions.get(perm)
            protocol = permission.get('ip_protocol')
            if protocol not in static.PROTOCOLS:
                raise exception.InvalidProtocol(protocol)
            from_port = permission.get('from_port')
            to_port = permission.get('to_port')
            try:
                from_port = int(from_port)
                to_port = int(to_port)
            except ValueError:
                raise exception.InvalidPortRange(
                    from_port, to_port, reason="integer range required")
            if from_port < 0 or to_port < 0:
                raise exception.InvalidPortRange(
                    from_port, to_port,
                    reason="from/to must be positive integers")
            if from_port > to_port:
                raise exception.InvalidPortRange(
                    from_port, to_port,
                    reason="'from_port' must be <= 'to_port'")
            cidr_ip = permission.get('cidr_ip')
            if not iptools.ipv4.validate_cidr(cidr_ip):
                raise exception.InvalidCIDRSpecified(cidr_ip)

    def validate_ebs_settings(self):
        """
        Check EBS vols for missing/duplicate DEVICE/PARTITION/MOUNT_PATHs and
        validate these settings.
        """
        volmap = {}
        devmap = {}
        mount_paths = []
        cluster = self.cluster
        for vol in cluster.volumes:
            vol_name = vol
            vol = cluster.volumes.get(vol)
            vol_id = vol.get('volume_id')
            device = vol.get('device')
            partition = vol.get('partition')
            mount_path = vol.get("mount_path")
            vmap = volmap.get(vol_id, {})
            devices = vmap.get('device', [])
            partitions = vmap.get('partition', [])
            if devices and device not in devices:
                raise exception.ClusterValidationError(
                    "Can't attach volume %s to more than one device" % vol_id)
            elif partitions and partition in partitions:
                raise exception.ClusterValidationError(
                    "Multiple configurations for %s\n"
                    "Either pick one or specify a separate partition for "
                    "each configuration" % vol_id)
            vmap['partition'] = partitions + [partition]
            vmap['device'] = devices + [device]
            volmap[vol_id] = vmap
            dmap = devmap.get(device, {})
            vol_ids = dmap.get('volume_id', [])
            if vol_ids and vol_id not in vol_ids:
                raise exception.ClusterValidationError(
                    "Can't attach more than one volume on device %s" % device)
            dmap['volume_id'] = vol_ids + [vol_id]
            devmap[device] = dmap
            mount_paths.append(mount_path)
            if not device:
                raise exception.ClusterValidationError(
                    'Missing DEVICE setting for volume %s' % vol_name)
            if not utils.is_valid_device(device):
                raise exception.ClusterValidationError(
                    "Invalid DEVICE value for volume %s" % vol_name)
            if partition:
                if not utils.is_valid_partition(partition):
                    raise exception.ClusterValidationError(
                        "Invalid PARTITION value for volume %s" % vol_name)
                if not partition.startswith(device):
                    raise exception.ClusterValidationError(
                        "Volume PARTITION must start with %s" % device)
            if not mount_path:
                raise exception.ClusterValidationError(
                    'Missing MOUNT_PATH setting for volume %s' % vol_name)
            if not mount_path.startswith('/'):
                raise exception.ClusterValidationError(
                    "MOUNT_PATH for volume %s should start with /" % vol_name)
            if mount_path == "/":
                raise exception.ClusterValidationError(
                    "MOUNT_PATH for volume %s cannot be /" % vol_name)
        for path in mount_paths:
            if mount_paths.count(path) > 1:
                raise exception.ClusterValidationError(
                    "Can't mount more than one volume on %s" % path)
        return True

    def validate_ebs_aws_settings(self):
        """
        Verify that all EBS volumes exist and are available.
        """
        cluster = self.cluster
        for vol in cluster.volumes:
            v = cluster.volumes.get(vol)
            vol_id = v.get('volume_id')
            vol = cluster.ec2.get_volume(vol_id)
            if vol.status != 'available':
                try:
                    if vol.attach_data.instance_id == cluster.master_node.id:
                        continue
                except exception.MasterDoesNotExist:
                    pass
                raise exception.ClusterValidationError(
                    "Volume '%s' is not available (status: %s)" %
                    (vol_id, vol.status))

    def validate_credentials(self):
        if not self.cluster.ec2.is_valid_conn():
            raise exception.ClusterValidationError(
                'Invalid AWS_ACCESS_KEY_ID/AWS_SECRET_ACCESS_KEY combination.')
        return True

    def validate_keypair(self):
        cluster = self.cluster
        key_location = cluster.key_location
        if not key_location:
            raise exception.ClusterValidationError(
                "no key_location specified for key '%s'" %
                cluster.keyname)
        if not os.path.exists(key_location):
            raise exception.ClusterValidationError(
                "key_location '%s' does not exist" % key_location)
        elif not os.path.isfile(key_location):
            raise exception.ClusterValidationError(
                "key_location '%s' is not a file" % key_location)
        keyname = cluster.keyname
        keypair = cluster.ec2.get_keypair_or_none(keyname)
        if not keypair:
            raise exception.ClusterValidationError(
                "Keypair '%s' does not exist in region '%s'" %
                (keyname, cluster.ec2.region.name))
        fingerprint = keypair.fingerprint
        try:
            open(key_location, 'r').close()
        except IOError as e:
            raise exception.ClusterValidationError(
                "Error loading key_location '%s':\n%s\n"
                "Please check that the file is readable" % (key_location, e))
        if len(fingerprint) == 59:
            keyfingerprint = sshutils.get_private_rsa_fingerprint(key_location)
        elif len(fingerprint) == 47:
            keyfingerprint = sshutils.get_public_rsa_fingerprint(key_location)
        else:
            raise exception.ClusterValidationError(
                "Unrecognized fingerprint for %s: %s" % (keyname, fingerprint))
        if keyfingerprint != fingerprint:
            raise exception.ClusterValidationError(
                "Incorrect fingerprint for key_location '%s'\n\n"
                "local fingerprint: %s\n\nkeypair fingerprint: %s"
                % (key_location, keyfingerprint, fingerprint))
        return True

    def validate_userdata(self):
        for script in self.cluster.userdata_scripts:
            if not os.path.exists(script):
                raise exception.ClusterValidationError(
                    "Userdata script does not exist: %s" % script)
            if not os.path.isfile(script):
                raise exception.ClusterValidationError(
                    "Userdata script is not a file: %s" % script)
        if self.cluster.spot_bid is None:
            lmap = self.cluster._get_launch_map()
            aliases = max(lmap.values(), key=lambda x: len(x))
            ud = self.cluster._get_cluster_userdata(aliases)
        else:
            ud = self.cluster._get_cluster_userdata(
                [self.cluster._make_alias(id=1)])
        ud_size_kb = utils.size_in_kb(ud)
        if ud_size_kb > 16:
            raise exception.ClusterValidationError(
                "User data is too big! (%.2fKB)\n"
                "User data scripts combined and compressed must be <= 16KB\n"
                "NOTE: StarCluster uses anywhere from 0.5-2KB "
                "to store internal metadata" % ud_size_kb)

    def ssh_to_master(self, user='root', command=None, forward_x11=False):
        return self.ssh_to_node('master', user=user, command=command,
                                forward_x11=forward_x11)

    def ssh_to_node(self, alias, user='root', command=None, forward_x11=False):
        node = self.get_node_by_alias(alias)
        node = node or self.get_node_by_dns_name(alias)
        node = node or self.get_node_by_id(alias)
        if not node:
            raise exception.InstanceDoesNotExist(alias, label='node')
        return node.shell(user=user, forward_x11=forward_x11, command=command)


if __name__ == "__main__":
    from starcluster.config import StarClusterConfig
    cfg = StarClusterConfig().load()
    sc = cfg.get_cluster_template('smallcluster', 'mynewcluster')
    if sc.is_valid():
        sc.start(create=True)<|MERGE_RESOLUTION|>--- conflicted
+++ resolved
@@ -1631,18 +1631,11 @@
             raise
 
     def ssh_to_master(self, user='root', command=None, forward_x11=False,
-<<<<<<< HEAD
-                      forward_agent=False):
+                      forward_agent=False, pseudo_tty=False):
         return self.master_node.shell(user=user, command=command,
                                       forward_x11=forward_x11,
-                                      forward_agent=forward_agent)
-=======
-                      forward_agent=False, pseudo_tty=False):
-        return self.ssh_to_node('master', user=user, command=command,
-                                forward_x11=forward_x11,
-                                forward_agent=forward_agent,
-                                pseudo_tty=pseudo_tty)
->>>>>>> b8a9940c
+                                      forward_agent=forward_agent,
+                                      pseudo_tty=pseudo_tty)
 
     def ssh_to_node(self, alias, user='root', command=None, forward_x11=False,
                     forward_agent=False, pseudo_tty=False):
