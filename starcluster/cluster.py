import os
import re
import time
import string
import pprint
import warnings
import datetime

from starcluster import utils
from starcluster import static
from starcluster import spinner
from starcluster import iptools
from starcluster import sshutils
from starcluster import managers
from starcluster import userdata
from starcluster import deathrow
from starcluster import exception
from starcluster import threadpool
from starcluster import validators
from starcluster import progressbar
from starcluster import clustersetup
from starcluster.node import Node
from starcluster.node import NodeManager
from starcluster.plugins import sge
from starcluster.utils import print_timing
from starcluster.templates import user_msgs
from starcluster.logger import log


class ClusterManager(managers.Manager):
    """
    Manager class for Cluster objects
    """
    def __repr__(self):
        return "<ClusterManager: %s>" % self.ec2.region.name

    def get_cluster(self, cluster_name, group=None, load_receipt=True,
                    load_plugins=True, load_volumes=True, require_keys=True):
        """
        Returns a Cluster object representing an active cluster
        """
        try:
            clname = self._get_cluster_name(cluster_name)
            cltag = self.get_tag_from_sg(clname)
            if not group:
                group = self.ec2.get_security_group(clname)
            cl = Cluster(ec2_conn=self.ec2, cluster_tag=cltag,
                         cluster_group=group)
            if load_receipt:
                cl.load_receipt(load_plugins=load_plugins,
                                load_volumes=load_volumes)
            try:
                cl.keyname = cl.keyname or cl.master_node.key_name
                key_location = self.cfg.get_key(cl.keyname).get('key_location')
                cl.key_location = key_location
                if require_keys:
                    cl.validator.validate_keypair()
            except (exception.KeyNotFound, exception.MasterDoesNotExist):
                if require_keys:
                    raise
                cl.key_location = ''
            return cl
        except exception.SecurityGroupDoesNotExist:
            raise exception.ClusterDoesNotExist(cluster_name)

    def get_clusters(self, load_receipt=True, load_plugins=True):
        """
        Returns a list of all active clusters
        """
        cluster_groups = self.get_cluster_security_groups()
        clusters = [self.get_cluster(g.name, group=g,
                                     load_receipt=load_receipt,
                                     load_plugins=load_plugins)
                    for g in cluster_groups]
        return clusters

    def get_default_cluster_template(self):
        """
        Returns name of the default cluster template defined in the config
        """
        return self.cfg.get_default_cluster_template()

    def get_cluster_template(self, template_name, tag_name=None):
        """
        Returns a new Cluster object using the settings from the cluster
        template template_name

        If tag_name is passed, the Cluster object's cluster_tag setting will
        be set to tag_name
        """
        cl = self.cfg.get_cluster_template(template_name, tag_name=tag_name,
                                           ec2_conn=self.ec2)
        return cl

    def get_cluster_or_none(self, cluster_name, **kwargs):
        """
        Same as get_cluster but returns None instead of throwing an exception
        if the cluster does not exist
        """
        try:
            return self.get_cluster(cluster_name, **kwargs)
        except exception.ClusterDoesNotExist:
            pass

    def cluster_exists(self, tag_name):
        """
        Returns True if cluster exists
        """
        return self.get_cluster_or_none(tag_name) is not None

    def ssh_to_master(self, cluster_name, user='root', command=None,
                      forward_x11=False, forward_agent=False):
        """
        ssh to master node of cluster_name

        user keyword specifies an alternate user to login as
        """
        cluster = self.get_cluster(cluster_name, load_receipt=False,
                                   require_keys=True)
        return cluster.ssh_to_master(user=user, command=command,
                                     forward_x11=forward_x11,
                                     forward_agent=forward_agent)

    def ssh_to_cluster_node(self, cluster_name, node_id, user='root',
                            command=None, forward_x11=False,
                            forward_agent=False):
        """
        ssh to a node in cluster_name that has either an id,
        dns name, or alias matching node_id

        user keyword specifies an alternate user to login as
        """
        cluster = self.get_cluster(cluster_name, load_receipt=False,
                                   require_keys=False)
        node = cluster.get_node_by_alias(node_id)
        key_location = self.cfg.get_key(node.key_name).get('key_location')
        cluster.key_location = key_location
        cluster.validator.validate_keypair()
        return node.shell(user=user, forward_x11=forward_x11,
                          forward_agent=forward_agent, command=command)

    def _get_cluster_name(self, cluster_name):
        """
        Returns human readable cluster name/tag prefixed with '@sc-'
        """
        if not cluster_name.startswith(static.SECURITY_GROUP_PREFIX):
            cluster_name = static.SECURITY_GROUP_TEMPLATE % cluster_name
        return cluster_name

    def add_node(self, cluster_name, alias=None, no_create=False,
                 image_id=None, instance_type=None, zone=None,
                 placement_group=None, spot_bid=None, reboot_interval=10,
                 n_reboot_restart=False):
        cl = self.get_cluster(cluster_name)
        return cl.add_node(alias=alias, image_id=image_id,
                           instance_type=instance_type, zone=zone,
                           placement_group=placement_group, spot_bid=spot_bid,
                           no_create=no_create,
                           reboot_interval=reboot_interval,
                           n_reboot_restart=n_reboot_restart)

    def add_nodes(self, cluster_name, num_nodes, aliases=None, no_create=False,
                  image_id=None, instance_type=None, zone=None,
                  placement_group=None, spot_bid=None, reboot_interval=10,
                  n_reboot_restart=False):
        """
        Add one or more nodes to cluster
        """
        cl = self.get_cluster(cluster_name)
        return cl.add_nodes(num_nodes, aliases=aliases, image_id=image_id,
                            instance_type=instance_type, zone=zone,
                            placement_group=placement_group, spot_bid=spot_bid,
                            no_create=no_create,
                            reboot_interval=reboot_interval,
                            n_reboot_restart=n_reboot_restart)

    def remove_node(self, cluster_name, alias, terminate=True):
        """
        Remove a single node from a cluster
        """
        cl = self.get_cluster(cluster_name)
        n = cl.get_node_by_alias(alias)
        if not n:
            raise exception.InstanceDoesNotExist(alias, label='node')
        cl.remove_node(n, terminate=terminate)

    def restart_cluster(self, cluster_name):
        """
        Reboots and reconfigures cluster_name
        """
        cl = self.get_cluster(cluster_name)
        cl.restart_cluster()

    def stop_cluster(self, cluster_name, terminate_unstoppable=False,
                     force=False):
        """
        Stop an EBS-backed cluster
        """
        cl = self.get_cluster(cluster_name, load_receipt=not force,
                              require_keys=not force)
        cl.stop_cluster(terminate_unstoppable, force=force)

    def terminate_cluster(self, cluster_name, force=False):
        """
        Terminates cluster_name
        """
        cl = self.get_cluster(cluster_name, load_receipt=not force,
                              require_keys=not force)
        cl.terminate_cluster(force=force)

    def get_cluster_security_group(self, group_name):
        """
        Return cluster security group by appending '@sc-' to group_name and
        querying EC2.
        """
        gname = self._get_cluster_name(group_name)
        return self.ec2.get_security_group(gname)

    def get_cluster_group_or_none(self, group_name):
        try:
            return self.get_cluster_security_group(group_name)
        except exception.SecurityGroupDoesNotExist:
            pass

    def get_cluster_security_groups(self):
        """
        Return all security groups on EC2 that start with '@sc-'
        """
        glob = static.SECURITY_GROUP_TEMPLATE % '*'
        sgs = self.ec2.get_security_groups(filters={'group-name': glob})
        return sgs

    def get_tag_from_sg(self, sg):
        """
        Returns the cluster tag name from a security group name that starts
        with static.SECURITY_GROUP_PREFIX

        Example:
            sg = '@sc-mycluster'
            print get_tag_from_sg(sg)
            mycluster
        """
        regex = re.compile('^' + static.SECURITY_GROUP_PREFIX + '-(.*)')
        match = regex.match(sg)
        tag = None
        if match:
            tag = match.groups()[0]
        if not tag:
            raise ValueError("Invalid cluster group name: %s" % sg)
        return tag

    def list_clusters(self, cluster_groups=None, show_ssh_status=False):
        """
        Prints a summary for each active cluster on EC2
        """
        if not cluster_groups:
            cluster_groups = self.get_cluster_security_groups()
            if not cluster_groups:
                log.info("No clusters found...")
        else:
            try:
                cluster_groups = [self.get_cluster_security_group(g) for g
                                  in cluster_groups]
            except exception.SecurityGroupDoesNotExist:
                raise exception.ClusterDoesNotExist(g)
        for scg in cluster_groups:
            tag = self.get_tag_from_sg(scg.name)
            try:
                cl = self.get_cluster(tag, group=scg, load_plugins=False,
                                      load_volumes=False, require_keys=False)
            except exception.IncompatibleCluster, e:
                sep = '*' * 60
                log.error('\n'.join([sep, e.msg, sep]),
                          extra=dict(__textwrap__=True))
                print
                continue
            header = '%s (security group: %s)' % (tag, scg.name)
            print '-' * len(header)
            print header
            print '-' * len(header)
            nodes = cl.nodes
            try:
                n = nodes[0]
            except IndexError:
                n = None
            state = getattr(n, 'state', None)
            ltime = 'N/A'
            uptime = 'N/A'
            if state in ['pending', 'running']:
                ltime = getattr(n, 'local_launch_time', 'N/A')
                uptime = getattr(n, 'uptime', 'N/A')
            print 'Launch time: %s' % ltime
            print 'Uptime: %s' % uptime
            print 'Zone: %s' % getattr(n, 'placement', 'N/A')
            print 'Keypair: %s' % getattr(n, 'key_name', 'N/A')
            ebs_nodes = [n for n in nodes if n.attached_vols]
            if ebs_nodes:
                print 'EBS volumes:'
                for node in ebs_nodes:
                    devices = node.attached_vols
                    node_id = node.alias or node.id
                    for dev in devices:
                        d = devices.get(dev)
                        vol_id = d.volume_id
                        status = d.status
                        print('    %s on %s:%s (status: %s)' %
                              (vol_id, node_id, dev, status))
            else:
                print 'EBS volumes: N/A'
            spot_reqs = cl.spot_requests
            if spot_reqs:
                active = len([s for s in spot_reqs if s.state == 'active'])
                opn = len([s for s in spot_reqs if s.state == 'open'])
                msg = ''
                if active != 0:
                    msg += '%d active' % active
                if opn != 0:
                    if msg:
                        msg += ', '
                    msg += '%d open' % opn
                print 'Spot requests: %s' % msg
            if nodes:
                print 'Cluster nodes:'
                for node in nodes:
                    nodeline = "    %7s %s %s %s" % (node.alias, node.state,
                                                     node.id, node.dns_name)
                    if node.spot_id:
                        nodeline += ' (spot %s)' % node.spot_id
                    if show_ssh_status:
                        ssh_status = {True: 'Up', False: 'Down'}
                        nodeline += ' (SSH: %s)' % ssh_status[node.is_up()]
                    print nodeline
                print 'Total nodes: %d' % len(nodes)
            else:
                print 'Cluster nodes: N/A'
            print

    def run_plugin(self, plugin_name, cluster_tag):
        """
        Run a plugin defined in the config.

        plugin_name must match the plugin's section name in the config
        cluster_tag specifies the cluster to run the plugin on
        """
        cl = self.get_cluster(cluster_tag, load_plugins=False)
        if not cl.is_cluster_up():
            raise exception.ClusterNotRunning(cluster_tag)
        plugs = [self.cfg.get_plugin(plugin_name)]
        plug = deathrow._load_plugins(plugs)[0]
        cl.run_plugin(plug, name=plugin_name)


class Cluster(object):

    def __init__(self,
                 ec2_conn=None,
                 spot_bid=None,
                 cluster_tag=None,
                 cluster_description=None,
                 cluster_size=None,
                 cluster_user=None,
                 cluster_shell=None,
                 master_image_id=None,
                 master_instance_type=None,
                 node_image_id=None,
                 node_instance_type=None,
                 node_instance_types=[],
                 availability_zone=None,
                 keyname=None,
                 key_location=None,
                 volumes=[],
                 plugins=[],
                 permissions=[],
                 userdata_scripts=[],
                 refresh_interval=30,
                 disable_queue=False,
                 num_threads=20,
                 disable_threads=False,
                 cluster_group=None,
                 force_spot_master=False,
                 disable_cloudinit=False,
                 **kwargs):

        now = time.strftime("%Y%m%d%H%M")
        self.ec2 = ec2_conn
        self.spot_bid = spot_bid
        self.cluster_tag = cluster_tag
        self.cluster_description = cluster_description
        if self.cluster_tag is None:
            self.cluster_tag = "cluster%s" % now
        if cluster_description is None:
            self.cluster_description = "Cluster created at %s" % now
        self.cluster_size = cluster_size or 0
        self.cluster_user = cluster_user
        self.cluster_shell = cluster_shell
        self.master_image_id = master_image_id
        self.master_instance_type = master_instance_type
        self.node_image_id = node_image_id
        self.node_instance_type = node_instance_type
        self.node_instance_types = node_instance_types
        self.availability_zone = availability_zone
        self.keyname = keyname
        self.key_location = key_location
        self.volumes = self.load_volumes(volumes)
        self.plugins = self.load_plugins(plugins)
        self.permissions = permissions
        self.userdata_scripts = userdata_scripts or []
        self.refresh_interval = refresh_interval
        self.disable_queue = disable_queue
        self.num_threads = num_threads
        self.disable_threads = disable_threads
        self.force_spot_master = force_spot_master
        self.disable_cloudinit = disable_cloudinit

        self._cluster_group = None
        self._placement_group = None
        self._zone = None
        self._master = None
        self._nodes = []
        self._pool = None
        self._progress_bar = None
<<<<<<< HEAD
        self._config_fields = None
=======
        self.__default_plugin = None
        self.__sge_plugin = None
>>>>>>> 661dc534

    def __repr__(self):
        return '<Cluster: %s (%s-node)>' % (self.cluster_tag,
                                            self.cluster_size)

    @property
    def zone(self):
        if not self._zone and self.availability_zone or self.volumes:
            self._zone = self._get_cluster_zone()
        return self._zone

    def _get_cluster_zone(self):
        """
        Returns the cluster's zone. If volumes are specified, this method
        determines the common zone between those volumes. If a zone is
        explicitly specified in the config and does not match the common zone
        of the volumes, an exception is raised. If all volumes are not in the
        same zone an exception is raised. If no volumes are specified, returns
        the user-specified zone if it exists. Returns None if no volumes and no
        zone is specified.
        """
        zone = None
        if self.availability_zone:
            zone = self.ec2.get_zone(self.availability_zone)
        common_zone = None
        for volume in self.volumes:
            volid = self.volumes.get(volume).get('volume_id')
            vol = self.ec2.get_volume(volid)
            if not common_zone:
                common_zone = vol.zone
            elif vol.zone != common_zone:
                vols = [self.volumes.get(v).get('volume_id')
                        for v in self.volumes]
                raise exception.VolumesZoneError(vols)
        if common_zone and zone and zone.name != common_zone:
            raise exception.InvalidZone(zone.name, common_zone)
        if not zone and common_zone:
            zone = self.ec2.get_zone(common_zone)
        return zone

    @property
    def _plugins(self):
        return [p.__plugin_metadata__ for p in self.plugins]

    def load_plugins(self, plugins):
        if plugins and isinstance(plugins[0], dict):
            warnings.warn("In a future release the plugins kwarg for Cluster "
                          "will require a list of plugin objects and not a "
                          "list of dicts", DeprecationWarning)
            plugins = deathrow._load_plugins(plugins)
        return plugins

    @property
    def _default_plugin(self):
        if not self.__default_plugin:
            self.__default_plugin = clustersetup.DefaultClusterSetup(
                disable_threads=self.disable_threads,
                num_threads=self.num_threads)
        return self.__default_plugin

    @property
    def _sge_plugin(self):
        if not self.__sge_plugin:
            self.__sge_plugin = sge.SGEPlugin(
                disable_threads=self.disable_threads,
                num_threads=self.num_threads)
        return self.__sge_plugin

    def load_volumes(self, vols):
        """
        Iterate through vols and set device/partition settings automatically if
        not specified.

        This method assigns the first volume to /dev/sdz, second to /dev/sdy,
        etc. for all volumes that do not include a device/partition setting
        """
        devices = ['/dev/sd%s' % s for s in string.lowercase]
        devmap = {}
        for volname in vols:
            vol = vols.get(volname)
            dev = vol.get('device')
            if dev in devices:
                #rm user-defined devices from the list of auto-assigned devices
                devices.remove(dev)
            volid = vol.get('volume_id')
            if dev and not volid in devmap:
                devmap[volid] = dev
        volumes = utils.AttributeDict()
        for volname in vols:
            vol = vols.get(volname)
            vol_id = vol.get('volume_id')
            device = vol.get('device')
            if not device:
                if vol_id in devmap:
                    device = devmap.get(vol_id)
                else:
                    device = devices.pop()
                    devmap[vol_id] = device
            if not utils.is_valid_device(device):
                raise exception.InvalidDevice(device)
            v = volumes[volname] = utils.AttributeDict()
            v.update(vol)
            v['device'] = device
            part = vol.get('partition')
            if part:
                partition = device + str(part)
                if not utils.is_valid_partition(partition):
                    raise exception.InvalidPartition(part)
                v['partition'] = partition
        return volumes

    def update(self, kwargs):
        for key in kwargs.keys():
            if hasattr(self, key):
                self.__dict__[key] = kwargs[key]

    def get(self, name):
        return self.__dict__.get(name)

    def __str__(self):
        cfg = self.__getstate__()
        return pprint.pformat(cfg)

    def print_config(self):
        config = {}
        for key in self._config_fields:
            config[key] = getattr(self, key)
        pprint.pprint(config)

    def load_receipt(self, load_plugins=True, load_volumes=True):
        """
        Load the original settings used to launch this cluster into this
        Cluster object. Settings are loaded from cluster group tags and the
        master node's user data.
        """
        try:
            tags = self.cluster_group.tags
            version = tags.get(static.VERSION_TAG, '')
            if utils.program_version_greater(version, static.VERSION):
                d = dict(cluster=self.cluster_tag, old_version=static.VERSION,
                         new_version=version)
                msg = user_msgs.version_mismatch % d
                sep = '*' * 60
                log.warn('\n'.join([sep, msg, sep]), extra={'__textwrap__': 1})
            cluster_settings = {}
            if static.CORE_TAG in tags:
                core = tags.get(static.CORE_TAG, '')
                cluster_settings.update(
                    utils.decode_uncompress_load(core, use_json=True))
            if static.USER_TAG in tags:
                user = tags.get(static.USER_TAG, '')
                cluster_settings.update(
                    utils.decode_uncompress_load(user, use_json=True))
            self._config_fields = cluster_settings.keys()
            self.update(cluster_settings)
            if not (load_plugins or load_volumes):
                return True
            try:
                master = self.master_node
            except exception.MasterDoesNotExist:
                if self.spot_requests:
                    self.wait_for_active_spots()
                    self.wait_for_active_instances()
                    master = self.master_node
                else:
                    raise
            if load_plugins:
                self.plugins = self.load_plugins(master.get_plugins())
            if load_volumes:
                self.volumes = master.get_volumes()
        except exception.PluginError:
            log.error("An error occurred while loading plugins: ",
                      exc_info=True)
            raise
        except exception.MasterDoesNotExist:
            raise
        except Exception:
            log.debug('load receipt exception: ', exc_info=True)
            raise exception.IncompatibleCluster(self.cluster_group)
        return True

    def __getstate__(self):
        cfg = {}
        exclude = ['key_location', 'plugins']
        include = ['_zone', '_plugins']
        for key in self.__dict__.keys():
            private = key.startswith('_')
            if (not private or key in include) and not key in exclude:
                val = getattr(self, key)
                if type(val) in [str, unicode, bool, int, float, list, dict]:
                    cfg[key] = val
                elif type(val) is utils.AttributeDict:
                    cfg[key] = dict(val)
        return cfg

    @property
    def _security_group(self):
        return static.SECURITY_GROUP_TEMPLATE % self.cluster_tag

    def save_core_settings(self, sg):
        core_settings = utils.dump_compress_encode(
            dict(cluster_size=self.cluster_size,
                 master_image_id=self.master_image_id,
                 master_instance_type=self.master_instance_type,
                 node_image_id=self.node_image_id,
                 node_instance_type=self.node_instance_type,
                 disable_queue=self.disable_queue,
                 disable_cloudinit=self.disable_cloudinit),
            use_json=True)
        sg.add_tag(static.CORE_TAG, core_settings)

    def save_user_settings(self, sg):
        user_settings = utils.dump_compress_encode(
            dict(cluster_user=self.cluster_user,
                 cluster_shell=self.cluster_shell, keyname=self.keyname,
                 spot_bid=self.spot_bid), use_json=True)
        sg.add_tag(static.USER_TAG, user_settings)

    @property
    def cluster_group(self):
        if self._cluster_group is None:
            desc = 'StarCluster-%s' % static.VERSION.replace('.', '_')
            sg = self.ec2.get_group_or_none(self._security_group)
            if not sg:
                sg = self.ec2.create_group(self._security_group,
                                           description=desc, auth_ssh=True,
                                           auth_group_traffic=True)
                if not static.VERSION_TAG in sg.tags:
                    sg.add_tag(static.VERSION_TAG, str(static.VERSION))
                core_settings = utils.dump_compress_encode(
                    dict(cluster_size=self.cluster_size,
                         master_image_id=self.master_image_id,
                         master_instance_type=self.master_instance_type,
                         node_image_id=self.node_image_id,
                         node_instance_type=self.node_instance_type,
                         disable_queue=self.disable_queue,
                         disable_cloudinit=self.disable_cloudinit),
                    use_json=True)
                if not static.CORE_TAG in sg.tags:
                    sg.add_tag('@sc-core', core_settings)
                user_settings = utils.dump_compress_encode(
                    dict(cluster_user=self.cluster_user,
                         cluster_shell=self.cluster_shell,
                         keyname=self.keyname,
                         spot_bid=self.spot_bid), use_json=True)
                if not static.USER_TAG in sg.tags:
                    sg.add_tag('@sc-user', user_settings)
            ssh_port = static.DEFAULT_SSH_PORT
            for p in self.permissions:
                perm = self.permissions.get(p)
                ip_protocol = perm.get('ip_protocol', 'tcp')
                from_port = perm.get('from_port')
                to_port = perm.get('to_port')
                cidr_ip = perm.get('cidr_ip', static.WORLD_CIDRIP)
                if not self.ec2.has_permission(sg, ip_protocol, from_port,
                                               to_port, cidr_ip):
                    log.info("Opening %s port range %s-%s for CIDR %s" %
                             (ip_protocol, from_port, to_port, cidr_ip))
                    sg.authorize(ip_protocol, from_port, to_port, cidr_ip)
                includes_ssh = from_port <= ssh_port <= to_port
                open_to_world = cidr_ip == static.WORLD_CIDRIP
                if ip_protocol == 'tcp' and includes_ssh and not open_to_world:
                    sg.revoke(ip_protocol, ssh_port, ssh_port,
                              static.WORLD_CIDRIP)
            self._cluster_group = sg
        return self._cluster_group

    @property
    def placement_group(self):
        if self._placement_group is None:
            pg = self.ec2.get_or_create_placement_group(self._security_group)
            self._placement_group = pg
        return self._placement_group

    @property
    def master_node(self):
        if not self._master:
            for node in self.nodes:
                if node.is_master():
                    self._master = node
            if not self._master:
                raise exception.MasterDoesNotExist()
        self._master.key_location = self.key_location
        return self._master

    @property
    def nodes(self):
        states = ['pending', 'running', 'stopping', 'stopped']
        filters = {'group-name': self._security_group,
                   'instance-state-name': states}
        nodes = self.ec2.get_all_instances(filters=filters)
        # remove any cached nodes not in the current node list from EC2
        current_ids = [n.id for n in nodes]

        #If a node was terminated due to error, even if it still shows up,
        #ignore it
        for id in NodeManager.nodes_id_ignore:
            if id in current_ids:
                log.info("Ignoring node id [" + id + "]")
                del current_ids[current_ids.index(id)]
            else:
                log.info("Node id [" + id + "] is gone.")
                NodeManager.nodes_id_ignore.remove(id)

        remove_nodes = [n for n in self._nodes if n.id not in current_ids]
        for node in remove_nodes:
            self._nodes.remove(node)
        # update node cache with latest instance data from EC2
        existing_nodes = dict([(n.id, n) for n in self._nodes])
        log.debug('existing nodes: %s' % existing_nodes)
        for node in nodes:
            if node.id in existing_nodes:
                log.debug('updating existing node %s in self._nodes' % node.id)
                enode = existing_nodes.get(node.id)
                enode.key_location = self.key_location
                enode.instance = node
            else:
                log.debug('adding node %s to self._nodes list' % node.id)
                n = Node(node, self.key_location)
                if n.is_master():
                    self._master = n
                    self._nodes.insert(0, n)
                else:
                    self._nodes.append(n)
        self._nodes.sort(key=lambda n: n.alias)
        log.debug('returning self._nodes = %s' % self._nodes)
        return self._nodes

    def get_nodes_or_raise(self):
        nodes = self.nodes
        if not nodes:
            filters = {'group-name': self._security_group}
            terminated_nodes = self.ec2.get_all_instances(filters=filters)
            raise exception.NoClusterNodesFound(terminated_nodes)
        return nodes

    def get_node_by_dns_name(self, dns_name):
        for node in self.nodes:
            if node.dns_name == dns_name:
                return node
        raise exception.InstanceDoesNotExist(dns_name, label='node')

    def get_node_by_id(self, instance_id):
        for node in self.nodes:
            if node.id == instance_id:
                return node
        raise exception.InstanceDoesNotExist(instance_id, label='node')

    def get_node_by_alias(self, alias):
        for node in self.nodes:
            if node.alias == alias:
                return node
        raise exception.InstanceDoesNotExist(alias, label='node')

    def _nodes_in_states(self, states):
        return filter(lambda x: x.state in states, self.nodes)

    @property
    def running_nodes(self):
        return self._nodes_in_states(['running'])

    @property
    def stopped_nodes(self):
        return self._nodes_in_states(['stopping', 'stopped'])

    @property
    def spot_requests(self):
        filters = {'launch.group-id': self.cluster_group.id,
                   'state': ['active', 'open']}
        return self.ec2.get_all_spot_requests(filters=filters)

    def get_spot_requests_or_raise(self):
        spots = self.spot_requests
        if not spots:
            raise exception.NoClusterSpotRequests
        return spots

    def create_node(self, alias, image_id=None, instance_type=None, zone=None,
                    placement_group=None, spot_bid=None, force_flat=False):
        return self.create_nodes([alias], image_id=image_id,
                                 instance_type=instance_type, zone=zone,
                                 placement_group=placement_group,
                                 spot_bid=spot_bid, force_flat=force_flat)[0]

    def _get_cluster_userdata(self, aliases):
        alias_file = utils.string_to_file('\n'.join(['#ignored'] + aliases),
                                          static.UD_ALIASES_FNAME)
        plugins = utils.dump_compress_encode(self._plugins)
        plugins_file = utils.string_to_file('\n'.join(['#ignored', plugins]),
                                            static.UD_PLUGINS_FNAME)
        volumes = utils.dump_compress_encode(self.volumes)
        volumes_file = utils.string_to_file('\n'.join(['#ignored', volumes]),
                                            static.UD_VOLUMES_FNAME)
        udfiles = [alias_file, plugins_file, volumes_file]
        user_scripts = self.userdata_scripts or []
        udfiles += [open(f) for f in user_scripts]
        use_cloudinit = not self.disable_cloudinit
        udata = userdata.bundle_userdata_files(udfiles,
                                               use_cloudinit=use_cloudinit)
        log.debug('Userdata size in KB: %.2f' % utils.size_in_kb(udata))
        return udata

    def create_nodes(self, aliases, image_id=None, instance_type=None,
                     zone=None, placement_group=None, spot_bid=None,
                     force_flat=False):
        """
        Convenience method for requesting instances with this cluster's
        settings. All settings (kwargs) except force_flat default to cluster
        settings if not provided. Passing force_flat=True ignores spot_bid
        completely forcing a flat-rate instance to be requested.
        """
        spot_bid = spot_bid or self.spot_bid
        if force_flat:
            spot_bid = None
        cluster_sg = self.cluster_group.name
        instance_type = instance_type or self.node_instance_type
        if placement_group is None and instance_type in static.CLUSTER_TYPES:
            #if placement_group is False -> leave false
            placement_group = self.placement_group.name
        image_id = image_id or self.node_image_id
        count = len(aliases) if not spot_bid else 1
        user_data = self._get_cluster_userdata(aliases)
        kwargs = dict(price=spot_bid, instance_type=instance_type,
                      min_count=count, max_count=count, count=count,
                      key_name=self.keyname, security_groups=[cluster_sg],
                      availability_zone_group=cluster_sg,
                      launch_group=cluster_sg,
                      placement=zone or getattr(self.zone, 'name', None),
                      user_data=user_data,
                      placement_group=placement_group)
        resvs = []
        if spot_bid:
            for alias in aliases:
                kwargs['user_data'] = self._get_cluster_userdata([alias])
                resvs.extend(self.ec2.request_instances(image_id, **kwargs))
        else:
            resvs.append(self.ec2.request_instances(image_id, **kwargs))
        for resv in resvs:
            log.info(str(resv), extra=dict(__raw__=True))
        return resvs

    def _get_next_node_num(self):
        nodes = self._nodes_in_states(['pending', 'running'])
        nodes = filter(lambda x: not x.is_master(), nodes)
        highest = 0
        for n in nodes:
            try:
                highest = max(highest, int(n.alias[4:8]))
            except ValueError:
                pass
        next = highest + 1
        log.debug("Highest node number is %d. choosing %d." % (highest, next))
        return next

    def add_node(self, alias=None, no_create=False, image_id=None,
                 instance_type=None, zone=None, placement_group=None,
                 spot_bid=None, reboot_interval=10, n_reboot_restart=False):

        """
        Add a single node to this cluster
        """
        aliases = None
        if alias:
            aliases = [alias]
        return self.add_nodes(1, aliases=aliases, image_id=image_id,
                              instance_type=instance_type, zone=zone,
                              placement_group=placement_group,
                              spot_bid=spot_bid, no_create=no_create,
                              reboot_interval=reboot_interval,
                              n_reboot_restart=n_reboot_restart)

    def add_nodes(self, num_nodes, aliases=None, image_id=None,
                  instance_type=None, zone=None, placement_group=None,
                  spot_bid=None, no_create=False, reboot_interval=10,
                  n_reboot_restart=False):
        """
        Add new nodes to this cluster

        aliases - list of aliases to assign to new nodes (len must equal
        num_nodes)
        """
        running_pending = self._nodes_in_states(['pending', 'running'])
        aliases = aliases or []
        if not aliases:
            next_node_id = self._get_next_node_num()
            for i in range(next_node_id, next_node_id + num_nodes):
                alias = 'node%.3d' % i
                aliases.append(alias)
        assert len(aliases) == num_nodes
        if "master" in aliases:
            raise exception.ClusterValidationError(
                "worker nodes cannot have master as an alias")
        if not no_create:
            for node in running_pending:
                if node.alias in aliases:
                    raise exception.ClusterValidationError(
                        "node with alias %s already exists" % node.alias)
            log.info("Launching node(s): %s" % ', '.join(aliases))
            self.create_nodes(aliases, image_id=image_id,
                              instance_type=instance_type, zone=zone,
                              placement_group=placement_group,
                              spot_bid=spot_bid)
        self.wait_for_cluster(msg="Waiting for node(s) to come up...",
                              reboot_interval=reboot_interval,
                              n_reboot_restart=n_reboot_restart)
        if all([not no_create, spot_bid, reboot_interval, n_reboot_restart]):
            #this will recreate the spot instances that might have died in
            #wait_for_cluster
            try_again_aliases = []
            while 1:
                for alias in aliases:
                    #verify all nodes were correctly added
                    try:
                        self.get_node_by_alias(alias)
                    except exception.InstanceDoesNotExist:
                        try_again_aliases.append(alias)
                if try_again_aliases:
                    log.info("Some spot instances have been terminated and "
                             "will be recreated.")
                    self.create_nodes(try_again_aliases, image_id=image_id,
                                      instance_type=instance_type, zone=zone,
                                      placement_group=placement_group,
                                      spot_bid=spot_bid)
                    self.wait_for_cluster(
                        msg="Waiting for node(s) to come up...",
                        reboot_interval=reboot_interval,
                        n_reboot_restart=n_reboot_restart)
                else:
                    #all nodes successfully created
                    break

        log.debug("Adding node(s): %s" % aliases)
        for alias in aliases:
            node = self.get_node_by_alias(alias)
<<<<<<< HEAD
            default_plugin.on_add_node(node, self.nodes, self.master_node,
                                       self.cluster_user, self.cluster_shell,
                                       self.volumes)
            if not self.disable_queue:
                sge_plugin.on_add_node(node, self.nodes, self.master_node,
                                       self.cluster_user, self.cluster_shell,
                                       self.volumes)

=======
>>>>>>> 661dc534
            self.run_plugins(method_name="on_add_node", node=node)

    def remove_node(self, node, terminate=True):
        """
        Remove a single node from this cluster
        """
        return self.remove_nodes([node], terminate=terminate)

    def remove_nodes(self, nodes, terminate=True):
        """
        Remove a list of nodes from this cluster
        No step should prevent us to go further.
        """
        for node in nodes:
            if node.is_master():
                raise exception.InvalidOperation("cannot remove master node")
<<<<<<< HEAD
            try:
                self.run_plugins(method_name="on_remove_node",
                                 node=node, reverse=True)
            except:
                pass

            if not self.disable_queue:
                try:
                    sge_plugin.on_remove_node(node, self.nodes,
                                              self.master_node,
                                              self.cluster_user,
                                              self.cluster_shell, self.volumes)
                except:
                    pass
            try:
                default_plugin.on_remove_node(node, self.nodes,
                                              self.master_node,
                                              self.cluster_user,
                                              self.cluster_shell, self.volumes)
            except:
                pass

=======
            self.run_plugins(method_name="on_remove_node",
                             node=node, reverse=True)
>>>>>>> 661dc534
            if not terminate:
                continue
            if node.spot_id:
                log.info("Canceling spot request %s" % node.spot_id)
                node.get_spot_request().cancel()
            node.terminate()

    def _get_launch_map(self, reverse=False):
        """
        Groups all node-aliases that have similar instance types/image ids
        Returns a dictionary that's used to launch all similar instance types
        and image ids in the same request. Example return value:

        {('c1.xlarge', 'ami-a5c02dcc'): ['node001', 'node002'],
         ('m1.large', 'ami-a5c02dcc'): ['node003'],
         ('m1.small', 'ami-17b15e7e'): ['master', 'node005', 'node006'],
         ('m1.small', 'ami-19e17a2b'): ['node004']}

        Passing reverse=True will return the same information only keyed by
        node aliases:

        {'master': ('m1.small', 'ami-17b15e7e'),
         'node001': ('c1.xlarge', 'ami-a5c02dcc'),
         'node002': ('c1.xlarge', 'ami-a5c02dcc'),
         'node003': ('m1.large', 'ami-a5c02dcc'),
         'node004': ('m1.small', 'ami-19e17a2b'),
         'node005': ('m1.small', 'ami-17b15e7e'),
         'node006': ('m1.small', 'ami-17b15e7e')}
        """
        lmap = {}
        mtype = self.master_instance_type or self.node_instance_type
        mimage = self.master_image_id or self.node_image_id
        lmap[(mtype, mimage)] = ['master']
        id_start = 1
        for itype in self.node_instance_types:
            count = itype['size']
            image_id = itype['image'] or self.node_image_id
            type = itype['type'] or self.node_instance_type
            if not (type, image_id) in lmap:
                lmap[(type, image_id)] = []
            for id in range(id_start, id_start + count):
                alias = 'node%.3d' % id
                log.debug("Launch map: %s (ami: %s, type: %s)..." %
                          (alias, image_id, type))
                lmap[(type, image_id)].append(alias)
                id_start += 1
        ntype = self.node_instance_type
        nimage = self.node_image_id
        if not (ntype, nimage) in lmap:
            lmap[(ntype, nimage)] = []
        for id in range(id_start, self.cluster_size):
            alias = 'node%.3d' % id
            log.debug("Launch map: %s (ami: %s, type: %s)..." %
                      (alias, nimage, ntype))
            lmap[(ntype, nimage)].append(alias)
        if reverse:
            rlmap = {}
            for (itype, image_id) in lmap:
                aliases = lmap.get((itype, image_id))
                for alias in aliases:
                    rlmap[alias] = (itype, image_id)
            return rlmap
        return lmap

    def _get_type_and_image_id(self, alias):
        """
        Returns (instance_type,image_id) for a given alias based
        on the map returned from self._get_launch_map
        """
        lmap = self._get_launch_map()
        for (type, image) in lmap:
            key = (type, image)
            if alias in lmap.get(key):
                return key

    def create_cluster(self):
        """
        Launches all EC2 instances based on this cluster's settings.
        """
        log.info("Launching a %d-node cluster..." % self.cluster_size)
        mtype = self.master_instance_type or self.node_instance_type
        self.master_instance_type = mtype
        if self.spot_bid:
            self._create_spot_cluster()
        else:
            self._create_flat_rate_cluster()

    def _create_flat_rate_cluster(self):
        """
        Launches cluster using flat-rate instances. This method attempts to
        minimize the number of launch requests by grouping nodes of the same
        type/ami and launching each group simultaneously within a single launch
        request. This is especially important for Cluster Compute instances
        given that Amazon *highly* recommends requesting all CCI in a single
        launch request.
        """
        lmap = self._get_launch_map()
        zone = None
        master_map = None
        for (type, image) in lmap:
            # launch all aliases that match master's itype/image_id
            aliases = lmap.get((type, image))
            if 'master' in aliases:
                master_map = (type, image)
                for alias in aliases:
                    log.debug("Launching %s (ami: %s, type: %s)" %
                              (alias, image, type))
                master_response = self.create_nodes(aliases, image_id=image,
                                                    instance_type=type,
                                                    force_flat=True)[0]
                zone = master_response.instances[0].placement
        lmap.pop(master_map)
        if self.cluster_size <= 1:
            return
        for (type, image) in lmap:
            aliases = lmap.get((type, image))
            for alias in aliases:
                log.debug("Launching %s (ami: %s, type: %s)" %
                          (alias, image, type))
            self.create_nodes(aliases, image_id=image, instance_type=type,
                              zone=zone, force_flat=True)

    def _create_spot_cluster(self):
        """
        Launches cluster using spot instances for all worker nodes. This method
        makes a single spot request for each node in the cluster since spot
        instances *always* have an ami_launch_index of 0. This is needed in
        order to correctly assign aliases to nodes.
        """
        (mtype, mimage) = self._get_type_and_image_id('master')
        log.info("Launching master node (ami: %s, type: %s)..." %
                 (mimage, mtype))
        force_flat = not self.force_spot_master
        master_response = self.create_node('master',
                                           image_id=mimage,
                                           instance_type=mtype,
                                           force_flat=force_flat)
        zone = None
        if not force_flat and self.spot_bid:
            # Make sure nodes are in same zone as master
            launch_spec = master_response.launch_specification
            zone = launch_spec.placement
        else:
            # Make sure nodes are in same zone as master
            zone = master_response.instances[0].placement
        if self.cluster_size <= 1:
            return
        for id in range(1, self.cluster_size):
            alias = 'node%.3d' % id
            (ntype, nimage) = self._get_type_and_image_id(alias)
            log.info("Launching %s (ami: %s, type: %s)" %
                     (alias, nimage, ntype))
            self.create_node(alias, image_id=nimage, instance_type=ntype,
                             zone=zone)

    def is_spot_cluster(self):
        """
        Returns True if all nodes are spot instances
        """
        nodes = self.nodes
        if not nodes:
            return False
        for node in nodes:
            if not node.is_spot():
                return False
        return True

    def has_spot_nodes(self):
        """
        Returns True if any nodes are spot instances
        """
        for node in self.nodes:
            if node.is_spot():
                return True
        return False

    def is_ebs_cluster(self):
        """
        Returns True if all nodes are EBS-backed
        """
        nodes = self.nodes
        if not nodes:
            return False
        for node in nodes:
            if not node.is_ebs_backed():
                return False
        return True

    def has_ebs_nodes(self):
        """
        Returns True if any nodes are EBS-backed
        """
        for node in self.nodes:
            if node.is_ebs_backed():
                return True
        return False

    def is_stoppable(self):
        """
        Returns True if all nodes are stoppable (i.e. non-spot and EBS-backed)
        """
        nodes = self.nodes
        if not nodes:
            return False
        for node in self.nodes:
            if not node.is_stoppable():
                return False
        return True

    def has_stoppable_nodes(self):
        """
        Returns True if any nodes are stoppable (i.e. non-spot and EBS-backed)
        """
        nodes = self.nodes
        if not nodes:
            return False
        for node in nodes:
            if node.is_stoppable():
                return True
        return False

    def is_cluster_compute(self):
        """
        Returns true if all instances are Cluster/GPU Compute type
        """
        nodes = self.nodes
        if not nodes:
            return False
        for node in nodes:
            if not node.is_cluster_compute():
                return False
        return True

    def has_cluster_compute_nodes(self):
        for node in self.nodes:
            if node.is_cluster_compute():
                return True
        return False

    def is_cluster_up(self):
        """
        Check that all nodes are 'running' and that ssh is up on all nodes
        This method will return False if any spot requests are in an 'open'
        state.
        """
        spots = self.spot_requests
        active_spots = filter(lambda x: x.state == 'active', spots)
        if len(spots) != len(active_spots):
            return False
        nodes = self.nodes
        if not nodes:
            return False
        for node in nodes:
            if not node.is_up():
                return False
        return True

    def get_spinner(self, msg):
        """
        Logs a status msg, starts a spinner, and returns the spinner object.
        This is useful for long running processes:

            s = self.get_spinner("Long running process running...")
            (do something)
            s.stop()
        """
        s = spinner.Spinner()
        log.info(msg, extra=dict(__nonewline__=True))
        s.start()
        return s

    @property
    def progress_bar(self):
        if not self._progress_bar:
            widgets = ['', progressbar.Fraction(), ' ',
                       progressbar.Bar(marker=progressbar.RotatingMarker()),
                       ' ', progressbar.Percentage(), ' ', ' ']
            pbar = progressbar.ProgressBar(widgets=widgets,
                                           maxval=self.cluster_size,
                                           force_update=True)
            self._progress_bar = pbar
        return self._progress_bar

    @property
    def pool(self):
        if not self._pool:
            self._pool = threadpool.get_thread_pool(
                size=self.num_threads, disable_threads=self.disable_threads)
        return self._pool

    @property
    def validator(self):
        return ClusterValidator(self)

    def is_valid(self):
        return self.validator.is_valid()

    def validate(self):
        return self.validator.validate()

    def wait_for_active_spots(self, spots=None):
        """
        Wait for all open spot requests for this cluster to transition to
        'active'.
        """
        spots = spots or self.spot_requests
        open_spots = [spot for spot in spots if spot.state == "open"]
        if open_spots:
            pbar = self.progress_bar.reset()
            log.info('Waiting for open spot requests to become active...')
            pbar.maxval = len(spots)
            pbar.update(0)
            while not pbar.finished:
                active_spots = filter(lambda x: x.state == "active", spots)
                pbar.maxval = len(spots)
                pbar.update(len(active_spots))
                if not pbar.finished:
                    time.sleep(self.refresh_interval)
                    spots = self.get_spot_requests_or_raise()
            pbar.reset()

    def wait_for_active_instances(self, nodes=None):
        """
        Wait indefinitely for cluster nodes to show up.
        """
        nodes = nodes or self.nodes
        if len(nodes) == 0:
            s = self.get_spinner("Waiting for instances to activate...")
            try:
                while len(nodes) == 0:
                    time.sleep(self.refresh_interval)
                    nodes = self.nodes
            finally:
                s.stop()

    def wait_for_running_instances(self, nodes=None):
        """
        Wait until all cluster nodes are in a 'running' state
        """
        log.info("Waiting for all nodes to be in a 'running' state...")
        nodes = nodes or self.get_nodes_or_raise()
        pbar = self.progress_bar.reset()
        pbar.maxval = len(nodes)
        pbar.update(0)
        while not pbar.finished:
            running_nodes = filter(lambda x: x.state == "running", nodes)
            pbar.maxval = len(nodes)
            pbar.update(len(running_nodes))
            if not pbar.finished:
                time.sleep(self.refresh_interval)
                nodes = self.get_nodes_or_raise()
        pbar.reset()

    def wait_for_ssh(self, nodes=None, reboot_interval=10,
                     n_reboot_restart=False):
        """
        Wait until all cluster nodes are in a 'running' state
        """
        log.info("Waiting for SSH to come up on all nodes...")
        nodes = nodes or self.get_nodes_or_raise()
        params = {"interval": self.refresh_interval,
                  "reboot_interval": reboot_interval,
                  "n_reboot_restart": n_reboot_restart}
        self.pool.map(lambda n: n.wait(**params), nodes)

    @print_timing("Waiting for cluster to come up")
    def wait_for_cluster(self, msg="Waiting for cluster to come up...",
                         reboot_interval=10, n_reboot_restart=False):
        """
        Wait for cluster to come up and display progress bar. Waits for all
        spot requests to become 'active', all instances to be in a 'running'
        state, and for all SSH daemons to come up.

        msg - custom message to print out before waiting on the cluster
        """
        interval = self.refresh_interval
        log.info("%s %s" % (msg, "(updating every %ds)" % interval))
        try:
            self.wait_for_active_spots()
            self.wait_for_active_instances()
            self.wait_for_running_instances()
            self.wait_for_ssh(reboot_interval=reboot_interval,
                              n_reboot_restart=n_reboot_restart)
        except Exception:
            self.progress_bar.finish()
            raise

    def is_cluster_stopped(self):
        """
        Check whether all nodes are in the 'stopped' state
        """
        nodes = self.nodes
        if not nodes:
            return False
        for node in nodes:
            if node.state != 'stopped':
                return False
        return True

    def is_cluster_terminated(self):
        """
        Check whether all nodes are in a 'terminated' state
        """
        states = filter(lambda x: x != 'terminated', static.INSTANCE_STATES)
        filters = {'group-name': self._security_group,
                   'instance-state-name': states}
        insts = self.ec2.get_all_instances(filters=filters)
        return len(insts) == 0

    def attach_volumes_to_master(self):
        """
        Attach each volume to the master node
        """
        for vol in self.volumes:
            volume = self.volumes.get(vol)
            device = volume.get('device')
            vol_id = volume.get('volume_id')
            vol = self.ec2.get_volume(vol_id)
            if vol.attach_data.instance_id == self.master_node.id:
                log.info("Volume %s already attached to master...skipping" %
                         vol.id)
                continue
            if vol.status != "available":
                log.error('Volume %s not available...'
                          'please check and try again' % vol.id)
                continue
            log.info("Attaching volume %s to master node on %s ..." %
                     (vol.id, device))
            resp = vol.attach(self.master_node.id, device)
            log.debug("resp = %s" % resp)
            self.ec2.wait_for_volume(vol, state='attached')

    def detach_volumes(self):
        """
        Detach all volumes from all nodes
        """
        for node in self.nodes:
            node.detach_external_volumes()

    @print_timing('Restarting cluster')
    def restart_cluster(self):
        """
        Reboot all instances and reconfigure the cluster
        """
        nodes = self.nodes
        if not nodes:
            raise exception.ClusterValidationError("No running nodes found")
        self.run_plugins(method_name="on_restart", reverse=True)
        log.info("Rebooting cluster...")
        for node in nodes:
            node.reboot()
        sleep = 20
        log.info("Sleeping for %d seconds..." % sleep)
        time.sleep(sleep)
        self.setup_cluster()

    def stop_cluster(self, terminate_unstoppable=False, force=False):
        """
        Shutdown this cluster by detaching all volumes and 'stopping' all nodes

        In general, all nodes in the cluster must be 'stoppable' meaning all
        nodes are backed by flat-rate EBS-backed instances. If any
        'unstoppable' nodes are found an exception is raised. A node is
        'unstoppable' if it is backed by either a spot or S3-backed instance.

        If the cluster contains a mix of 'stoppable' and 'unstoppable' nodes
        you can stop all stoppable nodes and terminate any unstoppable nodes by
        setting terminate_unstoppable=True.
        """
        nodes = self.nodes
        if not nodes:
            raise exception.ClusterValidationError("No running nodes found")
        if not self.is_stoppable():
            has_stoppable_nodes = self.has_stoppable_nodes()
            if not terminate_unstoppable and has_stoppable_nodes:
                raise exception.InvalidOperation(
                    "Cluster contains nodes that are not stoppable")
            if not has_stoppable_nodes:
                raise exception.InvalidOperation(
                    "Cluster does not contain any stoppable nodes")
        try:
            self.run_plugins(method_name="on_shutdown", reverse=True)
        except exception.MasterDoesNotExist, e:
            if force:
                log.warn("Cannot run plugins: %s" % e)
            else:
                raise
        self.detach_volumes()
        for node in nodes:
            node.shutdown()

    def terminate_cluster(self, force=False):
        """
        Destroy this cluster by first detaching all volumes, shutting down all
        instances, canceling all spot requests (if any), removing its placement
        group (if any), and removing its security group.
        """
        try:
            self.run_plugins(method_name="on_shutdown", reverse=True)
        except exception.MasterDoesNotExist, e:
            if force:
                log.warn("Cannot run plugins: %s" % e)
            else:
                raise
        self.detach_volumes()
        nodes = self.nodes
        for node in nodes:
            node.terminate()
        for spot in self.spot_requests:
            if spot.state not in ['cancelled', 'closed']:
                log.info("Canceling spot instance request: %s" % spot.id)
                spot.cancel()
        sg = self.ec2.get_group_or_none(self._security_group)
        pg = self.ec2.get_placement_group_or_none(self._security_group)
        s = self.get_spinner("Waiting for cluster to terminate...")
        try:
            while not self.is_cluster_terminated():
                time.sleep(5)
        finally:
            s.stop()
        if pg:
            log.info("Removing %s placement group" % pg.name)
            pg.delete()
        if sg:
            log.info("Removing %s security group" % sg.name)
            sg.delete()

    def start(self, create=True, create_only=False, validate=True,
              validate_only=False, validate_running=False):
        """
        Creates and configures a cluster from this cluster template's settings.

        create - create new nodes when starting the cluster. set to False to
                 use existing nodes
        create_only - only create the cluster node instances, don't configure
                      the cluster
        validate - whether or not to validate the cluster settings used.
                   False will ignore validate_only and validate_running
                   keywords and is effectively the same as running _start
        validate_only - only validate cluster settings, do not create or
                        configure cluster
        validate_running - whether or not to validate the existing instances
                           being used against this cluster's settings
        """
        if validate:
            validator = self.validator
            if not create and validate_running:
                try:
                    validator.validate_running_instances()
                except exception.ClusterValidationError, e:
                    msg = "Existing nodes are not compatible with cluster "
                    msg += "settings:\n"
                    e.msg = msg + e.msg
                    raise
            validator.validate()
            if validate_only:
                return
        else:
            log.warn("SKIPPING VALIDATION - USE AT YOUR OWN RISK")
        return self._start(create=create, create_only=create_only)

    @print_timing("Starting cluster")
    def _start(self, create=True, create_only=False):
        """
        Create and configure a cluster from this cluster template's settings
        (Does not attempt to validate before running)

        create - create new nodes when starting the cluster. set to False to
                 use existing nodes
        create_only - only create the cluster node instances, don't configure
                      the cluster
        """
        log.info("Starting cluster...")
        if create:
            self.create_cluster()
        else:
            assert self.master_node is not None
            for node in self.stopped_nodes:
                log.info("Starting stopped node: %s" % node.alias)
                node.start()
        if create_only:
            return
        self.setup_cluster()

    def setup_cluster(self):
        """
        Waits for all nodes to come up and then runs the default
        StarCluster setup routines followed by any additional plugin setup
        routines
        """
        self.wait_for_cluster()
        self._setup_cluster()

    @print_timing("Configuring cluster")
    def _setup_cluster(self):
        """
        Runs the default StarCluster setup routines followed by any additional
        plugin setup routines. Does not wait for nodes to come up.
        """
        log.info("The master node is %s" % self.master_node.dns_name)
        log.info("Configuring cluster...")
        if self.volumes:
            self.attach_volumes_to_master()
<<<<<<< HEAD
        default_plugin = clustersetup.DefaultClusterSetup(
            disable_threads=self.disable_threads, num_threads=self.num_threads)
        default_plugin.run(self.nodes, self.master_node, self.cluster_user,
                           self.cluster_shell, self.volumes)
        if not self.disable_queue:
            sge_plugin = sge.SGEPlugin(disable_threads=self.disable_threads,
                                       num_threads=self.num_threads)
            sge_plugin.run(self.nodes, self.master_node, self.cluster_user,
                           self.cluster_shell, self.volumes)

=======
>>>>>>> 661dc534
        self.run_plugins()

    def run_plugins(self, plugins=None, method_name="run", node=None,
                    reverse=False):
        """
        Run all plugins specified in this Cluster object's self.plugins list
        Uses plugins list instead of self.plugins if specified.

        plugins must be a tuple: the first element is the plugin's name, the
        second element is the plugin object (a subclass of ClusterSetup)
        """
        plugs = [self._default_plugin]
        if not self.disable_queue:
            plugs.append(self._sge_plugin)
        plugs += (plugins or self.plugins)[:]
        if reverse:
            plugs.reverse()
        for plug in plugs:
            self.run_plugin(plug, method_name=method_name, node=node)

    def run_plugin(self, plugin, name='', method_name='run', node=None):
        """
        Run a StarCluster plugin.

        plugin - an instance of the plugin's class
        name - a user-friendly label for the plugin
        method_name - the method to run within the plugin (default: "run")
        node - optional node to pass as first argument to plugin method (used
        for on_add_node/on_remove_node)
        """
        plugin_name = name or getattr(plugin, '__name__',
                                      utils.get_fq_class_name(plugin))
        try:
            func = getattr(plugin, method_name, None)
            if not func:
                log.warn("Plugin %s has no %s method...skipping" %
                         (plugin_name, method_name))
                return
            args = [self.nodes, self.master_node, self.cluster_user,
                    self.cluster_shell, self.volumes]
            if node:
                args.insert(0, node)
            log.info("Running plugin %s" % plugin_name)
            func(*args)
        except NotImplementedError:
            log.debug("method %s not implemented by plugin %s" % (method_name,
                                                                  plugin_name))
        except exception.MasterDoesNotExist:
            raise
        except KeyboardInterrupt:
            raise
        except Exception, e:
            msg = "Error occurred while running plugin '%s':" % plugin_name
            if isinstance(e, exception.ThreadPoolException):
                log.error('\n'.join([msg, e.format_excs()]))
            else:
                log.error(msg, exc_info=True)

    def ssh_to_master(self, user='root', command=None, forward_x11=False,
                      forward_agent=False):
        return self.ssh_to_node('master', user=user, command=command,
                                forward_x11=forward_x11,
                                forward_agent=forward_agent)

    def ssh_to_node(self, alias, user='root', command=None, forward_x11=False,
                    forward_agent=False):
        node = self.get_node_by_alias(alias)
        node = node or self.get_node_by_dns_name(alias)
        node = node or self.get_node_by_id(alias)
        if not node:
            raise exception.InstanceDoesNotExist(alias, label='node')
        return node.shell(user=user, forward_x11=forward_x11,
                          forward_agent=forward_agent, command=command)

    def clean(self):
        if not self.disable_queue:
            #clean sge
            sge_plugin = sge.SGEPlugin()
            sge_plugin.clean_cluster(self.nodes, self.master_node,
                                     self.cluster_user,
                                     self.cluster_shell, self.volumes)

        self.run_plugins(method_name="clean_cluster", reverse=True)

    def recover(self, remove_on_error=False, retries=0):
        """
        Will try to recover dangling nodes.
        remove_on_error The hour block minute after wich termination is
            authorised. False means it will never be terminated. True is
            equivalent to setting 0, meaning that it will only try to add
            it back once before terminating.
        """
        while 1:
            failures = 0
            to_recover = []
            if not self.disable_queue:
                sge_plugin = sge.SGEPlugin()
                to_recover.append(sge_plugin.get_nodes_to_recover(self.nodes))
            for plugin in self.plugins:
                try:
                    result = plugin.get_nodes_to_recover(self.nodes)
                    to_recover.append(result)
                except:
                    #the plugin does not implement get_nodes_to_recover
                    pass
            if len(to_recover) > 1:
                log.error("Cannot support more than one list of nodes "
                          "to recover")
            elif len(to_recover) == 1:
                errors = []
                for node in to_recover[0]:
                    #call it one at a time so that x doesn't prevent
                    #y to be added
                    try:
                        log.info("Adding back node " + node.alias)
                        self.add_nodes(num_nodes=1, aliases=[node.alias],
                                       no_create=True)
                    except:
                        failures += 1
                        import traceback
                        log.error(traceback.format_exc())
                        log.error("Failed to add back node " + node.alias)
                        errors.append(node)
                        log.info("Rebooting node " + node.alias)
                        node.reboot()

                if remove_on_error or type(remove_on_error) == int:
                    for node in errors:
                        try:
                            if remove_on_error is True:
                                log.info("Terminating misbehaving node "
                                         + node.alias)
                                self.remove_nodes([node])
                                failures -= 1
                                NodeManager.nodes_id_ignore.add(node.id)
                            else:
                                dt = utils\
                                    .iso_to_datetime_tuple(node.launch_time)
                                now = datetime.datetime.utcnow()
                                t_delta = now - dt
                                if (t_delta.seconds / 60) % 60 \
                                        > remove_on_error:
                                    self.remove_nodes([node])
                                    failures -= 1
                                    NodeManager.nodes_id_ignore.add(node.id)
                        except:
                            import traceback
                            log.error(traceback.format_exc())
                            log.error("type:" + str(type(remove_on_error)))
                            log.error("val:" + str(remove_on_error))
                            log.error("Failed to remove misbehaving node " +
                                      node.alias)
                            log.error("Forcing termination via EC2")
                            node.terminate()
                            failures -= 1
                            NodeManager.nodes_id_ignore.add(node.id)

            if failures:
                log.error("Failures occured, sleeping for a minute "
                          "then trying again")
                log.info("Sleeping, it's "
                         + str(datetime.datetime.utcnow()))
                time.sleep(60)
                log.info("Waiking up, it's "
                         + str(datetime.datetime.utcnow()))
                continue
            log.info("Out of recover procedure")
            break


class ClusterValidator(validators.Validator):
    """
    Validates that cluster settings define a sane launch configuration.
    Throws exception.ClusterValidationError for all validation failures
    """
    def __init__(self, cluster):
        self.cluster = cluster

    def is_running_valid(self):
        """
        Checks whether the current running instances are compatible
        with this cluster template's settings
        """
        try:
            self.validate_running_instances()
            return True
        except exception.ClusterValidationError, e:
            log.error(e.msg)
            return False

    def validate_required_settings(self):
        has_all_required = True
        for opt in static.CLUSTER_SETTINGS:
            requirements = static.CLUSTER_SETTINGS[opt]
            name = opt
            required = requirements[1]
            if required and self.cluster.get(name.lower()) is None:
                log.warn('Missing required setting %s' % name)
                has_all_required = False
        return has_all_required

    def validate_running_instances(self):
        """
        Validate existing instances against this cluster's settings
        """
        cluster = self.cluster
        cluster.wait_for_active_spots()
        nodes = cluster.nodes
        if not nodes:
            raise exception.ClusterValidationError("No existing nodes found!")
        log.info("Validating existing instances...")
        mazone = cluster.master_node.placement
        # reset zone cache
        cluster._zone = None
        if cluster.zone and cluster.zone.name != mazone:
            raise exception.ClusterValidationError(
                "Running cluster's availability_zone (%s) != %s" %
                (mazone, cluster.zone.name))
        for node in nodes:
            if node.key_name != cluster.keyname:
                raise exception.ClusterValidationError(
                    "%s's key_name (%s) != %s" % (node.alias, node.key_name,
                                                  cluster.keyname))

    def validate(self):
        """
        Checks that all cluster template settings are valid and raises an
        exception.ClusterValidationError exception if not.
        """
        log.info("Validating cluster template settings...")
        try:
            self.validate_required_settings()
            self.validate_spot_bid()
            self.validate_cluster_size()
            self.validate_cluster_user()
            self.validate_shell_setting()
            self.validate_permission_settings()
            self.validate_credentials()
            self.validate_keypair()
            self.validate_zone()
            self.validate_ebs_settings()
            self.validate_ebs_aws_settings()
            self.validate_image_settings()
            self.validate_instance_types()
            self.validate_cluster_compute()
            self.validate_userdata()
            log.info('Cluster template settings are valid')
            return True
        except exception.ClusterValidationError, e:
            e.msg = 'Cluster settings are not valid:\n%s' % e.msg
            raise

    def is_valid(self):
        """
        Returns True if all cluster template settings are valid
        """
        try:
            self.validate()
            return True
        except exception.ClusterValidationError, e:
            log.error(e.msg)
            return False

    def validate_spot_bid(self):
        cluster = self.cluster
        if cluster.spot_bid is not None:
            if type(cluster.spot_bid) not in [int, float]:
                raise exception.ClusterValidationError(
                    'spot_bid must be integer or float')
            if cluster.spot_bid <= 0:
                raise exception.ClusterValidationError(
                    'spot_bid must be an integer or float > 0')
        return True

    def validate_cluster_size(self):
        cluster = self.cluster
        try:
            int(cluster.cluster_size)
            if cluster.cluster_size < 1:
                raise ValueError
        except (ValueError, TypeError):
            raise exception.ClusterValidationError(
                'cluster_size must be an integer >= 1')
        num_itypes = sum([i.get('size') for i in
                          cluster.node_instance_types])
        num_nodes = cluster.cluster_size - 1
        if num_itypes > num_nodes:
            raise exception.ClusterValidationError(
                "total number of nodes specified in node_instance_type (%s) "
                "must be <= cluster_size-1 (%s)" % (num_itypes, num_nodes))
        return True

    def validate_cluster_user(self):
        if self.cluster.cluster_user == "root":
            raise exception.ClusterValidationError(
                'cluster_user cannot be "root"')
        return True

    def validate_shell_setting(self):
        cluster_shell = self.cluster.cluster_shell
        if not static.AVAILABLE_SHELLS.get(cluster_shell):
            raise exception.ClusterValidationError(
                'Invalid user shell specified. Options are %s' %
                ' '.join(static.AVAILABLE_SHELLS.keys()))
        return True

    def validate_image_settings(self):
        cluster = self.cluster
        master_image_id = cluster.master_image_id
        node_image_id = cluster.node_image_id
        conn = cluster.ec2
        image = conn.get_image_or_none(node_image_id)
        if not image or image.id != node_image_id:
            raise exception.ClusterValidationError(
                'node_image_id %s does not exist' % node_image_id)
        if image.state != 'available':
            raise exception.ClusterValidationError(
                'node_image_id %s is not available' % node_image_id)
        if master_image_id:
            master_image = conn.get_image_or_none(master_image_id)
            if not master_image or master_image.id != master_image_id:
                raise exception.ClusterValidationError(
                    'master_image_id %s does not exist' % master_image_id)
            if master_image.state != 'available':
                raise exception.ClusterValidationError(
                    'master_image_id %s is not available' % master_image_id)
        return True

    def validate_zone(self):
        """
        Validates that the cluster's availability zone exists and is available.
        The 'zone' property additionally checks that all EBS volumes are in the
        same zone and that the cluster's availability zone setting, if
        specified, matches the EBS volume(s) zone.
        """
        zone = self.cluster.zone
        if zone and zone.state != 'available':
            raise exception.ClusterValidationError(
                "The '%s' availability zone is not available at this time" %
                zone.name)
        return True

    def __check_platform(self, image_id, instance_type):
        """
        Validates whether an image_id (AMI) is compatible with a given
        instance_type. image_id_setting and instance_type_setting are the
        setting labels in the config file.
        """
        image = self.cluster.ec2.get_image_or_none(image_id)
        if not image:
            raise exception.ClusterValidationError('Image %s does not exist' %
                                                   image_id)
        image_platform = image.architecture
        image_is_hvm = (image.virtualization_type == "hvm")
        if image_is_hvm and instance_type not in static.HVM_TYPES:
            cctypes_list = ', '.join(static.HVM_TYPES)
            raise exception.ClusterValidationError(
                "Image '%s' is a hardware virtual machine (HVM) image and "
                "cannot be used with instance type '%s'.\n\nHVM images "
                "require one of the following HVM instance types:\n%s" %
                (image_id, instance_type, cctypes_list))
        if instance_type in static.CLUSTER_TYPES and not image_is_hvm:
            raise exception.ClusterValidationError(
                "The '%s' instance type can only be used with hardware "
                "virtual machine (HVM) images. Image '%s' is not an HVM "
                "image." % (instance_type, image_id))
        instance_platforms = static.INSTANCE_TYPES[instance_type]
        if image_platform not in instance_platforms:
            error_msg = "Instance type %(instance_type)s is for an " \
                        "%(instance_platform)s platform while " \
                        "%(image_id)s is an %(image_platform)s platform"
            error_dict = {'instance_type': instance_type,
                          'instance_platform': ', '.join(instance_platforms),
                          'image_id': image_id,
                          'image_platform': image_platform}
            raise exception.ClusterValidationError(error_msg % error_dict)
        image_is_ebs = (image.root_device_type == 'ebs')
        ebs_only_types = static.MICRO_INSTANCE_TYPES + static.SEC_GEN_TYPES
        if instance_type in ebs_only_types and not image_is_ebs:
            error_msg = ("Instance type %s can only be used with an "
                         "EBS-backed AMI and '%s' is not EBS-backed " %
                         (instance_type, image.id))
            raise exception.ClusterValidationError(error_msg)
        return True

    def validate_instance_types(self):
        cluster = self.cluster
        master_image_id = cluster.master_image_id
        node_image_id = cluster.node_image_id
        master_instance_type = cluster.master_instance_type
        node_instance_type = cluster.node_instance_type
        instance_types = static.INSTANCE_TYPES
        instance_type_list = ', '.join(instance_types.keys())
        if not node_instance_type in instance_types:
            raise exception.ClusterValidationError(
                "You specified an invalid node_instance_type %s\n"
                "Possible options are:\n%s" %
                (node_instance_type, instance_type_list))
        elif master_instance_type:
            if not master_instance_type in instance_types:
                raise exception.ClusterValidationError(
                    "You specified an invalid master_instance_type %s\n"
                    "Possible options are:\n%s" %
                    (master_instance_type, instance_type_list))
        try:
            self.__check_platform(node_image_id, node_instance_type)
        except exception.ClusterValidationError, e:
            raise exception.ClusterValidationError(
                'Incompatible node_image_id and node_instance_type:\n' + e.msg)
        if master_image_id and not master_instance_type:
            try:
                self.__check_platform(master_image_id, node_instance_type)
            except exception.ClusterValidationError, e:
                raise exception.ClusterValidationError(
                    'Incompatible master_image_id and node_instance_type\n' +
                    e.msg)
        elif master_image_id and master_instance_type:
            try:
                self.__check_platform(master_image_id, master_instance_type)
            except exception.ClusterValidationError, e:
                raise exception.ClusterValidationError(
                    'Incompatible master_image_id and master_instance_type\n' +
                    e.msg)
        elif master_instance_type and not master_image_id:
            try:
                self.__check_platform(node_image_id, master_instance_type)
            except exception.ClusterValidationError, e:
                raise exception.ClusterValidationError(
                    'Incompatible node_image_id and master_instance_type\n' +
                    e.msg)
        for itype in cluster.node_instance_types:
            type = itype.get('type')
            img = itype.get('image') or node_image_id
            if not type in instance_types:
                raise exception.ClusterValidationError(
                    "You specified an invalid instance type %s\n"
                    "Possible options are:\n%s" % (type, instance_type_list))
            try:
                self.__check_platform(img, type)
            except exception.ClusterValidationError, e:
                raise exception.ClusterValidationError(
                    "Invalid settings for node_instance_type %s: %s" %
                    (type, e.msg))
        return True

    def validate_cluster_compute(self):
        cluster = self.cluster
        lmap = cluster._get_launch_map()
        for (type, image) in lmap:
            if type in static.CLUSTER_TYPES:
                img = cluster.ec2.get_image(image)
                if img.virtualization_type != 'hvm':
                    raise exception.ClusterValidationError(
                        'Cluster Compute/GPU instance type %s '
                        'can only be used with HVM images.\n'
                        'Image %s is NOT an HVM image.' % (type, image))

    def validate_permission_settings(self):
        permissions = self.cluster.permissions
        for perm in permissions:
            permission = permissions.get(perm)
            protocol = permission.get('ip_protocol')
            if protocol not in static.PROTOCOLS:
                raise exception.InvalidProtocol(protocol)
            from_port = permission.get('from_port')
            to_port = permission.get('to_port')
            try:
                from_port = int(from_port)
                to_port = int(to_port)
            except ValueError:
                raise exception.InvalidPortRange(
                    from_port, to_port, reason="integer range required")
            if from_port < 0 or to_port < 0:
                raise exception.InvalidPortRange(
                    from_port, to_port,
                    reason="from/to must be positive integers")
            if from_port > to_port:
                raise exception.InvalidPortRange(
                    from_port, to_port,
                    reason="'from_port' must be <= 'to_port'")
            cidr_ip = permission.get('cidr_ip')
            if not iptools.validate_cidr(cidr_ip):
                raise exception.InvalidCIDRSpecified(cidr_ip)

    def validate_ebs_settings(self):
        """
        Check EBS vols for missing/duplicate DEVICE/PARTITION/MOUNT_PATHs and
        validate these settings.
        """
        volmap = {}
        devmap = {}
        mount_paths = []
        cluster = self.cluster
        for vol in cluster.volumes:
            vol_name = vol
            vol = cluster.volumes.get(vol)
            vol_id = vol.get('volume_id')
            device = vol.get('device')
            partition = vol.get('partition')
            mount_path = vol.get("mount_path")
            vmap = volmap.get(vol_id, {})
            devices = vmap.get('device', [])
            partitions = vmap.get('partition', [])
            if devices and device not in devices:
                raise exception.ClusterValidationError(
                    "Can't attach volume %s to more than one device" % vol_id)
            elif partitions and partition in partitions:
                raise exception.ClusterValidationError(
                    "Multiple configurations for %s\n"
                    "Either pick one or specify a separate partition for "
                    "each configuration" % vol_id)
            vmap['partition'] = partitions + [partition]
            vmap['device'] = devices + [device]
            volmap[vol_id] = vmap
            dmap = devmap.get(device, {})
            vol_ids = dmap.get('volume_id', [])
            if vol_ids and vol_id not in vol_ids:
                raise exception.ClusterValidationError(
                    "Can't attach more than one volume on device %s" % device)
            dmap['volume_id'] = vol_ids + [vol_id]
            devmap[device] = dmap
            mount_paths.append(mount_path)
            if not device:
                raise exception.ClusterValidationError(
                    'Missing DEVICE setting for volume %s' % vol_name)
            if not utils.is_valid_device(device):
                raise exception.ClusterValidationError(
                    "Invalid DEVICE value for volume %s" % vol_name)
            if partition:
                if not utils.is_valid_partition(partition):
                    raise exception.ClusterValidationError(
                        "Invalid PARTITION value for volume %s" % vol_name)
                if not partition.startswith(device):
                    raise exception.ClusterValidationError(
                        "Volume PARTITION must start with %s" % device)
            if not mount_path:
                raise exception.ClusterValidationError(
                    'Missing MOUNT_PATH setting for volume %s' % vol_name)
            if not mount_path.startswith('/'):
                raise exception.ClusterValidationError(
                    "MOUNT_PATH for volume %s should start with /" % vol_name)
        for path in mount_paths:
            if mount_paths.count(path) > 1:
                raise exception.ClusterValidationError(
                    "Can't mount more than one volume on %s" % path)
        return True

    def validate_ebs_aws_settings(self):
        """
        Verify that all EBS volumes exist and are available.
        """
        cluster = self.cluster
        for vol in cluster.volumes:
            v = cluster.volumes.get(vol)
            vol_id = v.get('volume_id')
            vol = cluster.ec2.get_volume(vol_id)
            if vol.status != 'available':
                try:
                    if vol.attach_data.instance_id == cluster.master_node.id:
                        continue
                except exception.MasterDoesNotExist:
                    pass
                raise exception.ClusterValidationError(
                    "Volume '%s' is not available (status: %s)" %
                    (vol_id, vol.status))

    def validate_credentials(self):
        if not self.cluster.ec2.is_valid_conn():
            raise exception.ClusterValidationError(
                'Invalid AWS_ACCESS_KEY_ID/AWS_SECRET_ACCESS_KEY combination.')
        return True

    def validate_keypair(self):
        cluster = self.cluster
        key_location = cluster.key_location
        if not key_location:
            raise exception.ClusterValidationError(
                "no key_location specified for key '%s'" %
                cluster.keyname)
        if not os.path.exists(key_location):
            raise exception.ClusterValidationError(
                "key_location '%s' does not exist" % key_location)
        elif not os.path.isfile(key_location):
            raise exception.ClusterValidationError(
                "key_location '%s' is not a file" % key_location)
        keyname = cluster.keyname
        keypair = cluster.ec2.get_keypair_or_none(keyname)
        if not keypair:
            raise exception.ClusterValidationError(
                "Keypair '%s' does not exist in region '%s'" %
                (keyname, cluster.ec2.region.name))
        fingerprint = keypair.fingerprint
        try:
            open(key_location, 'r').close()
        except IOError, e:
            raise exception.ClusterValidationError(
                "Error loading key_location '%s':\n%s\n"
                "Please check that the file is readable" % (key_location, e))
        if len(fingerprint) == 59:
            keyfingerprint = sshutils.get_private_rsa_fingerprint(key_location)
            if keyfingerprint != fingerprint:
                raise exception.ClusterValidationError(
                    "Incorrect fingerprint for key_location '%s'\n\n"
                    "local fingerprint: %s\n\nkeypair fingerprint: %s"
                    % (key_location, keyfingerprint, fingerprint))
        else:
            # Skip fingerprint validation for keys created using EC2 import
            # keys until I can figure out the mystery behind the import keys
            # fingerprint. I'm able to match ssh-keygen's public key
            # fingerprint, however, Amazon doesn't for some reason...
            log.warn("Unable to validate imported keypair fingerprint...")
        return True

    def validate_userdata(self):
        for script in self.cluster.userdata_scripts:
            if not os.path.exists(script):
                raise exception.ClusterValidationError(
                    "Userdata script does not exist: %s" % script)
            if not os.path.isfile(script):
                raise exception.ClusterValidationError(
                    "Userdata script is not a file: %s" % script)
        if self.cluster.spot_bid is None:
            lmap = self.cluster._get_launch_map()
            aliases = max(lmap.values(), key=lambda x: len(x))
            ud = self.cluster._get_cluster_userdata(aliases)
        else:
            ud = self.cluster._get_cluster_userdata(['node001'])
        ud_size_kb = utils.size_in_kb(ud)
        if ud_size_kb > 16:
            raise exception.ClusterValidationError(
                "User data is too big! (%.2fKB)\n"
                "User data scripts combined and compressed must be <= 16KB\n"
                "NOTE: StarCluster uses anywhere from 0.5-2KB "
                "to store internal metadata" % ud_size_kb)<|MERGE_RESOLUTION|>--- conflicted
+++ resolved
@@ -419,12 +419,9 @@
         self._nodes = []
         self._pool = None
         self._progress_bar = None
-<<<<<<< HEAD
         self._config_fields = None
-=======
         self.__default_plugin = None
         self.__sge_plugin = None
->>>>>>> 661dc534
 
     def __repr__(self):
         return '<Cluster: %s (%s-node)>' % (self.cluster_tag,
@@ -959,17 +956,6 @@
         log.debug("Adding node(s): %s" % aliases)
         for alias in aliases:
             node = self.get_node_by_alias(alias)
-<<<<<<< HEAD
-            default_plugin.on_add_node(node, self.nodes, self.master_node,
-                                       self.cluster_user, self.cluster_shell,
-                                       self.volumes)
-            if not self.disable_queue:
-                sge_plugin.on_add_node(node, self.nodes, self.master_node,
-                                       self.cluster_user, self.cluster_shell,
-                                       self.volumes)
-
-=======
->>>>>>> 661dc534
             self.run_plugins(method_name="on_add_node", node=node)
 
     def remove_node(self, node, terminate=True):
@@ -986,33 +972,8 @@
         for node in nodes:
             if node.is_master():
                 raise exception.InvalidOperation("cannot remove master node")
-<<<<<<< HEAD
-            try:
-                self.run_plugins(method_name="on_remove_node",
-                                 node=node, reverse=True)
-            except:
-                pass
-
-            if not self.disable_queue:
-                try:
-                    sge_plugin.on_remove_node(node, self.nodes,
-                                              self.master_node,
-                                              self.cluster_user,
-                                              self.cluster_shell, self.volumes)
-                except:
-                    pass
-            try:
-                default_plugin.on_remove_node(node, self.nodes,
-                                              self.master_node,
-                                              self.cluster_user,
-                                              self.cluster_shell, self.volumes)
-            except:
-                pass
-
-=======
             self.run_plugins(method_name="on_remove_node",
                              node=node, reverse=True)
->>>>>>> 661dc534
             if not terminate:
                 continue
             if node.spot_id:
@@ -1616,19 +1577,6 @@
         log.info("Configuring cluster...")
         if self.volumes:
             self.attach_volumes_to_master()
-<<<<<<< HEAD
-        default_plugin = clustersetup.DefaultClusterSetup(
-            disable_threads=self.disable_threads, num_threads=self.num_threads)
-        default_plugin.run(self.nodes, self.master_node, self.cluster_user,
-                           self.cluster_shell, self.volumes)
-        if not self.disable_queue:
-            sge_plugin = sge.SGEPlugin(disable_threads=self.disable_threads,
-                                       num_threads=self.num_threads)
-            sge_plugin.run(self.nodes, self.master_node, self.cluster_user,
-                           self.cluster_shell, self.volumes)
-
-=======
->>>>>>> 661dc534
         self.run_plugins()
 
     def run_plugins(self, plugins=None, method_name="run", node=None,
