--- conflicted
+++ resolved
@@ -1312,14 +1312,9 @@
                                  node=ready_instance, nodes=up_nodes)
             if any([unpropagated_spots, spots,
                     unpropagated_instances, instances]):
-<<<<<<< HEAD
-                if ready_instances:
-                    # Nodes were added, that took
-=======
                 if instances or ready_instances:
                     # instances means we wait on ssh is_up, no need to sleep
                     # ready_instances means nodes were added, that took
->>>>>>> 1665a781
                     # time so we should loop again now
                     continue
                 time.sleep(interval)
