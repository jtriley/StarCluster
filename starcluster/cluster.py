import os
import re
import time
import string
import pprint
import warnings

from starcluster import utils
from starcluster import static
from starcluster import spinner
from starcluster import iptools
from starcluster import sshutils
from starcluster import managers
from starcluster import userdata
from starcluster import deathrow
from starcluster import exception
from starcluster import threadpool
from starcluster import validators
from starcluster import progressbar
from starcluster import clustersetup
from starcluster.node import Node
from starcluster.plugins import sge
from starcluster.utils import print_timing
from starcluster.templates import user_msgs
from starcluster.logger import log


class ClusterManager(managers.Manager):
    """
    Manager class for Cluster objects
    """
    def __repr__(self):
        return "<ClusterManager: %s>" % self.ec2.region.name

    def get_cluster(self, cluster_name, group=None, load_receipt=True,
                    load_plugins=True, load_volumes=True, require_keys=True):
        """
        Returns a Cluster object representing an active cluster
        """
        try:
            clname = self._get_cluster_name(cluster_name)
            cltag = self.get_tag_from_sg(clname)
            if not group:
                group = self.ec2.get_security_group(clname)
            cl = Cluster(ec2_conn=self.ec2, cluster_tag=cltag,
                         cluster_group=group)
            if load_receipt:
                cl.load_receipt(load_plugins=load_plugins,
                                load_volumes=load_volumes)
            try:
                cl.keyname = cl.keyname or cl.master_node.key_name
                key_location = self.cfg.get_key(cl.keyname).get('key_location')
                cl.key_location = key_location
                if require_keys:
                    cl.validator.validate_keypair()
            except (exception.KeyNotFound, exception.MasterDoesNotExist):
                if require_keys:
                    raise
                cl.key_location = ''
            return cl
        except exception.SecurityGroupDoesNotExist:
            raise exception.ClusterDoesNotExist(cluster_name)

    def get_clusters(self, load_receipt=True, load_plugins=True):
        """
        Returns a list of all active clusters
        """
        cluster_groups = self.get_cluster_security_groups()
        clusters = [self.get_cluster(g.name, group=g,
                                     load_receipt=load_receipt,
                                     load_plugins=load_plugins)
                    for g in cluster_groups]
        return clusters

    def get_default_cluster_template(self):
        """
        Returns name of the default cluster template defined in the config
        """
        return self.cfg.get_default_cluster_template()

    def get_cluster_template(self, template_name, tag_name=None):
        """
        Returns a new Cluster object using the settings from the cluster
        template template_name

        If tag_name is passed, the Cluster object's cluster_tag setting will
        be set to tag_name
        """
        cl = self.cfg.get_cluster_template(template_name, tag_name=tag_name,
                                           ec2_conn=self.ec2)
        return cl

    def get_cluster_or_none(self, cluster_name, **kwargs):
        """
        Same as get_cluster but returns None instead of throwing an exception
        if the cluster does not exist
        """
        try:
            return self.get_cluster(cluster_name, **kwargs)
        except exception.ClusterDoesNotExist:
            pass

    def cluster_exists(self, tag_name):
        """
        Returns True if cluster exists
        """
        return self.get_cluster_or_none(tag_name) is not None

    def ssh_to_master(self, cluster_name, user='root', command=None,
                      forward_x11=False, forward_agent=False):
        """
        ssh to master node of cluster_name

        user keyword specifies an alternate user to login as
        """
        cluster = self.get_cluster(cluster_name, load_receipt=False,
                                   require_keys=True)
        return cluster.ssh_to_master(user=user, command=command,
                                     forward_x11=forward_x11,
                                     forward_agent=forward_agent)

    def ssh_to_cluster_node(self, cluster_name, node_id, user='root',
                            command=None, forward_x11=False,
                            forward_agent=False):
        """
        ssh to a node in cluster_name that has either an id,
        dns name, or alias matching node_id

        user keyword specifies an alternate user to login as
        """
        cluster = self.get_cluster(cluster_name, load_receipt=False,
                                   require_keys=False)
        node = cluster.get_node_by_alias(node_id)
        key_location = self.cfg.get_key(node.key_name).get('key_location')
        cluster.key_location = key_location
        cluster.validator.validate_keypair()
        return node.shell(user=user, forward_x11=forward_x11,
                          forward_agent=forward_agent, command=command)

    def _get_cluster_name(self, cluster_name):
        """
        Returns human readable cluster name/tag prefixed with '@sc-'
        """
        if not cluster_name.startswith(static.SECURITY_GROUP_PREFIX):
            cluster_name = static.SECURITY_GROUP_TEMPLATE % cluster_name
        return cluster_name

    def add_node(self, cluster_name, alias=None, no_create=False,
                 image_id=None, instance_type=None, zone=None,
                 placement_group=None, spot_bid=None):
        cl = self.get_cluster(cluster_name)
        return cl.add_node(alias=alias, image_id=image_id,
                           instance_type=instance_type, zone=zone,
                           placement_group=placement_group, spot_bid=spot_bid,
                           no_create=no_create)

    def add_nodes(self, cluster_name, num_nodes, aliases=None, no_create=False,
                  image_id=None, instance_type=None, zone=None,
                  placement_group=None, spot_bid=None):
        """
        Add one or more nodes to cluster
        """
        cl = self.get_cluster(cluster_name)
        return cl.add_nodes(num_nodes, aliases=aliases, image_id=image_id,
                            instance_type=instance_type, zone=zone,
                            placement_group=placement_group, spot_bid=spot_bid,
                            no_create=no_create)

    def remove_node(self, cluster_name, alias, terminate=True):
        """
        Remove a single node from a cluster
        """
        cl = self.get_cluster(cluster_name)
        n = cl.get_node_by_alias(alias)
        if not n:
            raise exception.InstanceDoesNotExist(alias, label='node')
        cl.remove_node(n, terminate=terminate)

    def restart_cluster(self, cluster_name):
        """
        Reboots and reconfigures cluster_name
        """
        cl = self.get_cluster(cluster_name)
        cl.restart_cluster()

    def stop_cluster(self, cluster_name, terminate_unstoppable=False,
                     force=False):
        """
        Stop an EBS-backed cluster
        """
        cl = self.get_cluster(cluster_name, load_receipt=not force,
                              require_keys=not force)
        cl.stop_cluster(terminate_unstoppable, force=force)

    def terminate_cluster(self, cluster_name, force=False):
        """
        Terminates cluster_name
        """
        cl = self.get_cluster(cluster_name, load_receipt=not force,
                              require_keys=not force)
        cl.terminate_cluster(force=force)

    def get_cluster_security_group(self, group_name):
        """
        Return cluster security group by appending '@sc-' to group_name and
        querying EC2.
        """
        gname = self._get_cluster_name(group_name)
        return self.ec2.get_security_group(gname)

    def get_cluster_group_or_none(self, group_name):
        try:
            return self.get_cluster_security_group(group_name)
        except exception.SecurityGroupDoesNotExist:
            pass

    def get_cluster_security_groups(self):
        """
        Return all security groups on EC2 that start with '@sc-'
        """
        glob = static.SECURITY_GROUP_TEMPLATE % '*'
        sgs = self.ec2.get_security_groups(filters={'group-name': glob})
        return sgs

    def get_tag_from_sg(self, sg):
        """
        Returns the cluster tag name from a security group name that starts
        with static.SECURITY_GROUP_PREFIX

        Example:
            sg = '@sc-mycluster'
            print get_tag_from_sg(sg)
            mycluster
        """
        regex = re.compile('^' + static.SECURITY_GROUP_PREFIX + '-(.*)')
        match = regex.match(sg)
        tag = None
        if match:
            tag = match.groups()[0]
        if not tag:
            raise ValueError("Invalid cluster group name: %s" % sg)
        return tag

    def list_clusters(self, cluster_groups=None, show_ssh_status=False):
        """
        Prints a summary for each active cluster on EC2
        """
        if not cluster_groups:
            cluster_groups = self.get_cluster_security_groups()
            if not cluster_groups:
                log.info("No clusters found...")
        else:
            try:
                cluster_groups = [self.get_cluster_security_group(g) for g
                                  in cluster_groups]
            except exception.SecurityGroupDoesNotExist:
                raise exception.ClusterDoesNotExist(g)
        for scg in cluster_groups:
            tag = self.get_tag_from_sg(scg.name)
            try:
                cl = self.get_cluster(tag, group=scg, load_plugins=False,
                                      load_volumes=False, require_keys=False)
            except exception.IncompatibleCluster, e:
                sep = '*' * 60
                log.error('\n'.join([sep, e.msg, sep]),
                          extra=dict(__textwrap__=True))
                print
                continue
            header = '%s (security group: %s)' % (tag, scg.name)
            print '-' * len(header)
            print header
            print '-' * len(header)
            nodes = cl.nodes
            try:
                n = nodes[0]
            except IndexError:
                n = None
            state = getattr(n, 'state', None)
            ltime = 'N/A'
            uptime = 'N/A'
            if state in ['pending', 'running']:
                ltime = getattr(n, 'local_launch_time', 'N/A')
                uptime = getattr(n, 'uptime', 'N/A')
            print 'Launch time: %s' % ltime
            print 'Uptime: %s' % uptime
            print 'Zone: %s' % getattr(n, 'placement', 'N/A')
            print 'Keypair: %s' % getattr(n, 'key_name', 'N/A')
            ebs_nodes = [n for n in nodes if n.attached_vols]
            if ebs_nodes:
                print 'EBS volumes:'
                for node in ebs_nodes:
                    devices = node.attached_vols
                    node_id = node.alias or node.id
                    for dev in devices:
                        d = devices.get(dev)
                        vol_id = d.volume_id
                        status = d.status
                        print('    %s on %s:%s (status: %s)' %
                              (vol_id, node_id, dev, status))
            else:
                print 'EBS volumes: N/A'
            spot_reqs = cl.spot_requests
            if spot_reqs:
                active = len([s for s in spot_reqs if s.state == 'active'])
                opn = len([s for s in spot_reqs if s.state == 'open'])
                msg = ''
                if active != 0:
                    msg += '%d active' % active
                if opn != 0:
                    if msg:
                        msg += ', '
                    msg += '%d open' % opn
                print 'Spot requests: %s' % msg
            if nodes:
                print 'Cluster nodes:'
                for node in nodes:
                    nodeline = "    %7s %s %s %s" % (node.alias, node.state,
                                                     node.id, node.dns_name)
                    if node.spot_id:
                        nodeline += ' (spot %s)' % node.spot_id
                    if show_ssh_status:
                        ssh_status = {True: 'Up', False: 'Down'}
                        nodeline += ' (SSH: %s)' % ssh_status[node.is_up()]
                    print nodeline
                print 'Total nodes: %d' % len(nodes)
            else:
                print 'Cluster nodes: N/A'
            print

    def run_plugin(self, plugin_name, cluster_tag):
        """
        Run a plugin defined in the config.

        plugin_name must match the plugin's section name in the config
        cluster_tag specifies the cluster to run the plugin on
        """
        cl = self.get_cluster(cluster_tag, load_plugins=False)
        if not cl.is_cluster_up():
            raise exception.ClusterNotRunning(cluster_tag)
        plugs = [self.cfg.get_plugin(plugin_name)]
        plug = deathrow._load_plugins(plugs)[0]
        cl.run_plugin(plug, name=plugin_name)


class Cluster(object):
    def __init__(self,
                 ec2_conn=None,
                 spot_bid=None,
                 cluster_tag=None,
                 cluster_description=None,
                 cluster_size=None,
                 cluster_user=None,
                 cluster_shell=None,
                 master_image_id=None,
                 master_instance_type=None,
                 node_image_id=None,
                 node_instance_type=None,
                 node_instance_types=[],
                 availability_zone=None,
                 keyname=None,
                 key_location=None,
                 volumes=[],
                 plugins=[],
                 permissions=[],
<<<<<<< HEAD
                 static_security_groups=[],
=======
                 userdata_scripts=[],
>>>>>>> 4c374a4b
                 refresh_interval=30,
                 disable_queue=False,
                 num_threads=20,
                 disable_threads=False,
                 cluster_group=None,
                 force_spot_master=False,
                 disable_cloudinit=False,
                 **kwargs):

        now = time.strftime("%Y%m%d%H%M")
        self.ec2 = ec2_conn
        self.spot_bid = spot_bid
        self.cluster_tag = cluster_tag
        self.cluster_description = cluster_description
        if self.cluster_tag is None:
            self.cluster_tag = "cluster%s" % now
        if cluster_description is None:
            self.cluster_description = "Cluster created at %s" % now
        self.cluster_size = cluster_size or 0
        self.cluster_user = cluster_user
        self.cluster_shell = cluster_shell
        self.master_image_id = master_image_id
        self.master_instance_type = master_instance_type
        self.node_image_id = node_image_id
        self.node_instance_type = node_instance_type
        self.node_instance_types = node_instance_types
        self.availability_zone = availability_zone
        self.keyname = keyname
        self.key_location = key_location
        self.volumes = self.load_volumes(volumes)
        self.plugins = self.load_plugins(plugins)
        self.permissions = permissions
        self.userdata_scripts = userdata_scripts or []
        self.refresh_interval = refresh_interval
        self.disable_queue = disable_queue
        self.num_threads = num_threads
        self.disable_threads = disable_threads
        self.static_security_groups=static_security_groups
        self.force_spot_master = force_spot_master
        self.disable_cloudinit = disable_cloudinit

        self._cluster_group = None
        self._placement_group = None
        self._zone = None
        self._master = None
        self._nodes = []
        self._pool = None
        self._progress_bar = None
        self.__default_plugin = None
        self.__sge_plugin = None

    def __repr__(self):
        return '<Cluster: %s (%s-node)>' % (self.cluster_tag,
                                            self.cluster_size)

    @property
    def zone(self):
        if not self._zone and self.availability_zone or self.volumes:
            self._zone = self._get_cluster_zone()
        return self._zone

    def _get_cluster_zone(self):
        """
        Returns the cluster's zone. If volumes are specified, this method
        determines the common zone between those volumes. If a zone is
        explicitly specified in the config and does not match the common zone
        of the volumes, an exception is raised. If all volumes are not in the
        same zone an exception is raised. If no volumes are specified, returns
        the user-specified zone if it exists. Returns None if no volumes and no
        zone is specified.
        """
        zone = None
        if self.availability_zone:
            zone = self.ec2.get_zone(self.availability_zone)
        common_zone = None
        for volume in self.volumes:
            volid = self.volumes.get(volume).get('volume_id')
            vol = self.ec2.get_volume(volid)
            if not common_zone:
                common_zone = vol.zone
            elif vol.zone != common_zone:
                vols = [self.volumes.get(v).get('volume_id')
                        for v in self.volumes]
                raise exception.VolumesZoneError(vols)
        if common_zone and zone and zone.name != common_zone:
            raise exception.InvalidZone(zone.name, common_zone)
        if not zone and common_zone:
            zone = self.ec2.get_zone(common_zone)
        return zone

    @property
    def _plugins(self):
        return [p.__plugin_metadata__ for p in self.plugins]

    def load_plugins(self, plugins):
        if plugins and isinstance(plugins[0], dict):
            warnings.warn("In a future release the plugins kwarg for Cluster "
                          "will require a list of plugin objects and not a "
                          "list of dicts", DeprecationWarning)
            plugins = deathrow._load_plugins(plugins)
        return plugins

    @property
    def _default_plugin(self):
        if not self.__default_plugin:
            self.__default_plugin = clustersetup.DefaultClusterSetup(
                disable_threads=self.disable_threads,
                num_threads=self.num_threads)
        return self.__default_plugin

    @property
    def _sge_plugin(self):
        if not self.__sge_plugin:
            self.__sge_plugin = sge.SGEPlugin(
                disable_threads=self.disable_threads,
                num_threads=self.num_threads)
        return self.__sge_plugin

    def load_volumes(self, vols):
        """
        Iterate through vols and set device/partition settings automatically if
        not specified.

        This method assigns the first volume to /dev/sdz, second to /dev/sdy,
        etc. for all volumes that do not include a device/partition setting
        """
        devices = ['/dev/sd%s' % s for s in string.lowercase]
        devmap = {}
        for volname in vols:
            vol = vols.get(volname)
            dev = vol.get('device')
            if dev in devices:
                #rm user-defined devices from the list of auto-assigned devices
                devices.remove(dev)
            volid = vol.get('volume_id')
            if dev and not volid in devmap:
                devmap[volid] = dev
        volumes = utils.AttributeDict()
        for volname in vols:
            vol = vols.get(volname)
            vol_id = vol.get('volume_id')
            device = vol.get('device')
            if not device:
                if vol_id in devmap:
                    device = devmap.get(vol_id)
                else:
                    device = devices.pop()
                    devmap[vol_id] = device
            if not utils.is_valid_device(device):
                raise exception.InvalidDevice(device)
            v = volumes[volname] = utils.AttributeDict()
            v.update(vol)
            v['device'] = device
            part = vol.get('partition')
            if part:
                partition = device + str(part)
                if not utils.is_valid_partition(partition):
                    raise exception.InvalidPartition(part)
                v['partition'] = partition
        return volumes

    def update(self, kwargs):
        for key in kwargs.keys():
            if hasattr(self, key):
                self.__dict__[key] = kwargs[key]

    def get(self, name):
        return self.__dict__.get(name)

    def __str__(self):
        cfg = self.__getstate__()
        return pprint.pformat(cfg)

    def load_receipt(self, load_plugins=True, load_volumes=True):
        """
        Load the original settings used to launch this cluster into this
        Cluster object. Settings are loaded from cluster group tags and the
        master node's user data.
        """
        try:
            tags = self.cluster_group.tags
            version = tags.get(static.VERSION_TAG, '')
            if utils.program_version_greater(version, static.VERSION):
                d = dict(cluster=self.cluster_tag, old_version=static.VERSION,
                         new_version=version)
                msg = user_msgs.version_mismatch % d
                sep = '*' * 60
                log.warn('\n'.join([sep, msg, sep]), extra={'__textwrap__': 1})
            cluster_settings = {}
            if static.CORE_TAG in tags:
                core = tags.get(static.CORE_TAG, '')
                cluster_settings.update(
                    utils.decode_uncompress_load(core, use_json=True))
            if static.USER_TAG in tags:
                user = tags.get(static.USER_TAG, '')
                cluster_settings.update(
                    utils.decode_uncompress_load(user, use_json=True))
            self.update(cluster_settings)
            if not (load_plugins or load_volumes):
                return True
            try:
                master = self.master_node
            except exception.MasterDoesNotExist:
                unfulfilled_spots = [sr for sr in self.spot_requests if not
                                     sr.instance_id]
                if unfulfilled_spots:
                    self.wait_for_active_spots()
                    self.wait_for_active_instances()
                    master = self.master_node
                else:
                    raise
            if load_plugins:
                self.plugins = self.load_plugins(master.get_plugins())
            if load_volumes:
                self.volumes = master.get_volumes()
        except exception.PluginError:
            log.error("An error occurred while loading plugins: ",
                      exc_info=True)
            raise
        except exception.MasterDoesNotExist:
            raise
        except Exception:
            log.debug('load receipt exception: ', exc_info=True)
            raise exception.IncompatibleCluster(self.cluster_group)
        return True

    def __getstate__(self):
        cfg = {}
        exclude = ['key_location', 'plugins']
        include = ['_zone', '_plugins']
        for key in self.__dict__.keys():
            private = key.startswith('_')
            if (not private or key in include) and not key in exclude:
                val = getattr(self, key)
                if type(val) in [str, unicode, bool, int, float, list, dict]:
                    cfg[key] = val
                elif type(val) is utils.AttributeDict:
                    cfg[key] = dict(val)
        return cfg

    @property
    def _security_group(self):
        return static.SECURITY_GROUP_TEMPLATE % self.cluster_tag

    @property
    def cluster_group(self):
        if self._cluster_group is None:
            desc = 'StarCluster-%s' % static.VERSION.replace('.', '_')
            sg = self.ec2.get_group_or_none(self._security_group)
            if not sg:
                sg = self.ec2.create_group(self._security_group,
                                           description=desc, auth_ssh=True,
                                           auth_group_traffic=True)
                if not static.VERSION_TAG in sg.tags:
                    sg.add_tag(static.VERSION_TAG, str(static.VERSION))
                core_settings = utils.dump_compress_encode(
                    dict(cluster_size=self.cluster_size,
                         master_image_id=self.master_image_id,
                         master_instance_type=self.master_instance_type,
                         node_image_id=self.node_image_id,
                         node_instance_type=self.node_instance_type,
                         disable_queue=self.disable_queue,
                         disable_cloudinit=self.disable_cloudinit),
                    use_json=True)
                if not static.CORE_TAG in sg.tags:
                    sg.add_tag('@sc-core', core_settings)
                user_settings = utils.dump_compress_encode(
                    dict(cluster_user=self.cluster_user,
                         cluster_shell=self.cluster_shell,
                         keyname=self.keyname,
                         spot_bid=self.spot_bid), use_json=True)
                if not static.USER_TAG in sg.tags:
                    sg.add_tag('@sc-user', user_settings)
            ssh_port = static.DEFAULT_SSH_PORT
            for p in self.permissions:
                perm = self.permissions.get(p)
                ip_protocol = perm.get('ip_protocol', 'tcp')
                from_port = perm.get('from_port')
                to_port = perm.get('to_port')
                cidr_ip = perm.get('cidr_ip', static.WORLD_CIDRIP)
                if not self.ec2.has_permission(sg, ip_protocol, from_port,
                                               to_port, cidr_ip):
                    log.info("Opening %s port range %s-%s for CIDR %s" %
                             (ip_protocol, from_port, to_port, cidr_ip))
                    sg.authorize(ip_protocol, from_port, to_port, cidr_ip)
                includes_ssh = from_port <= ssh_port <= to_port
                open_to_world = cidr_ip == static.WORLD_CIDRIP
                if ip_protocol == 'tcp' and includes_ssh and not open_to_world:
                    sg.revoke(ip_protocol, ssh_port, ssh_port,
                              static.WORLD_CIDRIP)
            self._cluster_group = sg
        return self._cluster_group

    @property
    def placement_group(self):
        if self._placement_group is None:
            pg = self.ec2.get_or_create_placement_group(self._security_group)
            self._placement_group = pg
        return self._placement_group

    @property
    def master_node(self):
        if not self._master:
            for node in self.nodes:
                if node.is_master():
                    self._master = node
            if not self._master:
                raise exception.MasterDoesNotExist()
        self._master.key_location = self.key_location
        return self._master

    @property
    def nodes(self):
        states = ['pending', 'running', 'stopping', 'stopped']
        filters = {'group-name': self._security_group,
                   'instance-state-name': states}
        nodes = self.ec2.get_all_instances(filters=filters)
        # remove any cached nodes not in the current node list from EC2
        current_ids = [n.id for n in nodes]
        remove_nodes = [n for n in self._nodes if n.id not in current_ids]
        for node in remove_nodes:
            self._nodes.remove(node)
        # update node cache with latest instance data from EC2
        existing_nodes = dict([(n.id, n) for n in self._nodes])
        log.debug('existing nodes: %s' % existing_nodes)
        for node in nodes:
            if node.id in existing_nodes:
                log.debug('updating existing node %s in self._nodes' % node.id)
                enode = existing_nodes.get(node.id)
                enode.key_location = self.key_location
                enode.instance = node
            else:
                log.debug('adding node %s to self._nodes list' % node.id)
                n = Node(node, self.key_location)
                if n.is_master():
                    self._master = n
                    self._nodes.insert(0, n)
                else:
                    self._nodes.append(n)
        self._nodes.sort(key=lambda n: n.alias)
        log.debug('returning self._nodes = %s' % self._nodes)
        return self._nodes

    def get_nodes_or_raise(self):
        nodes = self.nodes
        if not nodes:
            filters = {'group-name': self._security_group}
            terminated_nodes = self.ec2.get_all_instances(filters=filters)
            raise exception.NoClusterNodesFound(terminated_nodes)
        return nodes

    def get_node_by_dns_name(self, dns_name):
        for node in self.nodes:
            if node.dns_name == dns_name:
                return node
        raise exception.InstanceDoesNotExist(dns_name, label='node')

    def get_node_by_id(self, instance_id):
        for node in self.nodes:
            if node.id == instance_id:
                return node
        raise exception.InstanceDoesNotExist(instance_id, label='node')

    def get_node_by_alias(self, alias):
        for node in self.nodes:
            if node.alias == alias:
                return node
        raise exception.InstanceDoesNotExist(alias, label='node')

    def _nodes_in_states(self, states):
        return filter(lambda x: x.state in states, self.nodes)

    @property
    def running_nodes(self):
        return self._nodes_in_states(['running'])

    @property
    def stopped_nodes(self):
        return self._nodes_in_states(['stopping', 'stopped'])

    @property
    def spot_requests(self):
        filters = {'launch.group-id': self.cluster_group.id,
                   'state': ['active', 'open']}
        return self.ec2.get_all_spot_requests(filters=filters)

    def get_spot_requests_or_raise(self):
        spots = self.spot_requests
        if not spots:
            raise exception.NoClusterSpotRequests
        return spots

    def create_node(self, alias, image_id=None, instance_type=None, zone=None,
                    placement_group=None, spot_bid=None, force_flat=False):
        return self.create_nodes([alias], image_id=image_id,
                                 instance_type=instance_type, zone=zone,
                                 placement_group=placement_group,
                                 spot_bid=spot_bid, force_flat=force_flat)[0]

    def _get_cluster_userdata(self, aliases):
        alias_file = utils.string_to_file('\n'.join(['#ignored'] + aliases),
                                          static.UD_ALIASES_FNAME)
        plugins = utils.dump_compress_encode(self._plugins)
        plugins_file = utils.string_to_file('\n'.join(['#ignored', plugins]),
                                            static.UD_PLUGINS_FNAME)
        volumes = utils.dump_compress_encode(self.volumes)
        volumes_file = utils.string_to_file('\n'.join(['#ignored', volumes]),
                                            static.UD_VOLUMES_FNAME)
        udfiles = [alias_file, plugins_file, volumes_file]
        user_scripts = self.userdata_scripts or []
        udfiles += [open(f) for f in user_scripts]
        use_cloudinit = not self.disable_cloudinit
        udata = userdata.bundle_userdata_files(udfiles,
                                               use_cloudinit=use_cloudinit)
        log.debug('Userdata size in KB: %.2f' % utils.size_in_kb(udata))
        return udata

    def create_nodes(self, aliases, image_id=None, instance_type=None,
                     zone=None, placement_group=None, spot_bid=None,
                     force_flat=False):
        """
        Convenience method for requesting instances with this cluster's
        settings. All settings (kwargs) except force_flat default to cluster
        settings if not provided. Passing force_flat=True ignores spot_bid
        completely forcing a flat-rate instance to be requested.
        """
        spot_bid = spot_bid or self.spot_bid
        if force_flat:
            spot_bid = None
        cluster_sg = self.cluster_group.name
        instance_type = instance_type or self.node_instance_type
        if placement_group or instance_type in static.PLACEMENT_GROUP_TYPES:
            region = self.ec2.region.name
            if not region in static.CLUSTER_REGIONS:
                cluster_regions = ', '.join(static.CLUSTER_REGIONS)
                log.warn("Placement groups are only supported in the "
                         "following regions:\n%s" % cluster_regions)
                log.warn("Instances will not be launched in a placement group")
                placement_group = None
            elif not placement_group:
                placement_group = self.placement_group.name
        image_id = image_id or self.node_image_id
        security_groups = [cluster_sg] + self.static_security_groups
        count = len(aliases) if not spot_bid else 1
        user_data = self._get_cluster_userdata(aliases)
        kwargs = dict(price=spot_bid, instance_type=instance_type,
                      min_count=count, max_count=count, count=count,
                      key_name=self.keyname, security_groups=security_groups,
                      availability_zone_group=cluster_sg,
                      launch_group=cluster_sg,
                      placement=zone or getattr(self.zone, 'name', None),
                      user_data=user_data,
                      placement_group=placement_group)
        resvs = []
        if spot_bid:
            for alias in aliases:
                kwargs['user_data'] = self._get_cluster_userdata([alias])
                resvs.extend(self.ec2.request_instances(image_id, **kwargs))
        else:
            resvs.append(self.ec2.request_instances(image_id, **kwargs))
        for resv in resvs:
            log.info(str(resv), extra=dict(__raw__=True))
        return resvs

    def _get_next_node_num(self):
        nodes = self._nodes_in_states(['pending', 'running'])
        nodes = filter(lambda x: not x.is_master(), nodes)
        highest = 0
        for n in nodes:
            try:
                highest = max(highest, int(n.alias[4:8]))
            except ValueError:
                pass
        next = highest + 1
        log.debug("Highest node number is %d. choosing %d." % (highest, next))
        return next

    def add_node(self, alias=None, no_create=False, image_id=None,
                 instance_type=None, zone=None, placement_group=None,
                 spot_bid=None):
        """
        Add a single node to this cluster
        """
        aliases = None
        if alias:
            aliases = [alias]
        return self.add_nodes(1, aliases=aliases, image_id=image_id,
                              instance_type=instance_type, zone=zone,
                              placement_group=placement_group,
                              spot_bid=spot_bid, no_create=no_create)

    def add_nodes(self, num_nodes, aliases=None, image_id=None,
                  instance_type=None, zone=None, placement_group=None,
                  spot_bid=None, no_create=False):
        """
        Add new nodes to this cluster

        aliases - list of aliases to assign to new nodes (len must equal
        num_nodes)
        """
        running_pending = self._nodes_in_states(['pending', 'running'])
        aliases = aliases or []
        if not aliases:
            next_node_id = self._get_next_node_num()
            for i in range(next_node_id, next_node_id + num_nodes):
                alias = 'node%.3d' % i
                aliases.append(alias)
        assert len(aliases) == num_nodes
        if "master" in aliases:
            raise exception.ClusterValidationError(
                "worker nodes cannot have master as an alias")
        if not no_create:
            for node in running_pending:
                if node.alias in aliases:
                    raise exception.ClusterValidationError(
                        "node with alias %s already exists" % node.alias)
            log.info("Launching node(s): %s" % ', '.join(aliases))
            self.create_nodes(aliases, image_id=image_id,
                              instance_type=instance_type, zone=zone,
                              placement_group=placement_group,
                              spot_bid=spot_bid)
        self.wait_for_cluster(msg="Waiting for node(s) to come up...")
        log.debug("Adding node(s): %s" % aliases)
        for alias in aliases:
            node = self.get_node_by_alias(alias)
            self.run_plugins(method_name="on_add_node", node=node)

    def remove_node(self, node, terminate=True):
        """
        Remove a single node from this cluster
        """
        return self.remove_nodes([node], terminate=terminate)

    def remove_nodes(self, nodes, terminate=True):
        """
        Remove a list of nodes from this cluster
        """
        for node in nodes:
            if node.is_master():
                raise exception.InvalidOperation("cannot remove master node")
            self.run_plugins(method_name="on_remove_node",
                             node=node, reverse=True)
            if not terminate:
                continue
            if node.spot_id:
                log.info("Canceling spot request %s" % node.spot_id)
                node.get_spot_request().cancel()
            node.terminate()

    def _get_launch_map(self, reverse=False):
        """
        Groups all node-aliases that have similar instance types/image ids
        Returns a dictionary that's used to launch all similar instance types
        and image ids in the same request. Example return value:

        {('c1.xlarge', 'ami-a5c02dcc'): ['node001', 'node002'],
         ('m1.large', 'ami-a5c02dcc'): ['node003'],
         ('m1.small', 'ami-17b15e7e'): ['master', 'node005', 'node006'],
         ('m1.small', 'ami-19e17a2b'): ['node004']}

        Passing reverse=True will return the same information only keyed by
        node aliases:

        {'master': ('m1.small', 'ami-17b15e7e'),
         'node001': ('c1.xlarge', 'ami-a5c02dcc'),
         'node002': ('c1.xlarge', 'ami-a5c02dcc'),
         'node003': ('m1.large', 'ami-a5c02dcc'),
         'node004': ('m1.small', 'ami-19e17a2b'),
         'node005': ('m1.small', 'ami-17b15e7e'),
         'node006': ('m1.small', 'ami-17b15e7e')}
        """
        lmap = {}
        mtype = self.master_instance_type or self.node_instance_type
        mimage = self.master_image_id or self.node_image_id
        lmap[(mtype, mimage)] = ['master']
        id_start = 1
        for itype in self.node_instance_types:
            count = itype['size']
            image_id = itype['image'] or self.node_image_id
            type = itype['type'] or self.node_instance_type
            if not (type, image_id) in lmap:
                lmap[(type, image_id)] = []
            for id in range(id_start, id_start + count):
                alias = 'node%.3d' % id
                log.debug("Launch map: %s (ami: %s, type: %s)..." %
                          (alias, image_id, type))
                lmap[(type, image_id)].append(alias)
                id_start += 1
        ntype = self.node_instance_type
        nimage = self.node_image_id
        if not (ntype, nimage) in lmap:
            lmap[(ntype, nimage)] = []
        for id in range(id_start, self.cluster_size):
            alias = 'node%.3d' % id
            log.debug("Launch map: %s (ami: %s, type: %s)..." %
                      (alias, nimage, ntype))
            lmap[(ntype, nimage)].append(alias)
        if reverse:
            rlmap = {}
            for (itype, image_id) in lmap:
                aliases = lmap.get((itype, image_id))
                for alias in aliases:
                    rlmap[alias] = (itype, image_id)
            return rlmap
        return lmap

    def _get_type_and_image_id(self, alias):
        """
        Returns (instance_type,image_id) for a given alias based
        on the map returned from self._get_launch_map
        """
        lmap = self._get_launch_map()
        for (type, image) in lmap:
            key = (type, image)
            if alias in lmap.get(key):
                return key

    def create_cluster(self):
        """
        Launches all EC2 instances based on this cluster's settings.
        """
        log.info("Launching a %d-node cluster..." % self.cluster_size)
        mtype = self.master_instance_type or self.node_instance_type
        self.master_instance_type = mtype
        if self.spot_bid:
            self._create_spot_cluster()
        else:
            self._create_flat_rate_cluster()

    def _create_flat_rate_cluster(self):
        """
        Launches cluster using flat-rate instances. This method attempts to
        minimize the number of launch requests by grouping nodes of the same
        type/ami and launching each group simultaneously within a single launch
        request. This is especially important for Cluster Compute instances
        given that Amazon *highly* recommends requesting all CCI in a single
        launch request.
        """
        lmap = self._get_launch_map()
        zone = None
        master_map = None
        for (type, image) in lmap:
            # launch all aliases that match master's itype/image_id
            aliases = lmap.get((type, image))
            if 'master' in aliases:
                master_map = (type, image)
                for alias in aliases:
                    log.debug("Launching %s (ami: %s, type: %s)" %
                              (alias, image, type))
                master_response = self.create_nodes(aliases, image_id=image,
                                                    instance_type=type,
                                                    force_flat=True)[0]
                zone = master_response.instances[0].placement
        lmap.pop(master_map)
        if self.cluster_size <= 1:
            return
        for (type, image) in lmap:
            aliases = lmap.get((type, image))
            for alias in aliases:
                log.debug("Launching %s (ami: %s, type: %s)" %
                          (alias, image, type))
            self.create_nodes(aliases, image_id=image, instance_type=type,
                              zone=zone, force_flat=True)

    def _create_spot_cluster(self):
        """
        Launches cluster using spot instances for all worker nodes. This method
        makes a single spot request for each node in the cluster since spot
        instances *always* have an ami_launch_index of 0. This is needed in
        order to correctly assign aliases to nodes.
        """
        (mtype, mimage) = self._get_type_and_image_id('master')
        log.info("Launching master node (ami: %s, type: %s)..." %
                 (mimage, mtype))
        force_flat = not self.force_spot_master
        master_response = self.create_node('master',
                                           image_id=mimage,
                                           instance_type=mtype,
                                           force_flat=force_flat)
        zone = None
        if not force_flat and self.spot_bid:
            # Make sure nodes are in same zone as master
            launch_spec = master_response.launch_specification
            zone = launch_spec.placement
        else:
            # Make sure nodes are in same zone as master
            zone = master_response.instances[0].placement
        if self.cluster_size <= 1:
            return
        for id in range(1, self.cluster_size):
            alias = 'node%.3d' % id
            (ntype, nimage) = self._get_type_and_image_id(alias)
            log.info("Launching %s (ami: %s, type: %s)" %
                     (alias, nimage, ntype))
            self.create_node(alias, image_id=nimage, instance_type=ntype,
                             zone=zone)

    def is_spot_cluster(self):
        """
        Returns True if all nodes are spot instances
        """
        nodes = self.nodes
        if not nodes:
            return False
        for node in nodes:
            if not node.is_spot():
                return False
        return True

    def has_spot_nodes(self):
        """
        Returns True if any nodes are spot instances
        """
        for node in self.nodes:
            if node.is_spot():
                return True
        return False

    def is_ebs_cluster(self):
        """
        Returns True if all nodes are EBS-backed
        """
        nodes = self.nodes
        if not nodes:
            return False
        for node in nodes:
            if not node.is_ebs_backed():
                return False
        return True

    def has_ebs_nodes(self):
        """
        Returns True if any nodes are EBS-backed
        """
        for node in self.nodes:
            if node.is_ebs_backed():
                return True
        return False

    def is_stoppable(self):
        """
        Returns True if all nodes are stoppable (i.e. non-spot and EBS-backed)
        """
        nodes = self.nodes
        if not nodes:
            return False
        for node in self.nodes:
            if not node.is_stoppable():
                return False
        return True

    def has_stoppable_nodes(self):
        """
        Returns True if any nodes are stoppable (i.e. non-spot and EBS-backed)
        """
        nodes = self.nodes
        if not nodes:
            return False
        for node in nodes:
            if node.is_stoppable():
                return True
        return False

    def is_cluster_compute(self):
        """
        Returns true if all instances are Cluster/GPU Compute type
        """
        nodes = self.nodes
        if not nodes:
            return False
        for node in nodes:
            if not node.is_cluster_compute():
                return False
        return True

    def has_cluster_compute_nodes(self):
        for node in self.nodes:
            if node.is_cluster_compute():
                return True
        return False

    def is_cluster_up(self):
        """
        Check that all nodes are 'running' and that ssh is up on all nodes
        This method will return False if any spot requests are in an 'open'
        state.
        """
        spots = self.spot_requests
        active_spots = filter(lambda x: x.state == 'active', spots)
        if len(spots) != len(active_spots):
            return False
        nodes = self.nodes
        if not nodes:
            return False
        for node in nodes:
            if not node.is_up():
                return False
        return True

    def get_spinner(self, msg):
        """
        Logs a status msg, starts a spinner, and returns the spinner object.
        This is useful for long running processes:

            s = self.get_spinner("Long running process running...")
            (do something)
            s.stop()
        """
        s = spinner.Spinner()
        log.info(msg, extra=dict(__nonewline__=True))
        s.start()
        return s

    @property
    def progress_bar(self):
        if not self._progress_bar:
            widgets = ['', progressbar.Fraction(), ' ',
                       progressbar.Bar(marker=progressbar.RotatingMarker()),
                       ' ', progressbar.Percentage(), ' ', ' ']
            pbar = progressbar.ProgressBar(widgets=widgets,
                                           maxval=self.cluster_size,
                                           force_update=True)
            self._progress_bar = pbar
        return self._progress_bar

    @property
    def pool(self):
        if not self._pool:
            self._pool = threadpool.get_thread_pool(
                size=self.num_threads, disable_threads=self.disable_threads)
        return self._pool

    @property
    def validator(self):
        return ClusterValidator(self)

    def is_valid(self):
        return self.validator.is_valid()

    def validate(self):
        return self.validator.validate()

    def wait_for_active_spots(self, spots=None):
        """
        Wait for all open spot requests for this cluster to transition to
        'active'.
        """
        spots = spots or self.spot_requests
        open_spots = [spot for spot in spots if spot.state == "open"]
        if open_spots:
            pbar = self.progress_bar.reset()
            log.info('Waiting for open spot requests to become active...')
            pbar.maxval = len(spots)
            pbar.update(0)
            while not pbar.finished:
                active_spots = filter(lambda x: x.state == "active", spots)
                pbar.maxval = len(spots)
                pbar.update(len(active_spots))
                if not pbar.finished:
                    time.sleep(self.refresh_interval)
                    spots = self.get_spot_requests_or_raise()
            pbar.reset()

    def wait_for_active_instances(self, nodes=None):
        """
        Wait indefinitely for cluster nodes to show up.
        """
        nodes = nodes or self.nodes
        if len(nodes) == 0:
            s = self.get_spinner("Waiting for instances to activate...")
            try:
                while len(nodes) == 0:
                    time.sleep(self.refresh_interval)
                    nodes = self.nodes
            finally:
                s.stop()

    def wait_for_running_instances(self, nodes=None):
        """
        Wait until all cluster nodes are in a 'running' state
        """
        log.info("Waiting for all nodes to be in a 'running' state...")
        nodes = nodes or self.get_nodes_or_raise()
        pbar = self.progress_bar.reset()
        pbar.maxval = len(nodes)
        pbar.update(0)
        while not pbar.finished:
            running_nodes = filter(lambda x: x.state == "running", nodes)
            pbar.maxval = len(nodes)
            pbar.update(len(running_nodes))
            if not pbar.finished:
                time.sleep(self.refresh_interval)
                nodes = self.get_nodes_or_raise()
        pbar.reset()

    def wait_for_ssh(self, nodes=None):
        """
        Wait until all cluster nodes are in a 'running' state
        """
        log.info("Waiting for SSH to come up on all nodes...")
        nodes = nodes or self.get_nodes_or_raise()
        self.pool.map(lambda n: n.wait(interval=self.refresh_interval), nodes,
                      jobid_fn=lambda n: n.alias)

    @print_timing("Waiting for cluster to come up")
    def wait_for_cluster(self, msg="Waiting for cluster to come up..."):
        """
        Wait for cluster to come up and display progress bar. Waits for all
        spot requests to become 'active', all instances to be in a 'running'
        state, and for all SSH daemons to come up.

        msg - custom message to print out before waiting on the cluster
        """
        interval = self.refresh_interval
        log.info("%s %s" % (msg, "(updating every %ds)" % interval))
        try:
            self.wait_for_active_spots()
            self.wait_for_active_instances()
            self.wait_for_running_instances()
            self.wait_for_ssh()
        except Exception:
            self.progress_bar.finish()
            raise

    def is_cluster_stopped(self):
        """
        Check whether all nodes are in the 'stopped' state
        """
        nodes = self.nodes
        if not nodes:
            return False
        for node in nodes:
            if node.state != 'stopped':
                return False
        return True

    def is_cluster_terminated(self):
        """
        Check whether all nodes are in a 'terminated' state
        """
        states = filter(lambda x: x != 'terminated', static.INSTANCE_STATES)
        filters = {'group-name': self._security_group,
                   'instance-state-name': states}
        insts = self.ec2.get_all_instances(filters=filters)
        return len(insts) == 0

    def attach_volumes_to_master(self):
        """
        Attach each volume to the master node
        """
        for vol in self.volumes:
            volume = self.volumes.get(vol)
            device = volume.get('device')
            vol_id = volume.get('volume_id')
            vol = self.ec2.get_volume(vol_id)
            if vol.attach_data.instance_id == self.master_node.id:
                log.info("Volume %s already attached to master...skipping" %
                         vol.id)
                continue
            if vol.status != "available":
                log.error('Volume %s not available...'
                          'please check and try again' % vol.id)
                continue
            log.info("Attaching volume %s to master node on %s ..." %
                     (vol.id, device))
            resp = vol.attach(self.master_node.id, device)
            log.debug("resp = %s" % resp)
            self.ec2.wait_for_volume(vol, state='attached')

    def detach_volumes(self):
        """
        Detach all volumes from all nodes
        """
        for node in self.nodes:
            node.detach_external_volumes()

    @print_timing('Restarting cluster')
    def restart_cluster(self):
        """
        Reboot all instances and reconfigure the cluster
        """
        nodes = self.nodes
        if not nodes:
            raise exception.ClusterValidationError("No running nodes found")
        self.run_plugins(method_name="on_restart", reverse=True)
        log.info("Rebooting cluster...")
        for node in nodes:
            node.reboot()
        sleep = 20
        log.info("Sleeping for %d seconds..." % sleep)
        time.sleep(sleep)
        self.setup_cluster()

    def stop_cluster(self, terminate_unstoppable=False, force=False):
        """
        Shutdown this cluster by detaching all volumes and 'stopping' all nodes

        In general, all nodes in the cluster must be 'stoppable' meaning all
        nodes are backed by flat-rate EBS-backed instances. If any
        'unstoppable' nodes are found an exception is raised. A node is
        'unstoppable' if it is backed by either a spot or S3-backed instance.

        If the cluster contains a mix of 'stoppable' and 'unstoppable' nodes
        you can stop all stoppable nodes and terminate any unstoppable nodes by
        setting terminate_unstoppable=True.
        """
        nodes = self.nodes
        if not nodes:
            raise exception.ClusterValidationError("No running nodes found")
        if not self.is_stoppable():
            has_stoppable_nodes = self.has_stoppable_nodes()
            if not terminate_unstoppable and has_stoppable_nodes:
                raise exception.InvalidOperation(
                    "Cluster contains nodes that are not stoppable")
            if not has_stoppable_nodes:
                raise exception.InvalidOperation(
                    "Cluster does not contain any stoppable nodes")
        try:
            self.run_plugins(method_name="on_shutdown", reverse=True)
        except exception.MasterDoesNotExist, e:
            if force:
                log.warn("Cannot run plugins: %s" % e)
            else:
                raise
        self.detach_volumes()
        for node in nodes:
            node.shutdown()

    def terminate_cluster(self, force=False):
        """
        Destroy this cluster by first detaching all volumes, shutting down all
        instances, canceling all spot requests (if any), removing its placement
        group (if any), and removing its security group.
        """
        try:
            self.run_plugins(method_name="on_shutdown", reverse=True)
        except exception.MasterDoesNotExist, e:
            if force:
                log.warn("Cannot run plugins: %s" % e)
            else:
                raise
        self.detach_volumes()
        nodes = self.nodes
        for node in nodes:
            node.terminate()
        for spot in self.spot_requests:
            if spot.state not in ['cancelled', 'closed']:
                log.info("Canceling spot instance request: %s" % spot.id)
                spot.cancel()
        sg = self.ec2.get_group_or_none(self._security_group)
        pg = self.ec2.get_placement_group_or_none(self._security_group)
        s = self.get_spinner("Waiting for cluster to terminate...")
        try:
            while not self.is_cluster_terminated():
                time.sleep(5)
        finally:
            s.stop()
        if pg:
            log.info("Removing %s placement group" % pg.name)
            pg.delete()
        if sg:
            log.info("Removing %s security group" % sg.name)
            sg.delete()

    def start(self, create=True, create_only=False, validate=True,
              validate_only=False, validate_running=False):
        """
        Creates and configures a cluster from this cluster template's settings.

        create - create new nodes when starting the cluster. set to False to
                 use existing nodes
        create_only - only create the cluster node instances, don't configure
                      the cluster
        validate - whether or not to validate the cluster settings used.
                   False will ignore validate_only and validate_running
                   keywords and is effectively the same as running _start
        validate_only - only validate cluster settings, do not create or
                        configure cluster
        validate_running - whether or not to validate the existing instances
                           being used against this cluster's settings
        """
        if validate:
            validator = self.validator
            if not create and validate_running:
                try:
                    validator.validate_running_instances()
                except exception.ClusterValidationError, e:
                    msg = "Existing nodes are not compatible with cluster "
                    msg += "settings:\n"
                    e.msg = msg + e.msg
                    raise
            validator.validate()
            if validate_only:
                return
        else:
            log.warn("SKIPPING VALIDATION - USE AT YOUR OWN RISK")
        return self._start(create=create, create_only=create_only)

    @print_timing("Starting cluster")
    def _start(self, create=True, create_only=False):
        """
        Create and configure a cluster from this cluster template's settings
        (Does not attempt to validate before running)

        create - create new nodes when starting the cluster. set to False to
                 use existing nodes
        create_only - only create the cluster node instances, don't configure
                      the cluster
        """
        log.info("Starting cluster...")
        if create:
            self.create_cluster()
        else:
            assert self.master_node is not None
            for node in self.stopped_nodes:
                log.info("Starting stopped node: %s" % node.alias)
                node.start()
        if create_only:
            return
        self.setup_cluster()

    def setup_cluster(self):
        """
        Waits for all nodes to come up and then runs the default
        StarCluster setup routines followed by any additional plugin setup
        routines
        """
        self.wait_for_cluster()
        self._setup_cluster()

    @print_timing("Configuring cluster")
    def _setup_cluster(self):
        """
        Runs the default StarCluster setup routines followed by any additional
        plugin setup routines. Does not wait for nodes to come up.
        """
        log.info("The master node is %s" % self.master_node.dns_name)
        log.info("Configuring cluster...")
        if self.volumes:
            self.attach_volumes_to_master()
        self.run_plugins()

    def run_plugins(self, plugins=None, method_name="run", node=None,
                    reverse=False):
        """
        Run all plugins specified in this Cluster object's self.plugins list
        Uses plugins list instead of self.plugins if specified.

        plugins must be a tuple: the first element is the plugin's name, the
        second element is the plugin object (a subclass of ClusterSetup)
        """
        plugs = [self._default_plugin]
        if not self.disable_queue:
            plugs.append(self._sge_plugin)
        plugs += (plugins or self.plugins)[:]
        if reverse:
            plugs.reverse()
        for plug in plugs:
            self.run_plugin(plug, method_name=method_name, node=node)

    def run_plugin(self, plugin, name='', method_name='run', node=None):
        """
        Run a StarCluster plugin.

        plugin - an instance of the plugin's class
        name - a user-friendly label for the plugin
        method_name - the method to run within the plugin (default: "run")
        node - optional node to pass as first argument to plugin method (used
        for on_add_node/on_remove_node)
        """
        plugin_name = name or getattr(plugin, '__name__',
                                      utils.get_fq_class_name(plugin))
        try:
            func = getattr(plugin, method_name, None)
            if not func:
                log.warn("Plugin %s has no %s method...skipping" %
                         (plugin_name, method_name))
                return
            args = [self.nodes, self.master_node, self.cluster_user,
                    self.cluster_shell, self.volumes]
            if node:
                args.insert(0, node)
            log.info("Running plugin %s" % plugin_name)
            func(*args)
        except NotImplementedError:
            log.debug("method %s not implemented by plugin %s" % (method_name,
                                                                  plugin_name))
        except exception.MasterDoesNotExist:
            raise
        except KeyboardInterrupt:
            raise
        except Exception:
            log.error("Error occured while running plugin '%s':" % plugin_name)
            raise

    def ssh_to_master(self, user='root', command=None, forward_x11=False,
                      forward_agent=False):
        return self.ssh_to_node('master', user=user, command=command,
                                forward_x11=forward_x11,
                                forward_agent=forward_agent)

    def ssh_to_node(self, alias, user='root', command=None, forward_x11=False,
                    forward_agent=False):
        node = self.get_node_by_alias(alias)
        node = node or self.get_node_by_dns_name(alias)
        node = node or self.get_node_by_id(alias)
        if not node:
            raise exception.InstanceDoesNotExist(alias, label='node')
        return node.shell(user=user, forward_x11=forward_x11,
                          forward_agent=forward_agent, command=command)


class ClusterValidator(validators.Validator):
    """
    Validates that cluster settings define a sane launch configuration.
    Throws exception.ClusterValidationError for all validation failures
    """
    def __init__(self, cluster):
        self.cluster = cluster

    def is_running_valid(self):
        """
        Checks whether the current running instances are compatible
        with this cluster template's settings
        """
        try:
            self.validate_running_instances()
            return True
        except exception.ClusterValidationError, e:
            log.error(e.msg)
            return False

    def validate_required_settings(self):
        has_all_required = True
        for opt in static.CLUSTER_SETTINGS:
            requirements = static.CLUSTER_SETTINGS[opt]
            name = opt
            required = requirements[1]
            if required and self.cluster.get(name.lower()) is None:
                log.warn('Missing required setting %s' % name)
                has_all_required = False
        return has_all_required

    def validate_running_instances(self):
        """
        Validate existing instances against this cluster's settings
        """
        cluster = self.cluster
        cluster.wait_for_active_spots()
        nodes = cluster.nodes
        if not nodes:
            raise exception.ClusterValidationError("No existing nodes found!")
        log.info("Validating existing instances...")
        mazone = cluster.master_node.placement
        # reset zone cache
        cluster._zone = None
        if cluster.zone and cluster.zone.name != mazone:
            raise exception.ClusterValidationError(
                "Running cluster's availability_zone (%s) != %s" %
                (mazone, cluster.zone.name))
        for node in nodes:
            if node.key_name != cluster.keyname:
                raise exception.ClusterValidationError(
                    "%s's key_name (%s) != %s" % (node.alias, node.key_name,
                                                  cluster.keyname))

    def validate_static_groups(self):
        """
        Check that the specified security groups actually exist.
        """
        for group in self.static_security_groups:
            # This will throw an exception if the security group does not exist.
            try:
                self.ec2.get_security_groups(filters={'group-name': group})
            except:
                raise exception.ClusterValidationError(
                    "Specified security group does not exist: {0}".format(group))

    def validate(self):
        """
        Checks that all cluster template settings are valid and raises an
        exception.ClusterValidationError exception if not.
        """
        log.info("Validating cluster template settings...")
        try:
            self.validate_required_settings()
            self.validate_spot_bid()
            self.validate_cluster_size()
            self.validate_cluster_user()
            self.validate_shell_setting()
            self.validate_permission_settings()
            self.validate_credentials()
            self.validate_keypair()
            self.validate_zone()
            self.validate_ebs_settings()
            self.validate_ebs_aws_settings()
            self.validate_image_settings()
            self.validate_instance_types()
            self.validate_cluster_compute()
<<<<<<< HEAD
            self.validate_static_groups()
=======
            self.validate_userdata()
>>>>>>> 4c374a4b
            log.info('Cluster template settings are valid')
            return True
        except exception.ClusterValidationError, e:
            e.msg = 'Cluster settings are not valid:\n%s' % e.msg
            raise

    def is_valid(self):
        """
        Returns True if all cluster template settings are valid
        """
        try:
            self.validate()
            return True
        except exception.ClusterValidationError, e:
            log.error(e.msg)
            return False

    def validate_spot_bid(self):
        cluster = self.cluster
        if cluster.spot_bid is not None:
            if type(cluster.spot_bid) not in [int, float]:
                raise exception.ClusterValidationError(
                    'spot_bid must be integer or float')
            if cluster.spot_bid <= 0:
                raise exception.ClusterValidationError(
                    'spot_bid must be an integer or float > 0')
        return True

    def validate_cluster_size(self):
        cluster = self.cluster
        try:
            int(cluster.cluster_size)
            if cluster.cluster_size < 1:
                raise ValueError
        except (ValueError, TypeError):
            raise exception.ClusterValidationError(
                'cluster_size must be an integer >= 1')
        num_itypes = sum([i.get('size') for i in
                          cluster.node_instance_types])
        num_nodes = cluster.cluster_size - 1
        if num_itypes > num_nodes:
            raise exception.ClusterValidationError(
                "total number of nodes specified in node_instance_type (%s) "
                "must be <= cluster_size-1 (%s)" % (num_itypes, num_nodes))
        return True

    def validate_cluster_user(self):
        if self.cluster.cluster_user == "root":
            raise exception.ClusterValidationError(
                'cluster_user cannot be "root"')
        return True

    def validate_shell_setting(self):
        cluster_shell = self.cluster.cluster_shell
        if not static.AVAILABLE_SHELLS.get(cluster_shell):
            raise exception.ClusterValidationError(
                'Invalid user shell specified. Options are %s' %
                ' '.join(static.AVAILABLE_SHELLS.keys()))
        return True

    def validate_image_settings(self):
        cluster = self.cluster
        master_image_id = cluster.master_image_id
        node_image_id = cluster.node_image_id
        conn = cluster.ec2
        image = conn.get_image_or_none(node_image_id)
        if not image or image.id != node_image_id:
            raise exception.ClusterValidationError(
                'node_image_id %s does not exist' % node_image_id)
        if image.state != 'available':
            raise exception.ClusterValidationError(
                'node_image_id %s is not available' % node_image_id)
        if master_image_id:
            master_image = conn.get_image_or_none(master_image_id)
            if not master_image or master_image.id != master_image_id:
                raise exception.ClusterValidationError(
                    'master_image_id %s does not exist' % master_image_id)
            if master_image.state != 'available':
                raise exception.ClusterValidationError(
                    'master_image_id %s is not available' % master_image_id)
        return True

    def validate_zone(self):
        """
        Validates that the cluster's availability zone exists and is available.
        The 'zone' property additionally checks that all EBS volumes are in the
        same zone and that the cluster's availability zone setting, if
        specified, matches the EBS volume(s) zone.
        """
        zone = self.cluster.zone
        if zone and zone.state != 'available':
            raise exception.ClusterValidationError(
                "The '%s' availability zone is not available at this time" %
                zone.name)
        return True

    def __check_platform(self, image_id, instance_type):
        """
        Validates whether an image_id (AMI) is compatible with a given
        instance_type. image_id_setting and instance_type_setting are the
        setting labels in the config file.
        """
        image = self.cluster.ec2.get_image_or_none(image_id)
        if not image:
            raise exception.ClusterValidationError('Image %s does not exist' %
                                                   image_id)
        image_platform = image.architecture
        image_is_hvm = (image.virtualization_type == "hvm")
        if image_is_hvm and instance_type not in static.HVM_TYPES:
            cctypes_list = ', '.join(static.HVM_TYPES)
            raise exception.ClusterValidationError(
                "Image '%s' is a hardware virtual machine (HVM) image and "
                "cannot be used with instance type '%s'.\n\nHVM images "
                "require one of the following HVM instance types:\n%s" %
                (image_id, instance_type, cctypes_list))
        if instance_type in static.CLUSTER_TYPES and not image_is_hvm:
            raise exception.ClusterValidationError(
                "The '%s' instance type can only be used with hardware "
                "virtual machine (HVM) images. Image '%s' is not an HVM "
                "image." % (instance_type, image_id))
        instance_platforms = static.INSTANCE_TYPES[instance_type]
        if image_platform not in instance_platforms:
            error_msg = "Instance type %(instance_type)s is for an " \
                        "%(instance_platform)s platform while " \
                        "%(image_id)s is an %(image_platform)s platform"
            error_dict = {'instance_type': instance_type,
                          'instance_platform': ', '.join(instance_platforms),
                          'image_id': image_id,
                          'image_platform': image_platform}
            raise exception.ClusterValidationError(error_msg % error_dict)
        image_is_ebs = (image.root_device_type == 'ebs')
        ebs_only_types = static.MICRO_INSTANCE_TYPES + static.SEC_GEN_TYPES
        if instance_type in ebs_only_types and not image_is_ebs:
            error_msg = ("Instance type %s can only be used with an "
                         "EBS-backed AMI and '%s' is not EBS-backed " %
                         (instance_type, image.id))
            raise exception.ClusterValidationError(error_msg)
        return True

    def validate_instance_types(self):
        cluster = self.cluster
        master_image_id = cluster.master_image_id
        node_image_id = cluster.node_image_id
        master_instance_type = cluster.master_instance_type
        node_instance_type = cluster.node_instance_type
        instance_types = static.INSTANCE_TYPES
        instance_type_list = ', '.join(instance_types.keys())
        if not node_instance_type in instance_types:
            raise exception.ClusterValidationError(
                "You specified an invalid node_instance_type %s\n"
                "Possible options are:\n%s" %
                (node_instance_type, instance_type_list))
        elif master_instance_type:
            if not master_instance_type in instance_types:
                raise exception.ClusterValidationError(
                    "You specified an invalid master_instance_type %s\n"
                    "Possible options are:\n%s" %
                    (master_instance_type, instance_type_list))
        try:
            self.__check_platform(node_image_id, node_instance_type)
        except exception.ClusterValidationError, e:
            raise exception.ClusterValidationError(
                'Incompatible node_image_id and node_instance_type:\n' + e.msg)
        if master_image_id and not master_instance_type:
            try:
                self.__check_platform(master_image_id, node_instance_type)
            except exception.ClusterValidationError, e:
                raise exception.ClusterValidationError(
                    'Incompatible master_image_id and node_instance_type\n' +
                    e.msg)
        elif master_image_id and master_instance_type:
            try:
                self.__check_platform(master_image_id, master_instance_type)
            except exception.ClusterValidationError, e:
                raise exception.ClusterValidationError(
                    'Incompatible master_image_id and master_instance_type\n' +
                    e.msg)
        elif master_instance_type and not master_image_id:
            try:
                self.__check_platform(node_image_id, master_instance_type)
            except exception.ClusterValidationError, e:
                raise exception.ClusterValidationError(
                    'Incompatible node_image_id and master_instance_type\n' +
                    e.msg)
        for itype in cluster.node_instance_types:
            type = itype.get('type')
            img = itype.get('image') or node_image_id
            if not type in instance_types:
                raise exception.ClusterValidationError(
                    "You specified an invalid instance type %s\n"
                    "Possible options are:\n%s" % (type, instance_type_list))
            try:
                self.__check_platform(img, type)
            except exception.ClusterValidationError, e:
                raise exception.ClusterValidationError(
                    "Invalid settings for node_instance_type %s: %s" %
                    (type, e.msg))
        return True

    def validate_cluster_compute(self):
        cluster = self.cluster
        lmap = cluster._get_launch_map()
        for (type, image) in lmap:
            if type in static.CLUSTER_TYPES:
                img = cluster.ec2.get_image(image)
                if img.virtualization_type != 'hvm':
                    raise exception.ClusterValidationError(
                        'Cluster Compute/GPU instance type %s '
                        'can only be used with HVM images.\n'
                        'Image %s is NOT an HVM image.' % (type, image))

    def validate_permission_settings(self):
        permissions = self.cluster.permissions
        for perm in permissions:
            permission = permissions.get(perm)
            protocol = permission.get('ip_protocol')
            if protocol not in static.PROTOCOLS:
                raise exception.InvalidProtocol(protocol)
            from_port = permission.get('from_port')
            to_port = permission.get('to_port')
            try:
                from_port = int(from_port)
                to_port = int(to_port)
            except ValueError:
                raise exception.InvalidPortRange(
                    from_port, to_port, reason="integer range required")
            if from_port < 0 or to_port < 0:
                raise exception.InvalidPortRange(
                    from_port, to_port,
                    reason="from/to must be positive integers")
            if from_port > to_port:
                raise exception.InvalidPortRange(
                    from_port, to_port,
                    reason="'from_port' must be <= 'to_port'")
            cidr_ip = permission.get('cidr_ip')
            if not iptools.validate_cidr(cidr_ip):
                raise exception.InvalidCIDRSpecified(cidr_ip)

    def validate_ebs_settings(self):
        """
        Check EBS vols for missing/duplicate DEVICE/PARTITION/MOUNT_PATHs and
        validate these settings.
        """
        volmap = {}
        devmap = {}
        mount_paths = []
        cluster = self.cluster
        for vol in cluster.volumes:
            vol_name = vol
            vol = cluster.volumes.get(vol)
            vol_id = vol.get('volume_id')
            device = vol.get('device')
            partition = vol.get('partition')
            mount_path = vol.get("mount_path")
            vmap = volmap.get(vol_id, {})
            devices = vmap.get('device', [])
            partitions = vmap.get('partition', [])
            if devices and device not in devices:
                raise exception.ClusterValidationError(
                    "Can't attach volume %s to more than one device" % vol_id)
            elif partitions and partition in partitions:
                raise exception.ClusterValidationError(
                    "Multiple configurations for %s\n"
                    "Either pick one or specify a separate partition for "
                    "each configuration" % vol_id)
            vmap['partition'] = partitions + [partition]
            vmap['device'] = devices + [device]
            volmap[vol_id] = vmap
            dmap = devmap.get(device, {})
            vol_ids = dmap.get('volume_id', [])
            if vol_ids and vol_id not in vol_ids:
                raise exception.ClusterValidationError(
                    "Can't attach more than one volume on device %s" % device)
            dmap['volume_id'] = vol_ids + [vol_id]
            devmap[device] = dmap
            mount_paths.append(mount_path)
            if not device:
                raise exception.ClusterValidationError(
                    'Missing DEVICE setting for volume %s' % vol_name)
            if not utils.is_valid_device(device):
                raise exception.ClusterValidationError(
                    "Invalid DEVICE value for volume %s" % vol_name)
            if partition:
                if not utils.is_valid_partition(partition):
                    raise exception.ClusterValidationError(
                        "Invalid PARTITION value for volume %s" % vol_name)
                if not partition.startswith(device):
                    raise exception.ClusterValidationError(
                        "Volume PARTITION must start with %s" % device)
            if not mount_path:
                raise exception.ClusterValidationError(
                    'Missing MOUNT_PATH setting for volume %s' % vol_name)
            if not mount_path.startswith('/'):
                raise exception.ClusterValidationError(
                    "MOUNT_PATH for volume %s should start with /" % vol_name)
        for path in mount_paths:
            if mount_paths.count(path) > 1:
                raise exception.ClusterValidationError(
                    "Can't mount more than one volume on %s" % path)
        return True

    def validate_ebs_aws_settings(self):
        """
        Verify that all EBS volumes exist and are available.
        """
        cluster = self.cluster
        for vol in cluster.volumes:
            v = cluster.volumes.get(vol)
            vol_id = v.get('volume_id')
            vol = cluster.ec2.get_volume(vol_id)
            if vol.status != 'available':
                try:
                    if vol.attach_data.instance_id == cluster.master_node.id:
                        continue
                except exception.MasterDoesNotExist:
                    pass
                raise exception.ClusterValidationError(
                    "Volume '%s' is not available (status: %s)" %
                    (vol_id, vol.status))

    def validate_credentials(self):
        if not self.cluster.ec2.is_valid_conn():
            raise exception.ClusterValidationError(
                'Invalid AWS_ACCESS_KEY_ID/AWS_SECRET_ACCESS_KEY combination.')
        return True

    def validate_keypair(self):
        cluster = self.cluster
        key_location = cluster.key_location
        if not key_location:
            raise exception.ClusterValidationError(
                "no key_location specified for key '%s'" %
                cluster.keyname)
        if not os.path.exists(key_location):
            raise exception.ClusterValidationError(
                "key_location '%s' does not exist" % key_location)
        elif not os.path.isfile(key_location):
            raise exception.ClusterValidationError(
                "key_location '%s' is not a file" % key_location)
        keyname = cluster.keyname
        keypair = cluster.ec2.get_keypair_or_none(keyname)
        if not keypair:
            raise exception.ClusterValidationError(
                "Keypair '%s' does not exist in region '%s'" %
                (keyname, cluster.ec2.region.name))
        fingerprint = keypair.fingerprint
        try:
            open(key_location, 'r').close()
        except IOError, e:
            raise exception.ClusterValidationError(
                "Error loading key_location '%s':\n%s\n"
                "Please check that the file is readable" % (key_location, e))
        if len(fingerprint) == 59:
            keyfingerprint = sshutils.get_private_rsa_fingerprint(key_location)
            if keyfingerprint != fingerprint:
                raise exception.ClusterValidationError(
                    "Incorrect fingerprint for key_location '%s'\n\n"
                    "local fingerprint: %s\n\nkeypair fingerprint: %s"
                    % (key_location, keyfingerprint, fingerprint))
        else:
            # Skip fingerprint validation for keys created using EC2 import
            # keys until I can figure out the mystery behind the import keys
            # fingerprint. I'm able to match ssh-keygen's public key
            # fingerprint, however, Amazon doesn't for some reason...
            log.warn("Unable to validate imported keypair fingerprint...")
        return True

    def validate_userdata(self):
        for script in self.cluster.userdata_scripts:
            if not os.path.exists(script):
                raise exception.ClusterValidationError(
                    "Userdata script does not exist: %s" % script)
            if not os.path.isfile(script):
                raise exception.ClusterValidationError(
                    "Userdata script is not a file: %s" % script)
        if self.cluster.spot_bid is None:
            lmap = self.cluster._get_launch_map()
            aliases = max(lmap.values(), key=lambda x: len(x))
            ud = self.cluster._get_cluster_userdata(aliases)
        else:
            ud = self.cluster._get_cluster_userdata(['node001'])
        ud_size_kb = utils.size_in_kb(ud)
        if ud_size_kb > 16:
            raise exception.ClusterValidationError(
                "User data is too big! (%.2fKB)\n"
                "User data scripts combined and compressed must be <= 16KB\n"
                "NOTE: StarCluster uses anywhere from 0.5-2KB "
                "to store internal metadata" % ud_size_kb)<|MERGE_RESOLUTION|>--- conflicted
+++ resolved
@@ -362,11 +362,8 @@
                  volumes=[],
                  plugins=[],
                  permissions=[],
-<<<<<<< HEAD
                  static_security_groups=[],
-=======
                  userdata_scripts=[],
->>>>>>> 4c374a4b
                  refresh_interval=30,
                  disable_queue=False,
                  num_threads=20,
@@ -1666,11 +1663,8 @@
             self.validate_image_settings()
             self.validate_instance_types()
             self.validate_cluster_compute()
-<<<<<<< HEAD
             self.validate_static_groups()
-=======
             self.validate_userdata()
->>>>>>> 4c374a4b
             log.info('Cluster template settings are valid')
             return True
         except exception.ClusterValidationError, e:
