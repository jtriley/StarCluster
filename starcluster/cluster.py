--- conflicted
+++ resolved
@@ -516,17 +516,13 @@
         cfg = self.__getstate__()
         return pprint.pformat(cfg)
 
-<<<<<<< HEAD
     def print_config(self):
         config = {}
         for key in self._config_fields:
             config[key] = getattr(self, key)
         pprint.pprint(config)
 
-    def load_receipt(self, load_plugins=True):
-=======
     def load_receipt(self, load_plugins=True, load_volumes=True):
->>>>>>> ced52d92
         """
         Load the original settings used to launch this cluster into this
         Cluster object. Settings are loaded from cluster group tags and the
@@ -550,23 +546,9 @@
                 user = tags.get(static.USER_TAG, '')
                 cluster_settings.update(
                     utils.decode_uncompress_load(user, use_json=True))
-<<<<<<< HEAD
-
-        except (zlib.error, ValueError, TypeError, EOFError, IndexError), e:
-            log.debug('load receipt exception: ', exc_info=True)
-            raise exception.IncompatibleCluster(self.cluster_group)
-        except Exception, e:
-            log.debug('Failed to load cluster receipt:', exc_info=True)
-            raise exception.ClusterReceiptError(
-                'failed to load cluster receipt: %s' % e)
-        self._config_fields = cluster_settings.keys()
-        self.update(cluster_settings)
-        if load_plugins:
-=======
             self.update(cluster_settings)
             if not (load_plugins or load_volumes):
                 return True
->>>>>>> ced52d92
             try:
                 master = self.master_node
             except exception.MasterDoesNotExist:
@@ -632,18 +614,6 @@
     def cluster_group(self):
         if self._cluster_group is None:
             desc = 'StarCluster-%s' % static.VERSION.replace('.', '_')
-<<<<<<< HEAD
-            sg = self.ec2.get_or_create_group(self._security_group,
-                                              description=desc,
-                                              auth_ssh=True,
-                                              auth_group_traffic=True)
-            if not static.VERSION_TAG in sg.tags:
-                sg.add_tag(static.VERSION_TAG, str(static.VERSION))
-            if not static.CORE_TAG in sg.tags:
-                self.save_core_settings(sg)
-            if not static.USER_TAG in sg.tags:
-                self.save_user_settings(sg)
-=======
             sg = self.ec2.get_group_or_none(self._security_group)
             if not sg:
                 sg = self.ec2.create_group(self._security_group,
@@ -669,7 +639,6 @@
                          spot_bid=self.spot_bid), use_json=True)
                 if not static.USER_TAG in sg.tags:
                     sg.add_tag('@sc-user', user_settings)
->>>>>>> ced52d92
             ssh_port = static.DEFAULT_SSH_PORT
             for p in self.permissions:
                 perm = self.permissions.get(p)
