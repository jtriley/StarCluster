# Copyright 2009-2013 Justin Riley
#
# This file is part of StarCluster.
#
# StarCluster is free software: you can redistribute it and/or modify it under
# the terms of the GNU Lesser General Public License as published by the Free
# Software Foundation, either version 3 of the License, or (at your option) any
# later version.
#
# StarCluster is distributed in the hope that it will be useful, but WITHOUT
# ANY WARRANTY; without even the implied warranty of MERCHANTABILITY or FITNESS
# FOR A PARTICULAR PURPOSE. See the GNU Lesser General Public License for more
# details.
#
# You should have received a copy of the GNU Lesser General Public License
# along with StarCluster. If not, see <http://www.gnu.org/licenses/>.

import os
import re
import time
import string
import pprint
import warnings
import datetime

import iptools

from starcluster import utils
from starcluster import static
from starcluster import sshutils
from starcluster import managers
from starcluster import userdata
from starcluster import deathrow
from starcluster import exception
from starcluster import threadpool
from starcluster import validators
from starcluster import progressbar
from starcluster import clustersetup
from starcluster.node import Node
from starcluster.node import NodeManager
from starcluster.plugins import sge
from starcluster.utils import print_timing
from starcluster.templates import user_msgs
from starcluster.logger import log


class ClusterManager(managers.Manager):
    """
    Manager class for Cluster objects
    """
    def __repr__(self):
        return "<ClusterManager: %s>" % self.ec2.region.name

    def get_cluster(self, cluster_name, group=None, load_receipt=True,
                    load_plugins=True, load_volumes=True, require_keys=True):
        """
        Returns a Cluster object representing an active cluster
        """
        try:
            clname = self._get_cluster_name(cluster_name)
            cltag = self.get_tag_from_sg(clname)
            if not group:
                group = self.ec2.get_security_group(clname)
            cl = Cluster(ec2_conn=self.ec2, cluster_tag=cltag,
                         cluster_group=group)
            if load_receipt:
                cl.load_receipt(load_plugins=load_plugins,
                                load_volumes=load_volumes)
            try:
                cl.keyname = cl.keyname or cl.master_node.key_name
                key_location = self.cfg.get_key(cl.keyname).get('key_location')
                cl.key_location = key_location
                if require_keys:
                    cl.validator.validate_keypair()
            except (exception.KeyNotFound, exception.MasterDoesNotExist):
                if require_keys:
                    raise
                cl.key_location = ''
            return cl
        except exception.SecurityGroupDoesNotExist:
            raise exception.ClusterDoesNotExist(cluster_name)

    def get_clusters(self, load_receipt=True, load_plugins=True):
        """
        Returns a list of all active clusters
        """
        cluster_groups = self.get_cluster_security_groups()
        clusters = [self.get_cluster(g.name, group=g,
                                     load_receipt=load_receipt,
                                     load_plugins=load_plugins)
                    for g in cluster_groups]
        return clusters

    def get_default_cluster_template(self):
        """
        Returns name of the default cluster template defined in the config
        """
        return self.cfg.get_default_cluster_template()

    def get_cluster_template(self, template_name, tag_name=None):
        """
        Returns a new Cluster object using the settings from the cluster
        template template_name

        If tag_name is passed, the Cluster object's cluster_tag setting will
        be set to tag_name
        """
        cl = self.cfg.get_cluster_template(template_name, tag_name=tag_name,
                                           ec2_conn=self.ec2)
        return cl

    def get_cluster_or_none(self, cluster_name, **kwargs):
        """
        Same as get_cluster but returns None instead of throwing an exception
        if the cluster does not exist
        """
        try:
            return self.get_cluster(cluster_name, **kwargs)
        except exception.ClusterDoesNotExist:
            pass

    def cluster_exists(self, tag_name):
        """
        Returns True if cluster exists
        """
        return self.get_cluster_or_none(tag_name) is not None

    def ssh_to_master(self, cluster_name, user='root', command=None,
                      forward_x11=False, forward_agent=False,
                      pseudo_tty=False):
        """
        ssh to master node of cluster_name

        user keyword specifies an alternate user to login as
        """
        cluster = self.get_cluster(cluster_name, load_receipt=False,
                                   require_keys=True)
        return cluster.ssh_to_master(user=user, command=command,
                                     forward_x11=forward_x11,
                                     forward_agent=forward_agent,
                                     pseudo_tty=pseudo_tty)

    def ssh_to_cluster_node(self, cluster_name, node_id, user='root',
                            command=None, forward_x11=False,
                            forward_agent=False, pseudo_tty=False):
        """
        ssh to a node in cluster_name that has either an id,
        dns name, or alias matching node_id

        user keyword specifies an alternate user to login as
        """
        cluster = self.get_cluster(cluster_name, load_receipt=False,
                                   require_keys=False)
        node = cluster.get_node(node_id)
        key_location = self.cfg.get_key(node.key_name).get('key_location')
        cluster.key_location = key_location
        cluster.keyname = node.key_name
        cluster.validator.validate_keypair()
        return node.shell(user=user, forward_x11=forward_x11,
                          forward_agent=forward_agent,
                          pseudo_tty=pseudo_tty, command=command)

    def _get_cluster_name(self, cluster_name):
        """
        Returns human readable cluster name/tag prefixed with '@sc-'
        """
        if not cluster_name.startswith(static.SECURITY_GROUP_PREFIX):
            cluster_name = static.SECURITY_GROUP_TEMPLATE % cluster_name
        return cluster_name

    def add_node(self, cluster_name, alias=None, no_create=False,
                 image_id=None, instance_type=None, zone=None,
                 placement_group=None, spot_bid=None, reboot_interval=10,
                 n_reboot_restart=False):
        cl = self.get_cluster(cluster_name)
        return cl.add_node(alias=alias, image_id=image_id,
                           instance_type=instance_type, zone=zone,
                           placement_group=placement_group, spot_bid=spot_bid,
                           no_create=no_create,
                           reboot_interval=reboot_interval,
                           n_reboot_restart=n_reboot_restart)

    def add_nodes(self, cluster_name, num_nodes, aliases=None, no_create=False,
                  image_id=None, instance_type=None, zone=None,
                  placement_group=None, spot_bid=None, reboot_interval=10,
                  n_reboot_restart=False):
        """
        Add one or more nodes to cluster
        """
        cl = self.get_cluster(cluster_name)
        return cl.add_nodes(num_nodes, aliases=aliases, image_id=image_id,
                            instance_type=instance_type, zone=zone,
                            placement_group=placement_group, spot_bid=spot_bid,
                            no_create=no_create,
                            reboot_interval=reboot_interval,
                            n_reboot_restart=n_reboot_restart)

    def remove_node(self, cluster_name, alias=None, terminate=True,
                    force=False):
        """
        Remove a single node from a cluster
        """
        cl = self.get_cluster(cluster_name)
        n = cl.get_node(alias) if alias else None
        return cl.remove_node(node=n, terminate=terminate, force=force)

    def remove_nodes(self, cluster_name, num_nodes=None, aliases=None,
                     terminate=True, force=False):
        """
        Remove one or more nodes from cluster
        """
        cl = self.get_cluster(cluster_name)
        nodes = cl.get_nodes(aliases) if aliases else None
        return cl.remove_nodes(nodes=nodes, num_nodes=num_nodes,
                               terminate=terminate, force=force)

    def restart_cluster(self, cluster_name, reboot_only=False):
        """
        Reboots and reconfigures cluster_name
        """
        cl = self.get_cluster(cluster_name)
        cl.restart_cluster(reboot_only=reboot_only)

    def stop_cluster(self, cluster_name, terminate_unstoppable=False,
                     force=False):
        """
        Stop an EBS-backed cluster
        """
        cl = self.get_cluster(cluster_name, load_receipt=not force,
                              require_keys=not force)
        cl.stop_cluster(terminate_unstoppable, force=force)

    def terminate_cluster(self, cluster_name, force=False):
        """
        Terminates cluster_name
        """
        cl = self.get_cluster(cluster_name, load_receipt=not force,
                              require_keys=not force)
        cl.terminate_cluster(force=force)

    def get_cluster_security_group(self, group_name):
        """
        Return cluster security group by appending '@sc-' to group_name and
        querying EC2.
        """
        gname = self._get_cluster_name(group_name)
        return self.ec2.get_security_group(gname)

    def get_cluster_group_or_none(self, group_name):
        try:
            return self.get_cluster_security_group(group_name)
        except exception.SecurityGroupDoesNotExist:
            pass

    def get_cluster_security_groups(self):
        """
        Return all security groups on EC2 that start with '@sc-'
        """
        glob = static.SECURITY_GROUP_TEMPLATE % '*'
        sgs = self.ec2.get_security_groups(filters={'group-name': glob})
        return sgs

    def get_tag_from_sg(self, sg):
        """
        Returns the cluster tag name from a security group name that starts
        with static.SECURITY_GROUP_PREFIX

        Example:
            sg = '@sc-mycluster'
            print get_tag_from_sg(sg)
            mycluster
        """
        regex = re.compile('^' + static.SECURITY_GROUP_TEMPLATE % '(.*)')
        match = regex.match(sg)
        tag = None
        if match:
            tag = match.groups()[0]
        if not tag:
            raise ValueError("Invalid cluster group name: %s" % sg)
        return tag

    def list_clusters(self, cluster_groups=None, show_ssh_status=False):
        """
        Prints a summary for each active cluster on EC2
        """
        if not cluster_groups:
            cluster_groups = self.get_cluster_security_groups()
            if not cluster_groups:
                log.info("No clusters found...")
        else:
            try:
                cluster_groups = [self.get_cluster_security_group(g) for g
                                  in cluster_groups]
            except exception.SecurityGroupDoesNotExist:
                raise exception.ClusterDoesNotExist(g)
        for scg in cluster_groups:
            tag = self.get_tag_from_sg(scg.name)
            try:
                cl = self.get_cluster(tag, group=scg, load_plugins=False,
                                      load_volumes=False, require_keys=False)
            except exception.IncompatibleCluster as e:
                sep = '*' * 60
                log.error('\n'.join([sep, e.msg, sep]),
                          extra=dict(__textwrap__=True))
                print
                continue
            header = '%s (security group: %s)' % (tag, scg.name)
            print '-' * len(header)
            print header
            print '-' * len(header)
            nodes = cl.nodes
            try:
                n = nodes[0]
            except IndexError:
                n = None
            state = getattr(n, 'state', None)
            ltime = 'N/A'
            uptime = 'N/A'
            if state in ['pending', 'running']:
                ltime = getattr(n, 'local_launch_time', 'N/A')
                uptime = getattr(n, 'uptime', 'N/A')
            print 'Launch time: %s' % ltime
            print 'Uptime: %s' % uptime
            if scg.vpc_id:
                print 'VPC: %s' % scg.vpc_id
                print 'Subnet: %s' % getattr(n, 'subnet_id', 'N/A')
            print 'Zone: %s' % getattr(n, 'placement', 'N/A')
            print 'Keypair: %s' % getattr(n, 'key_name', 'N/A')
            ebs_vols = []
            for node in nodes:
                devices = node.attached_vols
                if not devices:
                    continue
                node_id = node.alias or node.id
                for dev in devices:
                    d = devices.get(dev)
                    vol_id = d.volume_id
                    status = d.status
                    ebs_vols.append((vol_id, node_id, dev, status))
            if ebs_vols:
                print 'EBS volumes:'
                for vid, nid, dev, status in ebs_vols:
                    print('    %s on %s:%s (status: %s)' %
                          (vid, nid, dev, status))
            else:
                print 'EBS volumes: N/A'
            spot_reqs = cl.spot_requests
            if spot_reqs:
                active = len([s for s in spot_reqs if s.state == 'active'])
                opn = len([s for s in spot_reqs if s.state == 'open'])
                msg = ''
                if active != 0:
                    msg += '%d active' % active
                if opn != 0:
                    if msg:
                        msg += ', '
                    msg += '%d open' % opn
                print 'Spot requests: %s' % msg
            if nodes:
                print 'Cluster nodes:'
                for node in nodes:
                    nodeline = "    %7s %s %s %s" % (node.alias, node.state,
                                                     node.id, node.addr or '')
                    if node.spot_id:
                        nodeline += ' (spot %s)' % node.spot_id
                    if show_ssh_status:
                        ssh_status = {True: 'Up', False: 'Down'}
                        nodeline += ' (SSH: %s)' % ssh_status[node.is_up()]
                    print nodeline
                print 'Total nodes: %d' % len(nodes)
            else:
                print 'Cluster nodes: N/A'
            print

    def run_plugin(self, plugin_name, cluster_tag):
        """
        Run a plugin defined in the config.

        plugin_name must match the plugin's section name in the config
        cluster_tag specifies the cluster to run the plugin on
        """
        cl = self.get_cluster(cluster_tag, load_plugins=False)
        if not cl.is_cluster_up():
            raise exception.ClusterNotRunning(cluster_tag)
        plugs = [self.cfg.get_plugin(plugin_name)]
        plug = deathrow._load_plugins(plugs)[0]
        cl.run_plugin(plug, name=plugin_name)


class Cluster(object):

    def __init__(self,
                 ec2_conn=None,
                 spot_bid=None,
                 cluster_tag=None,
                 cluster_description=None,
                 cluster_size=None,
                 cluster_user=None,
                 cluster_shell=None,
                 dns_prefix=None,
                 master_image_id=None,
                 master_instance_type=None,
                 node_image_id=None,
                 node_instance_type=None,
                 node_instance_types=[],
                 availability_zone=None,
                 keyname=None,
                 key_location=None,
                 volumes=[],
                 plugins=[],
                 permissions=[],
                 userdata_scripts=[],
                 refresh_interval=30,
                 disable_queue=False,
                 num_threads=20,
                 disable_threads=False,
                 cluster_group=None,
                 force_spot_master=False,
                 disable_cloudinit=False,
                 subnet_id=None,
<<<<<<< HEAD
                 public_ips=True,
                 plugins_order=[],
=======
                 public_ips=None,
>>>>>>> 37430343
                 **kwargs):
        # update class vars with given vars
        _vars = locals().copy()
        del _vars['cluster_group']
        del _vars['ec2_conn']
        self.__dict__.update(_vars)

        # more configuration
        now = time.strftime("%Y%m%d%H%M")
        if self.cluster_tag is None:
            self.cluster_tag = "cluster%s" % now
        if cluster_description is None:
            self.cluster_description = "Cluster created at %s" % now
        self.ec2 = ec2_conn
        self.cluster_size = cluster_size or 0
        self.volumes = self.load_volumes(volumes)
        self.plugins = self.load_plugins(plugins)
        self.userdata_scripts = userdata_scripts or []
        self.dns_prefix = dns_prefix and cluster_tag
        self.refresh_interval = refresh_interval
        self.disable_queue = disable_queue
        self.num_threads = num_threads
        self.disable_threads = disable_threads
        self.force_spot_master = force_spot_master
        self.disable_cloudinit = disable_cloudinit
        self.plugins_order = plugins_order

        self._cluster_group = None
        self._placement_group = None
        self._subnet = None
        self._zone = None
        self._master = None
        self._nodes = []
        self._pool = None
        self._progress_bar = None
        self._config_fields = None
        self.__default_plugin = None
        self.__sge_plugin = None

    def __repr__(self):
        return '<Cluster: %s (%s-node)>' % (self.cluster_tag,
                                            self.cluster_size)

    @property
    def zone(self):
        if not self._zone:
            self._zone = self._get_cluster_zone()
        return self._zone

    def _get_cluster_zone(self):
        """
        Returns the cluster's zone. If volumes are specified, this method
        determines the common zone between those volumes. If a zone is
        explicitly specified in the config and does not match the common zone
        of the volumes, an exception is raised. If all volumes are not in the
        same zone an exception is raised. If no volumes are specified, returns
        the user-specified zone if it exists. Returns None if no volumes and no
        zone is specified.
        """
        zone = None
        if self.availability_zone:
            zone = self.ec2.get_zone(self.availability_zone)
        common_zone = None
        for volume in self.volumes:
            volid = self.volumes.get(volume).get('volume_id')
            vol = self.ec2.get_volume(volid)
            if not common_zone:
                common_zone = vol.zone
            elif vol.zone != common_zone:
                vols = [self.volumes.get(v).get('volume_id')
                        for v in self.volumes]
                raise exception.VolumesZoneError(vols)
        if common_zone and zone and zone.name != common_zone:
            raise exception.InvalidZone(zone.name, common_zone)
        if not zone and common_zone:
            zone = self.ec2.get_zone(common_zone)
        if not zone:
            try:
                zone = self.ec2.get_zone(self.master_node.placement)
            except exception.MasterDoesNotExist:
                pass
        return zone

    @property
    def _plugins(self):
        return [p.__plugin_metadata__ for p in self.plugins]

    def load_plugins(self, plugins):
        if plugins and isinstance(plugins[0], dict):
            warnings.warn("In a future release the plugins kwarg for Cluster "
                          "will require a list of plugin objects and not a "
                          "list of dicts", DeprecationWarning)
            plugins = deathrow._load_plugins(plugins)
        return plugins

    @property
    def _default_plugin(self):
        if not self.__default_plugin:
            self.__default_plugin = clustersetup.DefaultClusterSetup(
                disable_threads=self.disable_threads,
                num_threads=self.num_threads)
        return self.__default_plugin

    @property
    def _sge_plugin(self):
        if not self.__sge_plugin:
            self.__sge_plugin = sge.SGEPlugin(
                disable_threads=self.disable_threads,
                num_threads=self.num_threads)
        return self.__sge_plugin

    def load_volumes(self, vols):
        """
        Iterate through vols and set device/partition settings automatically if
        not specified.

        This method assigns the first volume to /dev/sdz, second to /dev/sdy,
        etc. for all volumes that do not include a device/partition setting
        """
        devices = ['/dev/sd%s' % s for s in string.lowercase]
        devmap = {}
        for volname in vols:
            vol = vols.get(volname)
            dev = vol.get('device')
            if dev in devices:
                # rm user-defined devices from the list of auto-assigned
                # devices
                devices.remove(dev)
            volid = vol.get('volume_id')
            if dev and volid not in devmap:
                devmap[volid] = dev
        volumes = utils.AttributeDict()
        for volname in vols:
            vol = vols.get(volname)
            vol_id = vol.get('volume_id')
            device = vol.get('device')
            if not device:
                if vol_id in devmap:
                    device = devmap.get(vol_id)
                else:
                    device = devices.pop()
                    devmap[vol_id] = device
            if not utils.is_valid_device(device):
                raise exception.InvalidDevice(device)
            v = volumes[volname] = utils.AttributeDict()
            v.update(vol)
            v['device'] = device
            part = vol.get('partition')
            if part:
                partition = device + str(part)
                if not utils.is_valid_partition(partition):
                    raise exception.InvalidPartition(part)
                v['partition'] = partition
        return volumes

    def update(self, kwargs):
        for key in kwargs.keys():
            if hasattr(self, key):
                self.__dict__[key] = kwargs[key]

    def get(self, name):
        return self.__dict__.get(name)

    def __str__(self):
        cfg = self.__getstate__()
        return pprint.pformat(cfg)

    def print_config(self):
        config = {}
        for key in self._config_fields:
            config[key] = getattr(self, key)
        pprint.pprint(config)

    def load_receipt(self, load_plugins=True, load_volumes=True):
        """
        Load the original settings used to launch this cluster into this
        Cluster object. Settings are loaded from cluster group tags and the
        master node's user data.
        """
        if not (load_plugins or load_volumes):
            return True
        try:
            tags = self.cluster_group.tags
            version = tags.get(static.VERSION_TAG, '')
            if utils.program_version_greater(version, static.VERSION):
                d = dict(cluster=self.cluster_tag, old_version=static.VERSION,
                         new_version=version)
                msg = user_msgs.version_mismatch % d
                sep = '*' * 60
                log.warn('\n'.join([sep, msg, sep]), extra={'__textwrap__': 1})
            self._config_fields = self._get_settings_from_tags()
            self.update(self._config_fields)
            try:
                master = self.master_node
            except exception.MasterDoesNotExist:
                unfulfilled_spots = [sr for sr in self.spot_requests if not
                                     sr.instance_id]
                if unfulfilled_spots:
                    self.wait_for_active_spots()
                    master = self.master_node
                else:
                    raise
            if load_plugins:
                self.plugins = self.load_plugins(
                    master.get_plugins(self.plugins_order))
            if load_volumes:
                self.volumes = master.get_volumes()
        except exception.PluginError:
            log.error("An error occurred while loading plugins: ",
                      exc_info=True)
            raise
        except exception.MasterDoesNotExist:
            raise
        except Exception:
            log.debug('load receipt exception: ', exc_info=True)
            raise exception.IncompatibleCluster(self.cluster_group)
        return True

    def __getstate__(self):
        cfg = {}
        exclude = ['key_location', 'plugins']
        include = ['_zone', '_plugins']
        for key in self.__dict__.keys():
            private = key.startswith('_')
            if (not private or key in include) and key not in exclude:
                val = getattr(self, key)
                if type(val) in [str, unicode, bool, int, float, list, dict]:
                    cfg[key] = val
                elif isinstance(val, utils.AttributeDict):
                    cfg[key] = dict(val)
        return cfg

    @property
    def _security_group(self):
        return static.SECURITY_GROUP_TEMPLATE % self.cluster_tag

    def save_core_settings(self, sg):
        core_settings = utils.dump_compress_encode(
            dict(cluster_size=self.cluster_size,
                 master_image_id=self.master_image_id,
                 master_instance_type=self.master_instance_type,
                 node_image_id=self.node_image_id,
                 node_instance_type=self.node_instance_type,
                 disable_queue=self.disable_queue,
                 disable_cloudinit=self.disable_cloudinit,
                 plugins_order=self.plugins_order),
            use_json=True)
        sg.add_tag(static.CORE_TAG, core_settings)

    def save_user_settings(self, sg):
        user_settings = utils.dump_compress_encode(
            dict(cluster_user=self.cluster_user,
                 cluster_shell=self.cluster_shell, keyname=self.keyname,
                 spot_bid=self.spot_bid), use_json=True)
        sg.add_tag(static.USER_TAG, user_settings)

    @property
    def subnet(self):
        if not self._subnet and self.subnet_id:
            self._subnet = self.ec2.get_subnet(self.subnet_id)
        return self._subnet

    @property
    def cluster_group(self):
        if self._cluster_group:
            return self._cluster_group
        sg = self.ec2.get_group_or_none(self._security_group)
        if not sg:
            desc = 'StarCluster-%s' % static.VERSION.replace('.', '_')
            if self.subnet:
                desc += ' (VPC)'
            vpc_id = getattr(self.subnet, 'vpc_id', None)
            sg = self.ec2.create_group(self._security_group,
                                       description=desc,
                                       auth_ssh=True,
                                       auth_group_traffic=True,
                                       vpc_id=vpc_id)
            self._add_tags_to_sg(sg)
        self._add_permissions_to_sg(sg)
        self._cluster_group = sg
        return sg

    def _add_permissions_to_sg(self, sg):
        ssh_port = static.DEFAULT_SSH_PORT
        for p in self.permissions:
            perm = self.permissions.get(p)
            ip_protocol = perm.get('ip_protocol', 'tcp')
            from_port = perm.get('from_port')
            to_port = perm.get('to_port')
            cidr_ip = perm.get('cidr_ip', static.WORLD_CIDRIP)
            if not self.ec2.has_permission(sg, ip_protocol, from_port,
                                           to_port, cidr_ip):
                log.info("Opening %s port range %s-%s for CIDR %s" %
                         (ip_protocol, from_port, to_port, cidr_ip))
                sg.authorize(ip_protocol, from_port, to_port, cidr_ip)
            else:
                log.info("Already open: %s port range %s-%s for CIDR %s" %
                         (ip_protocol, from_port, to_port, cidr_ip))
            includes_ssh = from_port <= ssh_port <= to_port
            open_to_world = cidr_ip == static.WORLD_CIDRIP
            if ip_protocol == 'tcp' and includes_ssh and not open_to_world:
                sg.revoke(ip_protocol, ssh_port, ssh_port,
                          static.WORLD_CIDRIP)

    def _add_chunked_tags(self, sg, chunks, base_tag_name):
        for i, chunk in enumerate(chunks):
            tag = "%s-%s" % (base_tag_name, i) if i != 0 else base_tag_name
            if tag not in sg.tags:
                sg.add_tag(tag, chunk)

    def _add_tags_to_sg(self, sg):
        if static.VERSION_TAG not in sg.tags:
            sg.add_tag(static.VERSION_TAG, str(static.VERSION))
        core_settings = dict(cluster_size=self.cluster_size,
                             master_image_id=self.master_image_id,
                             master_instance_type=self.master_instance_type,
                             node_image_id=self.node_image_id,
                             node_instance_type=self.node_instance_type,
                             availability_zone=self.availability_zone,
                             dns_prefix=self.dns_prefix,
                             subnet_id=self.subnet_id,
                             public_ips=self.public_ips,
                             disable_queue=self.disable_queue,
                             disable_cloudinit=self.disable_cloudinit)
        user_settings = dict(cluster_user=self.cluster_user,
                             cluster_shell=self.cluster_shell,
                             keyname=self.keyname, spot_bid=self.spot_bid)
        core = utils.dump_compress_encode(core_settings, use_json=True,
                                          chunk_size=static.MAX_TAG_LEN)
        self._add_chunked_tags(sg, core, static.CORE_TAG)
        user = utils.dump_compress_encode(user_settings, use_json=True,
                                          chunk_size=static.MAX_TAG_LEN)
        self._add_chunked_tags(sg, user, static.USER_TAG)

    def _load_chunked_tags(self, sg, base_tag_name):
        tags = [i for i in sg.tags if i.startswith(base_tag_name)]
        tags.sort()
        chunks = [sg.tags[i] for i in tags if i.startswith(base_tag_name)]
        return utils.decode_uncompress_load(chunks, use_json=True)

    def _get_settings_from_tags(self, sg=None):
        sg = sg or self.cluster_group
        cluster = {}
        if static.CORE_TAG in sg.tags:
            cluster.update(self._load_chunked_tags(sg, static.CORE_TAG))
        if static.USER_TAG in sg.tags:
            cluster.update(self._load_chunked_tags(sg, static.USER_TAG))
        return cluster

    @property
    def placement_group(self):
        if self._placement_group is None:
            pg = self.ec2.get_or_create_placement_group(self._security_group)
            self._placement_group = pg
        return self._placement_group

    @property
    def master_node(self):
        if not self._master:
            for node in self.nodes:
                if node.is_master():
                    self._master = node
            if not self._master:
                raise exception.MasterDoesNotExist()
        self._master.key_location = self.key_location
        return self._master

    @property
    def nodes(self):
        states = ['pending', 'running', 'stopping', 'stopped']
        filters = {'instance-state-name': states,
                   'instance.group-name': self._security_group}
        nodes = self.ec2.get_all_instances(filters=filters)

        def filterFct(n):
            return n.spot_instance_request_id is None or \
                n.state in ["running", "pending"]

        nodes = filter(filterFct, nodes)  # filter stopping/stopped spot
        # remove any cached nodes not in the current node list from EC2
        current_ids = [n.id for n in nodes]

        #If a node was terminated due to error, even if it still shows up,
        #ignore it
        to_remove = set()
        for id in NodeManager.nodes_id_ignore:
            if id in current_ids:
                log.info("Ignoring node id [" + id + "]")
                del current_ids[current_ids.index(id)]
            else:
                log.info("Node id [" + id + "] is gone.")
                to_remove.add(id)

        for id in to_remove:
            NodeManager.nodes_id_ignore.remove(id)
        del to_remove

        remove_nodes = [n for n in self._nodes if n.id not in current_ids]
        for node in remove_nodes:
            self._nodes.remove(node)
        # update node cache with latest instance data from EC2
        existing_nodes = dict([(n.id, n) for n in self._nodes])
        log.debug('existing nodes: %s' % existing_nodes)
        for node in nodes:
            if node.id in existing_nodes:
                log.debug('updating existing node %s in self._nodes' % node.id)
                enode = existing_nodes.get(node.id)
                enode.key_location = self.key_location
                enode.instance = node
            else:
                log.debug('adding node %s to self._nodes list' % node.id)
                n = Node(node, self.key_location)
                if n.is_master():
                    self._master = n
                    self._nodes.insert(0, n)
                else:
                    self._nodes.append(n)
        self._nodes.sort(key=lambda n: n.alias)
        log.debug('returning self._nodes = %s' % self._nodes)
        aliases = [n.alias for n in self._nodes]
        if len(aliases) != len(set(aliases)):
            log.error("Nodes with same name detected!")
            if not any([n.reset_alias() for n in self._nodes]):
                raise exception.BaseException("Failed to fix nodes with same "
                                              "name issue")

            aliases = [n.alias for n in self._nodes]
            if len(aliases) != len(set(aliases)):
                raise exception.BaseException("Failed to fix nodes with same "
                                              "name issue")

            self.recover()

        return self._nodes

    def get_nodes_or_raise(self):
        nodes = self.nodes
        if not nodes:
            filters = {'instance.group-name': self._security_group}
            terminated_nodes = self.ec2.get_all_instances(filters=filters)
            raise exception.NoClusterNodesFound(terminated_nodes)
        return nodes

    def get_node(self, identifier, nodes=None):
        """
        Returns a node if the identifier specified matches any unique instance
        attribute (e.g. instance id, alias, spot id, dns name, private ip,
        public ip, etc.)
        """
        nodes = nodes or self.nodes
        for node in self.nodes:
            if node.alias == identifier:
                return node
            if node.id == identifier:
                return node
            if node.spot_id == identifier:
                return node
            if node.dns_name == identifier:
                return node
            if node.ip_address == identifier:
                return node
            if node.private_ip_address == identifier:
                return node
            if node.public_dns_name == identifier:
                return node
            if node.private_dns_name == identifier:
                return node
        raise exception.InstanceDoesNotExist(identifier, label='node')

    def get_nodes(self, identifiers, nodes=None):
        """
        Same as get_node but takes a list of identifiers and returns a list of
        nodes.
        """
        nodes = nodes or self.nodes
        node_list = []
        for i in identifiers:
            n = self.get_node(i, nodes=nodes)
            if n in node_list:
                continue
            else:
                node_list.append(n)
        return node_list

    def get_node_by_dns_name(self, dns_name, nodes=None):
        warnings.warn("Please update your code to use Cluster.get_node()",
                      DeprecationWarning)
        return self.get_node(dns_name, nodes=nodes)

    def get_node_by_id(self, instance_id, nodes=None):
        warnings.warn("Please update your code to use Cluster.get_node()",
                      DeprecationWarning)
        return self.get_node(instance_id, nodes=nodes)

    def get_node_by_alias(self, alias, nodes=None):
        warnings.warn("Please update your code to use Cluster.get_node()",
                      DeprecationWarning)
        return self.get_node(alias, nodes=nodes)

    def _nodes_in_states(self, states):
        return filter(lambda x: x.state in states, self.nodes)

    def _make_alias(self, id=None, master=False):
        if master:
            if self.dns_prefix:
                return "%s-master" % self.dns_prefix
            else:
                return "master"
        elif id is not None:
            if self.dns_prefix:
                alias = '%s-node%.3d' % (self.dns_prefix, id)
            else:
                alias = 'node%.3d' % id
        else:
            raise AttributeError("_make_alias(...) must receive either"
                                 " master=True or a node id number")
        return alias

    @property
    def running_nodes(self):
        return self._nodes_in_states(['running'])

    @property
    def stopped_nodes(self):
        return self._nodes_in_states(['stopping', 'stopped'])

    @property
    def spot_requests(self):
        group_id = self.cluster_group.id
        states = ['active', 'open']
        filters = {'state': states}
        if self.cluster_group.vpc_id:
            # According to the EC2 API docs this *should* be
            # launch.network-interface.group-id but it doesn't work
            filters['network-interface.group-id'] = group_id
        else:
            filters['launch.group-id'] = group_id
        return self.ec2.get_all_spot_requests(filters=filters)

    def get_spot_requests_or_raise(self):
        spots = self.spot_requests
        if not spots:
            raise exception.NoClusterSpotRequests
        return spots

    def create_node(self, alias, image_id=None, instance_type=None, zone=None,
                    placement_group=None, spot_bid=None, force_flat=False):
        return self.create_nodes([alias], image_id=image_id,
                                 instance_type=instance_type, zone=zone,
                                 placement_group=placement_group,
                                 spot_bid=spot_bid, force_flat=force_flat)[0]

    def _get_cluster_userdata(self, aliases):
        alias_file = utils.string_to_file('\n'.join(['#ignored'] + aliases),
                                          static.UD_ALIASES_FNAME)
        plugins = utils.dump_compress_encode(self._plugins)
        plugins_file = utils.string_to_file('\n'.join(['#ignored', plugins]),
                                            static.UD_PLUGINS_FNAME)
        volumes = utils.dump_compress_encode(self.volumes)
        volumes_file = utils.string_to_file('\n'.join(['#ignored', volumes]),
                                            static.UD_VOLUMES_FNAME)
        udfiles = [alias_file, plugins_file, volumes_file]
        user_scripts = self.userdata_scripts or []
        udfiles += [open(f) for f in user_scripts]
        use_cloudinit = not self.disable_cloudinit
        udata = userdata.bundle_userdata_files(udfiles,
                                               use_cloudinit=use_cloudinit)
        log.debug('Userdata size in KB: %.2f' % utils.size_in_kb(udata))
        return udata

    def create_nodes(self, aliases, image_id=None, instance_type=None,
                     zone=None, placement_group=None, spot_bid=None,
                     force_flat=False):
        """
        Convenience method for requesting instances with this cluster's
        settings. All settings (kwargs) except force_flat default to cluster
        settings if not provided. Passing force_flat=True ignores spot_bid
        completely forcing a flat-rate instance to be requested.
        """
        spot_bid = spot_bid or self.spot_bid
        if force_flat:
            spot_bid = None
        cluster_sg = self.cluster_group.name
        instance_type = instance_type or self.node_instance_type
        if placement_group or instance_type in static.PLACEMENT_GROUP_TYPES:
            region = self.ec2.region.name
            if region not in static.PLACEMENT_GROUP_REGIONS:
                cluster_regions = ', '.join(static.PLACEMENT_GROUP_REGIONS)
                log.warn("Placement groups are only supported in the "
                         "following regions:\n%s" % cluster_regions)
                log.warn("Instances will not be launched in a placement group")
                placement_group = None
            elif placement_group is None:
                #if placement_group is False -> leave false
                placement_group = self.placement_group.name
        availability_zone_group = None if placement_group is False \
            else cluster_sg
        if zone is None and placement_group is not False:
            zone = getattr(self.zone, 'name', None)

        #launch_group is related to placement group
        launch_group = availability_zone_group
        image_id = image_id or self.node_image_id
        count = len(aliases) if not spot_bid else 1
        user_data = self._get_cluster_userdata(aliases)
        kwargs = dict(price=spot_bid, instance_type=instance_type,
                      min_count=count, max_count=count, count=count,
                      key_name=self.keyname,
                      availability_zone_group=availability_zone_group,
                      launch_group=launch_group,
                      placement=zone or getattr(self.zone, 'name', None),
                      user_data=user_data,
                      placement_group=placement_group)
        if self.subnet_id:
            netif = self.ec2.get_network_spec(
                device_index=0, associate_public_ip_address=self.public_ips,
                subnet_id=self.subnet_id, groups=[self.cluster_group.id])
            kwargs.update(
                network_interfaces=self.ec2.get_network_collection(netif))
        else:
            kwargs.update(security_groups=[cluster_sg])
        resvs = []
        if spot_bid:
            security_group_id = self.cluster_group.id
            for alias in aliases:
                if not self.subnet_id:
                    kwargs['security_group_ids'] = [security_group_id]
                kwargs['user_data'] = self._get_cluster_userdata([alias])
                resvs.extend(self.ec2.request_instances(image_id, **kwargs))
        else:
            resvs.append(self.ec2.request_instances(image_id, **kwargs))
        for resv in resvs:
            log.info(str(resv), extra=dict(__raw__=True))
        return resvs

    def _get_next_node_num(self):
        nodes = self._nodes_in_states(['pending', 'running'])
        nodes = filter(lambda x: not x.is_master(), nodes)
        highest = 0
        for n in nodes:
            match = re.search('node(\d{3})', n.alias)
            try:
                _possible_highest = match.group(1)
            except AttributeError:
                continue
            highest = max(int(_possible_highest), highest)
        next = int(highest) + 1
        log.debug("Highest node number is %d. choosing %d." % (highest, next))
        return next

    def add_node(self, alias=None, no_create=False, image_id=None,
                 instance_type=None, zone=None, placement_group=None,
                 spot_bid=None, reboot_interval=10, n_reboot_restart=False):

        """
        Add a single node to this cluster
        """
        aliases = [alias] if alias else None
        return self.add_nodes(1, aliases=aliases, image_id=image_id,
                              instance_type=instance_type, zone=zone,
                              placement_group=placement_group,
                              spot_bid=spot_bid, no_create=no_create,
                              reboot_interval=reboot_interval,
                              n_reboot_restart=n_reboot_restart)

    def add_nodes(self, num_nodes, aliases=None, image_id=None,
                  instance_type=None, zone=None, placement_group=None,
                  spot_bid=None, no_create=False, reboot_interval=10,
                  n_reboot_restart=False):
        """
        Add new nodes to this cluster

        aliases - list of aliases to assign to new nodes (len must equal
        num_nodes)
        """
        running_pending = self._nodes_in_states(['pending', 'running'])
        aliases = aliases or []
        if not aliases:
            next_node_id = self._get_next_node_num()
            for i in range(next_node_id, next_node_id + num_nodes):
                alias = self._make_alias(i)
                aliases.append(alias)
        assert len(aliases) == num_nodes
        if self._make_alias(master=True) in aliases:
            raise exception.ClusterValidationError(
                "worker nodes cannot have master as an alias")
        if not no_create:
            if self.subnet:
                ip_count = self.subnet.available_ip_address_count
                if ip_count < len(aliases):
                    raise exception.ClusterValidationError(
                        "Not enough IP addresses available in %s (%d)" %
                        (self.subnet.id, ip_count))
            for node in running_pending:
                if node.alias in aliases:
                    raise exception.ClusterValidationError(
                        "node with alias %s already exists" % node.alias)
            log.info("Launching node(s): %s" % ', '.join(aliases))
            resp = self.create_nodes(aliases, image_id=image_id,
                                     instance_type=instance_type, zone=zone,
                                     placement_group=placement_group,
                                     spot_bid=spot_bid)
            if spot_bid or self.spot_bid:
                self.ec2.wait_for_propagation(spot_requests=resp)
            else:
                self.ec2.wait_for_propagation(instances=resp[0].instances)
        self.wait_for_cluster(msg="Waiting for node(s) to come up...",
                              reboot_interval=reboot_interval,
                              n_reboot_restart=n_reboot_restart)
        if all([not no_create, spot_bid, reboot_interval, n_reboot_restart]):
            #this will recreate the spot instances that might have died in
            #wait_for_cluster
            try_again_aliases = []
            while 1:
                for alias in aliases:
                    #verify all nodes were correctly added
                    try:
                        self.get_node_by_alias(alias)
                    except exception.InstanceDoesNotExist:
                        try_again_aliases.append(alias)
                if try_again_aliases:
                    log.info("Some spot instances have been terminated and "
                             "will be recreated.")
                    resp = self.create_nodes(try_again_aliases,
                                             image_id=image_id,
                                             instance_type=instance_type,
                                             zone=zone,
                                             placement_group=placement_group,
                                             spot_bid=spot_bid)
                    if spot_bid or self.spot_bid:
                        self.ec2.wait_for_propagation(spot_requests=resp)
                    else:
                        self.ec2.wait_for_propagation(
                            instances=resp[0].instances)
                    self.wait_for_cluster(
                        msg="Waiting for node(s) to come up...",
                        reboot_interval=reboot_interval,
                        n_reboot_restart=n_reboot_restart)
                else:
                    #all nodes successfully created
                    break

        log.debug("Adding node(s): %s" % aliases)
        for alias in aliases:
            node = self.get_node(alias)
            self.run_plugins(method_name="on_add_node", node=node)

    def remove_node(self, node=None, terminate=True, force=False):
        """
        Remove a single node from this cluster
        """
        nodes = [node] if node else None
        return self.remove_nodes(nodes=nodes, num_nodes=1, terminate=terminate,
                                 force=force)

    def remove_nodes(self, nodes=None, num_nodes=None, terminate=True,
                     force=False):
        """
        Remove a list of nodes from this cluster
        No step should prevent us to go further.
        """
        if nodes is None and num_nodes is None:
            raise exception.BaseException(
                "please specify either nodes or num_nodes kwargs")
        if not nodes:
            worker_nodes = self.nodes[1:]
            nodes = worker_nodes[-num_nodes:]
            nodes.reverse()
            if len(nodes) != num_nodes:
                raise exception.BaseException(
                    "cant remove %d nodes - only %d nodes exist" %
                    (num_nodes, len(worker_nodes)))
        else:
            for node in nodes:
                if node.is_master():
                    raise exception.InvalidOperation(
                        "cannot remove master node")
        for node in nodes:
            try:
                self.run_plugins(method_name="on_remove_node",
                                 node=node, reverse=True)
            except:
                #will still allow node termination
                pass
            if not terminate:
                continue
            node.terminate()

    def _get_launch_map(self, reverse=False):
        """
        Groups all node-aliases that have similar instance types/image ids
        Returns a dictionary that's used to launch all similar instance types
        and image ids in the same request. Example return value:

        {('c1.xlarge', 'ami-a5c02dcc'): ['node001', 'node002'],
         ('m1.large', 'ami-a5c02dcc'): ['node003'],
         ('m1.small', 'ami-17b15e7e'): ['master', 'node005', 'node006'],
         ('m1.small', 'ami-19e17a2b'): ['node004']}

        Passing reverse=True will return the same information only keyed by
        node aliases:

        {'master': ('m1.small', 'ami-17b15e7e'),
         'node001': ('c1.xlarge', 'ami-a5c02dcc'),
         'node002': ('c1.xlarge', 'ami-a5c02dcc'),
         'node003': ('m1.large', 'ami-a5c02dcc'),
         'node004': ('m1.small', 'ami-19e17a2b'),
         'node005': ('m1.small', 'ami-17b15e7e'),
         'node006': ('m1.small', 'ami-17b15e7e')}
        """
        lmap = {}
        mtype = self.master_instance_type or self.node_instance_type
        mimage = self.master_image_id or self.node_image_id
        lmap[(mtype, mimage)] = [self._make_alias(master=True)]
        id_start = 1
        for itype in self.node_instance_types:
            count = itype['size']
            image_id = itype['image'] or self.node_image_id
            type = itype['type'] or self.node_instance_type
            if not (type, image_id) in lmap:
                lmap[(type, image_id)] = []
            for id in range(id_start, id_start + count):
                alias = self._make_alias(id)
                log.debug("Launch map: %s (ami: %s, type: %s)..." %
                          (alias, image_id, type))
                lmap[(type, image_id)].append(alias)
                id_start += 1
        ntype = self.node_instance_type
        nimage = self.node_image_id
        if not (ntype, nimage) in lmap:
            lmap[(ntype, nimage)] = []
        for id in range(id_start, self.cluster_size):
            alias = self._make_alias(id)
            log.debug("Launch map: %s (ami: %s, type: %s)..." %
                      (alias, nimage, ntype))
            lmap[(ntype, nimage)].append(alias)
        if reverse:
            rlmap = {}
            for (itype, image_id) in lmap:
                aliases = lmap.get((itype, image_id))
                for alias in aliases:
                    rlmap[alias] = (itype, image_id)
            return rlmap
        return lmap

    def _get_type_and_image_id(self, alias):
        """
        Returns (instance_type,image_id) for a given alias based
        on the map returned from self._get_launch_map
        """
        lmap = self._get_launch_map()
        for (type, image) in lmap:
            key = (type, image)
            if alias in lmap.get(key):
                return key

    def create_cluster(self):
        """
        Launches all EC2 instances based on this cluster's settings.
        """
        log.info("Launching a %d-node %s" % (self.cluster_size, ' '.join(
            ['VPC' if self.subnet_id else '', 'cluster...']).strip()))
        mtype = self.master_instance_type or self.node_instance_type
        self.master_instance_type = mtype
        if self.spot_bid:
            self._create_spot_cluster()
        else:
            self._create_flat_rate_cluster()

    def _create_flat_rate_cluster(self):
        """
        Launches cluster using flat-rate instances. This method attempts to
        minimize the number of launch requests by grouping nodes of the same
        type/ami and launching each group simultaneously within a single launch
        request. This is especially important for Cluster Compute instances
        given that Amazon *highly* recommends requesting all CCI in a single
        launch request.
        """
        lmap = self._get_launch_map()
        zone = None
        insts = []
        master_alias = self._make_alias(master=True)
        itype, image = [i for i in lmap if master_alias in lmap[i]][0]
        aliases = lmap.get((itype, image))
        for alias in aliases:
            log.debug("Launching %s (ami: %s, type: %s)" %
                      (alias, image, itype))
        master_response = self.create_nodes(aliases, image_id=image,
                                            instance_type=itype,
                                            force_flat=True)[0]
        zone = master_response.instances[0].placement
        insts.extend(master_response.instances)
        lmap.pop((itype, image))
        for (itype, image) in lmap:
            aliases = lmap.get((itype, image))
            for alias in aliases:
                log.debug("Launching %s (ami: %s, type: %s)" %
                          (alias, image, itype))
            resv = self.create_nodes(aliases, image_id=image,
                                     instance_type=itype, zone=zone,
                                     force_flat=True)
            insts.extend(resv[0].instances)
        self.ec2.wait_for_propagation(instances=insts)

    def _create_spot_cluster(self):
        """
        Launches cluster using spot instances for all worker nodes. This method
        makes a single spot request for each node in the cluster since spot
        instances *always* have an ami_launch_index of 0. This is needed in
        order to correctly assign aliases to nodes.
        """
        master_alias = self._make_alias(master=True)
        (mtype, mimage) = self._get_type_and_image_id(master_alias)
        log.info("Launching master node (ami: %s, type: %s)..." %
                 (mimage, mtype))
        force_flat = not self.force_spot_master
        master_response = self.create_node(master_alias,
                                           image_id=mimage,
                                           instance_type=mtype,
                                           force_flat=force_flat)
        insts, spot_reqs = [], []
        zone = None
        if not force_flat and self.spot_bid:
            # Make sure nodes are in same zone as master
            launch_spec = master_response.launch_specification
            zone = launch_spec.placement
            spot_reqs.append(master_response)
        else:
            # Make sure nodes are in same zone as master
            zone = master_response.instances[0].placement
            insts.extend(master_response.instances)
        for id in range(1, self.cluster_size):
            alias = self._make_alias(id)
            (ntype, nimage) = self._get_type_and_image_id(alias)
            log.info("Launching %s (ami: %s, type: %s)" %
                     (alias, nimage, ntype))
            spot_req = self.create_node(alias, image_id=nimage,
                                        instance_type=ntype, zone=zone)
            spot_reqs.append(spot_req)
        self.ec2.wait_for_propagation(instances=insts, spot_requests=spot_reqs)

    def is_spot_cluster(self):
        """
        Returns True if all nodes are spot instances
        """
        nodes = self.nodes
        if not nodes:
            return False
        for node in nodes:
            if not node.is_spot():
                return False
        return True

    def has_spot_nodes(self):
        """
        Returns True if any nodes are spot instances
        """
        for node in self.nodes:
            if node.is_spot():
                return True
        return False

    def is_ebs_cluster(self):
        """
        Returns True if all nodes are EBS-backed
        """
        nodes = self.nodes
        if not nodes:
            return False
        for node in nodes:
            if not node.is_ebs_backed():
                return False
        return True

    def has_ebs_nodes(self):
        """
        Returns True if any nodes are EBS-backed
        """
        for node in self.nodes:
            if node.is_ebs_backed():
                return True
        return False

    def is_stoppable(self):
        """
        Returns True if all nodes are stoppable (i.e. non-spot and EBS-backed)
        """
        nodes = self.nodes
        if not nodes:
            return False
        for node in self.nodes:
            if not node.is_stoppable():
                return False
        return True

    def has_stoppable_nodes(self):
        """
        Returns True if any nodes are stoppable (i.e. non-spot and EBS-backed)
        """
        nodes = self.nodes
        if not nodes:
            return False
        for node in nodes:
            if node.is_stoppable():
                return True
        return False

    def is_cluster_compute(self):
        """
        Returns true if all instances are Cluster/GPU Compute type
        """
        nodes = self.nodes
        if not nodes:
            return False
        for node in nodes:
            if not node.is_cluster_compute():
                return False
        return True

    def has_cluster_compute_nodes(self):
        for node in self.nodes:
            if node.is_cluster_compute():
                return True
        return False

    def is_cluster_up(self):
        """
        Check that all nodes are 'running' and that ssh is up on all nodes
        This method will return False if any spot requests are in an 'open'
        state.
        """
        spots = self.spot_requests
        active_spots = filter(lambda x: x.state == 'active', spots)
        if len(spots) != len(active_spots):
            return False
        nodes = self.nodes
        if not nodes:
            return False
        for node in nodes:
            if not node.is_up():
                return False
        return True

    @property
    def progress_bar(self):
        if not self._progress_bar:
            widgets = ['', progressbar.Fraction(), ' ',
                       progressbar.Bar(marker=progressbar.RotatingMarker()),
                       ' ', progressbar.Percentage(), ' ', ' ']
            pbar = progressbar.ProgressBar(widgets=widgets,
                                           maxval=self.cluster_size,
                                           force_update=True)
            self._progress_bar = pbar
        return self._progress_bar

    @property
    def pool(self):
        if not self._pool:
            self._pool = threadpool.get_thread_pool(
                size=self.num_threads, disable_threads=self.disable_threads)
        return self._pool

    @property
    def validator(self):
        return ClusterValidator(self)

    def is_valid(self):
        return self.validator.is_valid()

    def validate(self):
        return self.validator.validate()

    def wait_for_active_spots(self, spots=None):
        """
        Wait for all open spot requests for this cluster to transition to
        'active'.
        """
        spots = spots or self.spot_requests
        open_spots = [spot for spot in spots if spot.state == "open"]
        if open_spots:
            pbar = self.progress_bar.reset()
            log.info('Waiting for open spot requests to become active...')
            pbar.maxval = len(spots)
            pbar.update(0)
            while not pbar.finished:
                active_spots = [s for s in spots if s.state == "active" and
                                s.instance_id]
                pbar.maxval = len(spots)
                pbar.update(len(active_spots))
                if not pbar.finished:
                    time.sleep(self.refresh_interval)
                    spots = self.get_spot_requests_or_raise()
            pbar.reset()
        self.ec2.wait_for_propagation(
            instances=[s.instance_id for s in spots])

    def wait_for_running_instances(self, nodes=None,
                                   kill_pending_after_mins=15):
        """
        Wait until all cluster nodes are in a 'running' state
        """
        log.info("Waiting for all nodes to be in a 'running' state...")
        nodes = nodes or self.get_nodes_or_raise()
        pbar = self.progress_bar.reset()
        pbar.maxval = len(nodes)
        pbar.update(0)
        now = utils.get_utc_now()
        timeout = now + datetime.timedelta(minutes=kill_pending_after_mins)
        while not pbar.finished:
            running_nodes = [n for n in nodes if n.state == "running"]
            pbar.maxval = len(nodes)
            pbar.update(len(running_nodes))
            if not pbar.finished:
                if utils.get_utc_now() > timeout:
                    pending = [n for n in nodes if n not in running_nodes]
                    log.warn("%d nodes have been pending for >= %d mins "
                             "- terminating" % (len(pending),
                                                kill_pending_after_mins))
                    for node in pending:
                        node.terminate()
                else:
                    time.sleep(self.refresh_interval)
                nodes = self.get_nodes_or_raise()
        pbar.reset()

    def wait_for_ssh(self, nodes=None, reboot_interval=10,
                     n_reboot_restart=False):
        """
        Wait until all cluster nodes are in a 'running' state
        """
        log.info("Waiting for SSH to come up on all nodes...")
        nodes = nodes or self.get_nodes_or_raise()
        params = {"interval": self.refresh_interval,
                  "reboot_interval": reboot_interval,
                  "n_reboot_restart": n_reboot_restart}
        self.pool.map(
            lambda n: n.wait(**params),
            nodes,
            jobid_fn=lambda n: n.alias)

    @print_timing("Waiting for cluster to come up")
    def wait_for_cluster(self, msg="Waiting for cluster to come up...",
                         reboot_interval=10, n_reboot_restart=False):
        """
        Wait for cluster to come up and display progress bar. Waits for all
        spot requests to become 'active', all instances to be in a 'running'
        state, and for all SSH daemons to come up.

        msg - custom message to print out before waiting on the cluster
        """
        interval = self.refresh_interval
        log.info("%s %s" % (msg, "(updating every %ds)" % interval))
        try:
            self.wait_for_active_spots()
            self.wait_for_running_instances()
            self.wait_for_ssh(reboot_interval=reboot_interval,
                              n_reboot_restart=n_reboot_restart)
        except Exception:
            self.progress_bar.finish()
            raise

    def is_cluster_stopped(self):
        """
        Check whether all nodes are in the 'stopped' state
        """
        nodes = self.nodes
        if not nodes:
            return False
        for node in nodes:
            if node.state != 'stopped':
                return False
        return True

    def is_cluster_terminated(self):
        """
        Check whether all nodes are in a 'terminated' state
        """
        states = filter(lambda x: x != 'terminated', static.INSTANCE_STATES)
        filters = {'instance.group-name': self._security_group,
                   'instance-state-name': states}
        insts = self.ec2.get_all_instances(filters=filters)
        return len(insts) == 0

    def attach_volumes_to_master(self):
        """
        Attach each volume to the master node
        """
        wait_for_volumes = []
        for vol in self.volumes:
            volume = self.volumes.get(vol)
            device = volume.get('device')
            vol_id = volume.get('volume_id')
            vol = self.ec2.get_volume(vol_id)
            if vol.attach_data.instance_id == self.master_node.id:
                log.info("Volume %s already attached to master...skipping" %
                         vol.id)
                continue
            if vol.status != "available":
                log.error('Volume %s not available...'
                          'please check and try again' % vol.id)
                continue
            log.info("Attaching volume %s to master node on %s ..." %
                     (vol.id, device))
            resp = vol.attach(self.master_node.id, device)
            log.debug("resp = %s" % resp)
            wait_for_volumes.append(vol)
        for vol in wait_for_volumes:
            self.ec2.wait_for_volume(vol, state='attached')

    def detach_volumes(self):
        """
        Detach all volumes from all nodes
        """
        for node in self.nodes:
            node.detach_external_volumes()

    @print_timing('Restarting cluster')
    def restart_cluster(self, reboot_only=False):
        """
        Reboot all instances and reconfigure the cluster
        """
        nodes = self.nodes
        if not nodes:
            raise exception.ClusterValidationError("No running nodes found")
        self.run_plugins(method_name="on_restart", reverse=True)
        log.info("Rebooting cluster...")
        for node in nodes:
            node.reboot()
        if reboot_only:
            return
        sleep = 20
        log.info("Sleeping for %d seconds..." % sleep)
        time.sleep(sleep)
        self.setup_cluster()

    def stop_cluster(self, terminate_unstoppable=False, force=False):
        """
        Shutdown this cluster by detaching all volumes and 'stopping' all nodes

        In general, all nodes in the cluster must be 'stoppable' meaning all
        nodes are backed by flat-rate EBS-backed instances. If any
        'unstoppable' nodes are found an exception is raised. A node is
        'unstoppable' if it is backed by either a spot or S3-backed instance.

        If the cluster contains a mix of 'stoppable' and 'unstoppable' nodes
        you can stop all stoppable nodes and terminate any unstoppable nodes by
        setting terminate_unstoppable=True.
        """
        nodes = self.nodes
        if not nodes:
            raise exception.ClusterValidationError("No running nodes found")
        if not self.is_stoppable():
            has_stoppable_nodes = self.has_stoppable_nodes()
            if not terminate_unstoppable and has_stoppable_nodes:
                raise exception.InvalidOperation(
                    "Cluster contains nodes that are not stoppable")
            if not has_stoppable_nodes:
                raise exception.InvalidOperation(
                    "Cluster does not contain any stoppable nodes")
        try:
            self.run_plugins(method_name="on_shutdown", reverse=True)
        except exception.MasterDoesNotExist as e:
            if force:
                log.warn("Cannot run plugins: %s" % e)
            else:
                raise
        self.detach_volumes()
        for node in nodes:
            node.shutdown()

    def terminate_cluster(self, force=False):
        """
        Destroy this cluster by first detaching all volumes, shutting down all
        instances, canceling all spot requests (if any), removing its placement
        group (if any), and removing its security group.
        """
        try:
            self.run_plugins(method_name="on_shutdown", reverse=True)
        except exception.MasterDoesNotExist as e:
            if force:
                log.warn("Cannot run plugins: %s" % e)
            else:
                raise
        self.detach_volumes()
        nodes = self.nodes
        for node in nodes:
            node.terminate()
        for spot in self.spot_requests:
            if spot.state not in ['cancelled', 'closed']:
                log.info("Canceling spot instance request: %s" % spot.id)
                spot.cancel()
        s = utils.get_spinner("Waiting for cluster to terminate...")
        try:
            while not self.is_cluster_terminated():
                time.sleep(5)
        finally:
            s.stop()
        region = self.ec2.region.name
        if region in static.PLACEMENT_GROUP_REGIONS:
            pg = self.ec2.get_placement_group_or_none(self._security_group)
            if pg:
                self.ec2.delete_group(pg)
        sg = self.ec2.get_group_or_none(self._security_group)
        if sg:
            self.ec2.delete_group(sg)

    def start(self, create=True, create_only=False, validate=True,
              validate_only=False, validate_running=False):
        """
        Creates and configures a cluster from this cluster template's settings.

        create - create new nodes when starting the cluster. set to False to
                 use existing nodes
        create_only - only create the cluster node instances, don't configure
                      the cluster
        validate - whether or not to validate the cluster settings used.
                   False will ignore validate_only and validate_running
                   keywords and is effectively the same as running _start
        validate_only - only validate cluster settings, do not create or
                        configure cluster
        validate_running - whether or not to validate the existing instances
                           being used against this cluster's settings
        """
        if validate:
            validator = self.validator
            if not create and validate_running:
                try:
                    validator.validate_running_instances()
                except exception.ClusterValidationError as e:
                    msg = "Existing nodes are not compatible with cluster "
                    msg += "settings:\n"
                    e.msg = msg + e.msg
                    raise
            validator.validate()
            if validate_only:
                return
        else:
            log.warn("SKIPPING VALIDATION - USE AT YOUR OWN RISK")
        return self._start(create=create, create_only=create_only)

    @print_timing("Starting cluster")
    def _start(self, create=True, create_only=False):
        """
        Create and configure a cluster from this cluster template's settings
        (Does not attempt to validate before running)

        create - create new nodes when starting the cluster. set to False to
                 use existing nodes
        create_only - only create the cluster node instances, don't configure
                      the cluster
        """
        log.info("Starting cluster...")
        if create:
            self.create_cluster()
        else:
            assert self.master_node is not None
            for node in self.stopped_nodes:
                log.info("Starting stopped node: %s" % node.alias)
                node.start()
        if create_only:
            return
        self.setup_cluster()

    def setup_cluster(self):
        """
        Waits for all nodes to come up and then runs the default
        StarCluster setup routines followed by any additional plugin setup
        routines
        """
        self.wait_for_cluster()
        self._setup_cluster()

    @print_timing("Configuring cluster")
    def _setup_cluster(self):
        """
        Runs the default StarCluster setup routines followed by any additional
        plugin setup routines. Does not wait for nodes to come up.
        """
        log.info("The master node is %s" % self.master_node.dns_name)
        log.info("Configuring cluster...")
        if self.volumes:
            self.attach_volumes_to_master()
        self.run_plugins()

    def run_plugins(self, plugins=None, method_name="run", node=None,
                    reverse=False):
        """
        Run all plugins specified in this Cluster object's self.plugins list
        Uses plugins list instead of self.plugins if specified.

        plugins must be a tuple: the first element is the plugin's name, the
        second element is the plugin object (a subclass of ClusterSetup)
        """
        plugs = [self._default_plugin]
        if not self.disable_queue:
            plugs.append(self._sge_plugin)
        plugs += (plugins or self.plugins)[:]
        if reverse:
            plugs.reverse()
        for plug in plugs:
            self.run_plugin(plug, method_name=method_name, node=node)

    def run_plugin(self, plugin, name='', method_name='run', node=None):
        """
        Run a StarCluster plugin.

        plugin - an instance of the plugin's class
        name - a user-friendly label for the plugin
        method_name - the method to run within the plugin (default: "run")
        node - optional node to pass as first argument to plugin method (used
        for on_add_node/on_remove_node)
        """
        plugin_name = name or getattr(plugin, '__name__',
                                      utils.get_fq_class_name(plugin))
        try:
            func = getattr(plugin, method_name, None)
            if not func:
                log.warn("Plugin %s has no %s method...skipping" %
                         (plugin_name, method_name))
                return
            args = [self.nodes, self.master_node, self.cluster_user,
                    self.cluster_shell, self.volumes]
            if node:
                args.insert(0, node)
            log.info("Running plugin %s" % plugin_name)
            func(*args)
        except NotImplementedError:
            log.debug("method %s not implemented by plugin %s" % (method_name,
                                                                  plugin_name))
        except exception.MasterDoesNotExist:
            raise
        except KeyboardInterrupt:
            raise
        except Exception:
            import traceback
            log.debug(traceback.format_exc())
            log.error("Error occured while running plugin '%s':" % plugin_name)
            raise

    def ssh_to_master(self, user='root', command=None, forward_x11=False,
                      forward_agent=False, pseudo_tty=False):
        return self.master_node.shell(user=user, command=command,
                                      forward_x11=forward_x11,
                                      forward_agent=forward_agent,
                                      pseudo_tty=pseudo_tty)

    def ssh_to_node(self, alias, user='root', command=None, forward_x11=False,
                    forward_agent=False, pseudo_tty=False):
        node = self.get_node(alias)
        return node.shell(user=user, forward_x11=forward_x11,
                          forward_agent=forward_agent,
                          pseudo_tty=pseudo_tty,
                          command=command)

    def get_impaired_nodes(self):
        impaired_statuses = self.ec2.conn.get_all_instance_status(
            instance_ids=[node.id for node in self.nodes],
            filters={"instance-status.status": "impaired"}
        )
        impaired_nodes_ids = [impaired.id for impaired in impaired_statuses]
        return [node for node in self.nodes if node.id in impaired_nodes_ids]

    def clean(self):
        impaired_nodes = self.get_impaired_nodes()
        if impaired_nodes:
            log.info("Impaired nodes will be handled:" + str(impaired_nodes))
            for node in impaired_nodes:
                if node.is_master():
                    log.error("Master appears to be impaired but will not be"
                              "handled")
                    continue
                node.handle_irresponsive_node()
        if not self.disable_queue:
            #clean sge
            sge_plugin = sge.SGEPlugin()
            sge_plugin.clean_cluster(self.nodes, self.master_node,
                                     self.cluster_user,
                                     self.cluster_shell, self.volumes)

        self.run_plugins(method_name="clean_cluster", reverse=True)

    def recover(self, remove_on_error=False, retries=0):
        """
        Will try to recover dangling nodes.
        remove_on_error The hour block minute after wich termination is
            authorised. False means it will never be terminated. True is
            equivalent to setting 0, meaning that it will only try to add
            it back once before terminating.
        """
        self.run_plugins(method_name="recover", reverse=True)
        self.wait_for_active_spots()
        while 1:
            failures = 0
            to_recover = []
            if not self.disable_queue:
                sge_plugin = sge.SGEPlugin()
                to_recover.append(sge_plugin.get_nodes_to_recover(self.nodes))
            for plugin in self.plugins:
                try:
                    result = plugin.get_nodes_to_recover(self.nodes)
                    to_recover.append(result)
                except:
                    #the plugin does not implement get_nodes_to_recover
                    pass
            if len(to_recover) > 1:
                log.error("Support for more than one list of nodes "
                          "to recover is not implemented")
            elif len(to_recover) == 1:
                errors = []
                for node in to_recover[0]:
                    #call it one at a time so that x doesn't prevent
                    #y to be added
                    if node.alias == "master":
                        raise Exception("Cannot add back master node")
                    try:
                        log.info("Adding back node " + node.alias)
                        self.add_nodes(num_nodes=1, aliases=[node.alias],
                                       no_create=True)
                    except:
                        failures += 1
                        import traceback
                        log.error(traceback.format_exc())
                        log.error("Failed to add back node " + node.alias)
                        errors.append(node)
                        log.info("Rebooting node " + node.alias)
                        node.reboot()

                if remove_on_error or type(remove_on_error) == int:
                    for node in errors:
                        try:
                            if remove_on_error is True:
                                log.info("Terminating misbehaving node "
                                         + node.alias)
                                self.remove_nodes([node])
                                failures -= 1
                                NodeManager.nodes_id_ignore.add(node.id)
                            else:
                                dt = utils\
                                    .iso_to_datetime_tuple(node.launch_time)
                                now = utils.get_utc_now()
                                t_delta = now - dt
                                if (t_delta.seconds / 60) % 60 \
                                        > remove_on_error:
                                    self.remove_nodes([node])
                                    failures -= 1
                                    NodeManager.nodes_id_ignore.add(node.id)
                        except:
                            import traceback
                            log.error(traceback.format_exc())
                            log.error("type:" + str(type(remove_on_error)))
                            log.error("val:" + str(remove_on_error))
                            log.error("Failed to remove misbehaving node " +
                                      node.alias)
                            log.error("Forcing termination via EC2")
                            node.terminate()
                            failures -= 1
                            NodeManager.nodes_id_ignore.add(node.id)

            if failures:
                log.error("Failures occured, sleeping for a minute "
                          "then trying again")
                log.info("Sleeping, it's "
                         + str(datetime.datetime.utcnow()))
                time.sleep(60)
                log.info("Waiking up, it's "
                         + str(datetime.datetime.utcnow()))
                continue
            log.info("Out of recover procedure")
            break


class ClusterValidator(validators.Validator):

    """
    Validates that cluster settings define a sane launch configuration.
    Throws exception.ClusterValidationError for all validation failures
    """
    def __init__(self, cluster):
        self.cluster = cluster

    def is_running_valid(self):
        """
        Checks whether the current running instances are compatible
        with this cluster template's settings
        """
        try:
            self.validate_running_instances()
            return True
        except exception.ClusterValidationError as e:
            log.error(e.msg)
            return False

    def validate_required_settings(self):
        has_all_required = True
        for opt in static.CLUSTER_SETTINGS:
            requirements = static.CLUSTER_SETTINGS[opt]
            name = opt
            required = requirements[1]
            if required and self.cluster.get(name.lower()) is None:
                log.warn('Missing required setting %s' % name)
                has_all_required = False
        return has_all_required

    def validate_running_instances(self):
        """
        Validate existing instances against this cluster's settings
        """
        cluster = self.cluster
        cluster.wait_for_active_spots()
        nodes = cluster.nodes
        if not nodes:
            raise exception.ClusterValidationError("No existing nodes found!")
        log.info("Validating existing instances...")
        mazone = cluster.master_node.placement
        # reset zone cache
        cluster._zone = None
        if cluster.zone and cluster.zone.name != mazone:
            raise exception.ClusterValidationError(
                "Running cluster's availability_zone (%s) != %s" %
                (mazone, cluster.zone.name))
        for node in nodes:
            if node.key_name != cluster.keyname:
                raise exception.ClusterValidationError(
                    "%s's key_name (%s) != %s" % (node.alias, node.key_name,
                                                  cluster.keyname))

    def validate(self):
        """
        Checks that all cluster template settings are valid and raises an
        exception.ClusterValidationError exception if not.
        """
        log.info("Validating cluster template settings...")
        try:
            self.validate_required_settings()
            self.validate_vpc()
            self.validate_dns_prefix()
            self.validate_spot_bid()
            self.validate_cluster_size()
            self.validate_cluster_user()
            self.validate_shell_setting()
            self.validate_permission_settings()
            self.validate_credentials()
            self.validate_keypair()
            self.validate_zone()
            self.validate_ebs_settings()
            self.validate_ebs_aws_settings()
            self.validate_image_settings()
            self.validate_instance_types()
            self.validate_userdata()
            log.info('Cluster template settings are valid')
            return True
        except exception.ClusterValidationError as e:
            e.msg = 'Cluster settings are not valid:\n%s' % e.msg
            raise

    def is_valid(self):
        """
        Returns True if all cluster template settings are valid
        """
        try:
            self.validate()
            return True
        except exception.ClusterValidationError as e:
            log.error(e.msg)
            return False

    def validate_dns_prefix(self):
        if not self.cluster.dns_prefix:
            return True

        # check that the dns prefix is a valid hostname
        is_valid = utils.is_valid_hostname(self.cluster.dns_prefix)
        if not is_valid:
            raise exception.ClusterValidationError(
                "The cluster name you chose, {dns_prefix}, is"
                " not a valid dns name. "
                " Since you have chosen to prepend the hostnames"
                " via the dns_prefix option, {dns_prefix} should only have"
                " alphanumeric characters and a '-' or '.'".format(
                    dns_prefix=self.cluster.dns_prefix))
        return True

    def validate_spot_bid(self):
        cluster = self.cluster
        if cluster.spot_bid is not None:
            if type(cluster.spot_bid) not in [int, float]:
                raise exception.ClusterValidationError(
                    'spot_bid must be integer or float')
            if cluster.spot_bid <= 0:
                raise exception.ClusterValidationError(
                    'spot_bid must be an integer or float > 0')
        return True

    def validate_cluster_size(self):
        cluster = self.cluster
        try:
            int(cluster.cluster_size)
            if cluster.cluster_size < 1:
                raise ValueError
        except (ValueError, TypeError):
            raise exception.ClusterValidationError(
                'cluster_size must be an integer >= 1')
        num_itypes = sum([i.get('size') for i in
                          cluster.node_instance_types])
        num_nodes = cluster.cluster_size - 1
        if num_itypes > num_nodes:
            raise exception.ClusterValidationError(
                "total number of nodes specified in node_instance_type (%s) "
                "must be <= cluster_size-1 (%s)" % (num_itypes, num_nodes))
        return True

    def validate_cluster_user(self):
        if self.cluster.cluster_user == "root":
            raise exception.ClusterValidationError(
                'cluster_user cannot be "root"')
        return True

    def validate_shell_setting(self):
        cluster_shell = self.cluster.cluster_shell
        if not static.AVAILABLE_SHELLS.get(cluster_shell):
            raise exception.ClusterValidationError(
                'Invalid user shell specified. Options are %s' %
                ' '.join(static.AVAILABLE_SHELLS.keys()))
        return True

    def validate_image_settings(self):
        cluster = self.cluster
        master_image_id = cluster.master_image_id
        node_image_id = cluster.node_image_id
        conn = cluster.ec2
        image = conn.get_image_or_none(node_image_id)
        if not image or image.id != node_image_id:
            raise exception.ClusterValidationError(
                'node_image_id %s does not exist' % node_image_id)
        if image.state != 'available':
            raise exception.ClusterValidationError(
                'node_image_id %s is not available' % node_image_id)
        if master_image_id:
            master_image = conn.get_image_or_none(master_image_id)
            if not master_image or master_image.id != master_image_id:
                raise exception.ClusterValidationError(
                    'master_image_id %s does not exist' % master_image_id)
            if master_image.state != 'available':
                raise exception.ClusterValidationError(
                    'master_image_id %s is not available' % master_image_id)
        return True

    def validate_zone(self):
        """
        Validates that the cluster's availability zone exists and is available.
        The 'zone' property additionally checks that all EBS volumes are in the
        same zone and that the cluster's availability zone setting, if
        specified, matches the EBS volume(s) zone.
        """
        zone = self.cluster.zone
        if zone and zone.state != 'available':
            raise exception.ClusterValidationError(
                "The '%s' availability zone is not available at this time" %
                zone.name)
        return True

    def __check_platform(self, image_id, instance_type):
        """
        Validates whether an image_id (AMI) is compatible with a given
        instance_type. image_id_setting and instance_type_setting are the
        setting labels in the config file.
        """
        image = self.cluster.ec2.get_image_or_none(image_id)
        if not image:
            raise exception.ClusterValidationError('Image %s does not exist' %
                                                   image_id)
        image_platform = image.architecture
        image_is_hvm = (image.virtualization_type == "hvm")
        if image_is_hvm and instance_type not in static.HVM_TYPES:
            cctypes_list = ', '.join(static.HVM_TYPES)
            raise exception.ClusterValidationError(
                "Image '%s' is a hardware virtual machine (HVM) image and "
                "cannot be used with instance type '%s'.\n\nHVM images "
                "require one of the following HVM instance types:\n%s" %
                (image_id, instance_type, cctypes_list))
        if instance_type in static.HVM_ONLY_TYPES and not image_is_hvm:
            raise exception.ClusterValidationError(
                "The '%s' instance type can only be used with hardware "
                "virtual machine (HVM) images. Image '%s' is not an HVM "
                "image." % (instance_type, image_id))
        instance_platforms = static.INSTANCE_TYPES[instance_type]
        if image_platform not in instance_platforms:
            error_msg = "Instance type %(instance_type)s is for an " \
                        "%(instance_platform)s platform while " \
                        "%(image_id)s is an %(image_platform)s platform"
            error_dict = {'instance_type': instance_type,
                          'instance_platform': ', '.join(instance_platforms),
                          'image_id': image_id,
                          'image_platform': image_platform}
            raise exception.ClusterValidationError(error_msg % error_dict)
        image_is_ebs = (image.root_device_type == 'ebs')
        if instance_type in static.EBS_ONLY_TYPES and not image_is_ebs:
            error_msg = ("Instance type %s can only be used with an "
                         "EBS-backed AMI and '%s' is not EBS-backed " %
                         (instance_type, image.id))
            raise exception.ClusterValidationError(error_msg)
        return True

    def validate_instance_types(self):
        cluster = self.cluster
        master_image_id = cluster.master_image_id
        node_image_id = cluster.node_image_id
        master_instance_type = cluster.master_instance_type
        node_instance_type = cluster.node_instance_type
        instance_types = static.INSTANCE_TYPES
        instance_type_list = ', '.join(instance_types.keys())
        if node_instance_type not in instance_types:
            raise exception.ClusterValidationError(
                "You specified an invalid node_instance_type %s\n"
                "Possible options are:\n%s" %
                (node_instance_type, instance_type_list))
        elif master_instance_type:
            if master_instance_type not in instance_types:
                raise exception.ClusterValidationError(
                    "You specified an invalid master_instance_type %s\n"
                    "Possible options are:\n%s" %
                    (master_instance_type, instance_type_list))
        try:
            self.__check_platform(node_image_id, node_instance_type)
        except exception.ClusterValidationError as e:
            raise exception.ClusterValidationError(
                'Incompatible node_image_id and node_instance_type:\n' + e.msg)
        if master_image_id and not master_instance_type:
            try:
                self.__check_platform(master_image_id, node_instance_type)
            except exception.ClusterValidationError as e:
                raise exception.ClusterValidationError(
                    'Incompatible master_image_id and node_instance_type\n' +
                    e.msg)
        elif master_image_id and master_instance_type:
            try:
                self.__check_platform(master_image_id, master_instance_type)
            except exception.ClusterValidationError as e:
                raise exception.ClusterValidationError(
                    'Incompatible master_image_id and master_instance_type\n' +
                    e.msg)
        elif master_instance_type and not master_image_id:
            try:
                self.__check_platform(node_image_id, master_instance_type)
            except exception.ClusterValidationError as e:
                raise exception.ClusterValidationError(
                    'Incompatible node_image_id and master_instance_type\n' +
                    e.msg)
        for itype in cluster.node_instance_types:
            type = itype.get('type')
            img = itype.get('image') or node_image_id
            if type not in instance_types:
                raise exception.ClusterValidationError(
                    "You specified an invalid instance type %s\n"
                    "Possible options are:\n%s" % (type, instance_type_list))
            try:
                self.__check_platform(img, type)
            except exception.ClusterValidationError as e:
                raise exception.ClusterValidationError(
                    "Invalid settings for node_instance_type %s: %s" %
                    (type, e.msg))
        return True

    def validate_permission_settings(self):
        permissions = self.cluster.permissions
        for perm in permissions:
            permission = permissions.get(perm)
            protocol = permission.get('ip_protocol')
            if protocol not in static.PROTOCOLS:
                raise exception.InvalidProtocol(protocol)
            from_port = permission.get('from_port')
            to_port = permission.get('to_port')
            try:
                from_port = int(from_port)
                to_port = int(to_port)
            except ValueError:
                raise exception.InvalidPortRange(
                    from_port, to_port, reason="integer range required")
            if from_port < 0 or to_port < 0:
                raise exception.InvalidPortRange(
                    from_port, to_port,
                    reason="from/to must be positive integers")
            if from_port > to_port:
                raise exception.InvalidPortRange(
                    from_port, to_port,
                    reason="'from_port' must be <= 'to_port'")
            cidr_ip = permission.get('cidr_ip')
            if not iptools.ipv4.validate_cidr(cidr_ip):
                raise exception.InvalidCIDRSpecified(cidr_ip)

    def validate_ebs_settings(self):
        """
        Check EBS vols for missing/duplicate DEVICE/PARTITION/MOUNT_PATHs and
        validate these settings.
        """
        volmap = {}
        devmap = {}
        mount_paths = []
        cluster = self.cluster
        for vol in cluster.volumes:
            vol_name = vol
            vol = cluster.volumes.get(vol)
            vol_id = vol.get('volume_id')
            device = vol.get('device')
            partition = vol.get('partition')
            mount_path = vol.get("mount_path")
            vmap = volmap.get(vol_id, {})
            devices = vmap.get('device', [])
            partitions = vmap.get('partition', [])
            if devices and device not in devices:
                raise exception.ClusterValidationError(
                    "Can't attach volume %s to more than one device" % vol_id)
            elif partitions and partition in partitions:
                raise exception.ClusterValidationError(
                    "Multiple configurations for %s\n"
                    "Either pick one or specify a separate partition for "
                    "each configuration" % vol_id)
            vmap['partition'] = partitions + [partition]
            vmap['device'] = devices + [device]
            volmap[vol_id] = vmap
            dmap = devmap.get(device, {})
            vol_ids = dmap.get('volume_id', [])
            if vol_ids and vol_id not in vol_ids:
                raise exception.ClusterValidationError(
                    "Can't attach more than one volume on device %s" % device)
            dmap['volume_id'] = vol_ids + [vol_id]
            devmap[device] = dmap
            mount_paths.append(mount_path)
            if not device:
                raise exception.ClusterValidationError(
                    'Missing DEVICE setting for volume %s' % vol_name)
            if not utils.is_valid_device(device):
                raise exception.ClusterValidationError(
                    "Invalid DEVICE value for volume %s" % vol_name)
            if partition:
                if not utils.is_valid_partition(partition):
                    raise exception.ClusterValidationError(
                        "Invalid PARTITION value for volume %s" % vol_name)
                if not partition.startswith(device):
                    raise exception.ClusterValidationError(
                        "Volume PARTITION must start with %s" % device)
            if not mount_path:
                raise exception.ClusterValidationError(
                    'Missing MOUNT_PATH setting for volume %s' % vol_name)
            if not mount_path.startswith('/'):
                raise exception.ClusterValidationError(
                    "MOUNT_PATH for volume %s should start with /" % vol_name)
            if mount_path == "/":
                raise exception.ClusterValidationError(
                    "MOUNT_PATH for volume %s cannot be /" % vol_name)
        for path in mount_paths:
            if mount_paths.count(path) > 1:
                raise exception.ClusterValidationError(
                    "Can't mount more than one volume on %s" % path)
        return True

    def validate_ebs_aws_settings(self):
        """
        Verify that all EBS volumes exist and are available.
        """
        cluster = self.cluster
        for vol in cluster.volumes:
            v = cluster.volumes.get(vol)
            vol_id = v.get('volume_id')
            vol = cluster.ec2.get_volume(vol_id)
            if vol.status != 'available':
                try:
                    if vol.attach_data.instance_id == cluster.master_node.id:
                        continue
                except exception.MasterDoesNotExist:
                    pass
                raise exception.ClusterValidationError(
                    "Volume '%s' is not available (status: %s)" %
                    (vol_id, vol.status))

    def validate_credentials(self):
        if not self.cluster.ec2.is_valid_conn():
            raise exception.ClusterValidationError(
                'Invalid AWS_ACCESS_KEY_ID/AWS_SECRET_ACCESS_KEY combination.')
        return True

    def validate_keypair(self):
        cluster = self.cluster
        key_location = cluster.key_location
        if not key_location:
            raise exception.ClusterValidationError(
                "no key_location specified for key '%s'" %
                cluster.keyname)
        if not os.path.exists(key_location):
            raise exception.ClusterValidationError(
                "key_location '%s' does not exist" % key_location)
        elif not os.path.isfile(key_location):
            raise exception.ClusterValidationError(
                "key_location '%s' is not a file" % key_location)
        keyname = cluster.keyname
        keypair = cluster.ec2.get_keypair_or_none(keyname)
        if not keypair:
            raise exception.ClusterValidationError(
                "Keypair '%s' does not exist in region '%s'" %
                (keyname, cluster.ec2.region.name))
        fingerprint = keypair.fingerprint
        try:
            open(key_location, 'r').close()
        except IOError as e:
            raise exception.ClusterValidationError(
                "Error loading key_location '%s':\n%s\n"
                "Please check that the file is readable" % (key_location, e))
        if len(fingerprint) == 59:
            keyfingerprint = sshutils.get_private_rsa_fingerprint(key_location)
        elif len(fingerprint) == 47:
            keyfingerprint = sshutils.get_public_rsa_fingerprint(key_location)
        else:
            raise exception.ClusterValidationError(
                "Unrecognized fingerprint for %s: %s" % (keyname, fingerprint))
        if keyfingerprint != fingerprint:
            raise exception.ClusterValidationError(
                "Incorrect fingerprint for key_location '%s'\n\n"
                "local fingerprint: %s\n\nkeypair fingerprint: %s"
                % (key_location, keyfingerprint, fingerprint))
        return True

    def validate_userdata(self):
        for script in self.cluster.userdata_scripts:
            if not os.path.exists(script):
                raise exception.ClusterValidationError(
                    "Userdata script does not exist: %s" % script)
            if not os.path.isfile(script):
                raise exception.ClusterValidationError(
                    "Userdata script is not a file: %s" % script)
        if self.cluster.spot_bid is None:
            lmap = self.cluster._get_launch_map()
            aliases = max(lmap.values(), key=lambda x: len(x))
            ud = self.cluster._get_cluster_userdata(aliases)
        else:
            ud = self.cluster._get_cluster_userdata(
                [self.cluster._make_alias(id=1)])
        ud_size_kb = utils.size_in_kb(ud)
        if ud_size_kb > 16:
            raise exception.ClusterValidationError(
                "User data is too big! (%.2fKB)\n"
                "User data scripts combined and compressed must be <= 16KB\n"
                "NOTE: StarCluster uses anywhere from 0.5-2KB "
                "to store internal metadata" % ud_size_kb)

    def validate_vpc(self):
        if self.cluster.subnet_id:
            try:
                assert self.cluster.subnet is not None
            except exception.SubnetDoesNotExist as e:
                raise exception.ClusterValidationError(e)
            azone = self.cluster.availability_zone
            szone = self.cluster.subnet.availability_zone
            if azone and szone != azone:
                raise exception.ClusterValidationError(
                    "The cluster availability_zone (%s) does not match the "
                    "subnet zone (%s)" % (azone, szone))
            ip_count = self.cluster.subnet.available_ip_address_count
            nodes = self.cluster.nodes
            if not nodes and ip_count < self.cluster.cluster_size:
                raise exception.ClusterValidationError(
                    "Not enough IP addresses available in %s (%d)" %
                    (self.cluster.subnet.id, ip_count))
            if self.cluster.public_ips:
                gws = self.cluster.ec2.get_internet_gateways(filters={
                    'attachment.vpc-id': self.cluster.subnet.vpc_id})
                if not gws:
                    raise exception.ClusterValidationError(
                        "No internet gateway attached to VPC: %s" %
                        self.cluster.subnet.vpc_id)
                rtables = self.cluster.ec2.get_route_tables(filters={
                    'association.subnet-id': self.cluster.subnet_id,
                    'route.destination-cidr-block': static.WORLD_CIDRIP,
                    'route.gateway-id': gws[0].id})
                if not rtables:
                    raise exception.ClusterValidationError(
                        "No route to %s found for subnet: %s" %
                        (static.WORLD_CIDRIP, self.cluster.subnet_id))
            else:
                log.warn(user_msgs.public_ips_disabled %
                         dict(vpc_id=self.cluster.subnet.vpc_id))
        elif self.cluster.public_ips is False:
            raise exception.ClusterValidationError(
                "Only VPC clusters can disable public IP addresses")


if __name__ == "__main__":
    from starcluster.config import StarClusterConfig
    cfg = StarClusterConfig().load()
    sc = cfg.get_cluster_template('smallcluster', 'mynewcluster')
    if sc.is_valid():
        sc.start(create=True)<|MERGE_RESOLUTION|>--- conflicted
+++ resolved
@@ -418,12 +418,8 @@
                  force_spot_master=False,
                  disable_cloudinit=False,
                  subnet_id=None,
-<<<<<<< HEAD
-                 public_ips=True,
+                 public_ips=None,
                  plugins_order=[],
-=======
-                 public_ips=None,
->>>>>>> 37430343
                  **kwargs):
         # update class vars with given vars
         _vars = locals().copy()
