# Copyright 2009-2013 Justin Riley
#
# This file is part of StarCluster.
#
# StarCluster is free software: you can redistribute it and/or modify it under
# the terms of the GNU Lesser General Public License as published by the Free
# Software Foundation, either version 3 of the License, or (at your option) any
# later version.
#
# StarCluster is distributed in the hope that it will be useful, but WITHOUT
# ANY WARRANTY; without even the implied warranty of MERCHANTABILITY or FITNESS
# FOR A PARTICULAR PURPOSE. See the GNU Lesser General Public License for more
# details.
#
# You should have received a copy of the GNU Lesser General Public License
# along with StarCluster. If not, see <http://www.gnu.org/licenses/>.

import os
import re
import time
import string
import pprint
import warnings
import datetime

import iptools

from starcluster import utils
from starcluster import static
from starcluster import sshutils
from starcluster import managers
from starcluster import userdata
from starcluster import deathrow
from starcluster import exception
from starcluster import threadpool
from starcluster import validators
from starcluster import progressbar
from starcluster import clustersetup
from starcluster.node import Node
from starcluster.plugins import sge
from starcluster.utils import print_timing
from starcluster.templates import user_msgs
from starcluster.logger import log

##changes:
#   added spot_bid option to Cluster.create_nodes
#   added various options available on Cluster.create_nodes to Cluster.add_node(s)
#         and ClusterManager.add_node(s) methods

class ClusterManager(managers.Manager):
    """
    Manager class for Cluster objects
    """
    def __repr__(self):
        return "<ClusterManager: %s>" % self.ec2.region.name

    def get_cluster(self, cluster_name, group=None, load_receipt=True,
                    load_plugins=True, load_volumes=True, require_keys=True):
        """
        Returns a Cluster object representing an active cluster
        """
        try:
            clname = self._get_cluster_name(cluster_name)
            cltag = self.get_tag_from_sg(clname)
            if not group:
                group = self.ec2.get_security_group(clname)
            cl = Cluster(ec2_conn=self.ec2, cluster_tag=cltag,
                         cluster_group=group)
            if load_receipt:
                cl.load_receipt(load_plugins=load_plugins,
                                load_volumes=load_volumes)
            try:
                cl.keyname = cl.keyname or cl.master_node.key_name
                key_location = self.cfg.get_key(cl.keyname).get('key_location')
                cl.key_location = key_location
                if require_keys:
                    cl.validator.validate_keypair()
            except (exception.KeyNotFound, exception.MasterDoesNotExist):
                if require_keys:
                    raise
                cl.key_location = ''
            return cl
        except exception.SecurityGroupDoesNotExist:
            raise exception.ClusterDoesNotExist(cluster_name)

    def get_clusters(self, load_receipt=True, load_plugins=True):
        """
        Returns a list of all active clusters
        """
        cluster_groups = self.get_cluster_security_groups()
        clusters = [self.get_cluster(g.name, group=g,
                                     load_receipt=load_receipt,
                                     load_plugins=load_plugins)
                    for g in cluster_groups]
        return clusters

    def get_default_cluster_template(self):
        """
        Returns name of the default cluster template defined in the config
        """
        return self.cfg.get_default_cluster_template()

    def get_cluster_template(self, template_name, tag_name=None):
        """
        Returns a new Cluster object using the settings from the cluster
        template template_name

        If tag_name is passed, the Cluster object's cluster_tag setting will
        be set to tag_name
        """
        cl = self.cfg.get_cluster_template(template_name, tag_name=tag_name,
                                           ec2_conn=self.ec2)
        return cl

    def get_cluster_or_none(self, cluster_name, **kwargs):
        """
        Same as get_cluster but returns None instead of throwing an exception
        if the cluster does not exist
        """
        try:
            return self.get_cluster(cluster_name, **kwargs)
        except exception.ClusterDoesNotExist:
            pass

    def cluster_exists(self, tag_name):
        """
        Returns True if cluster exists
        """
        return self.get_cluster_or_none(tag_name) is not None

    def ssh_to_master(self, cluster_name, user='root', command=None,
                      forward_x11=False, forward_agent=False):
        """
        ssh to master node of cluster_name

        user keyword specifies an alternate user to login as
        """
        cluster = self.get_cluster(cluster_name, load_receipt=False,
                                   require_keys=True)
        return cluster.ssh_to_master(user=user, command=command,
                                     forward_x11=forward_x11,
                                     forward_agent=forward_agent)

    def ssh_to_cluster_node(self, cluster_name, node_id, user='root',
                            command=None, forward_x11=False,
                            forward_agent=False):
        """
        ssh to a node in cluster_name that has either an id,
        dns name, or alias matching node_id

        user keyword specifies an alternate user to login as
        """
        cluster = self.get_cluster(cluster_name, load_receipt=False,
                                   require_keys=False)
        node = cluster.get_node_by_alias(node_id)
        key_location = self.cfg.get_key(node.key_name).get('key_location')
        cluster.key_location = key_location
        cluster.keyname = node.key_name
        cluster.validator.validate_keypair()
        return node.shell(user=user, forward_x11=forward_x11,
                          forward_agent=forward_agent, command=command)

    def _get_cluster_name(self, cluster_name):
        """
        Returns human readable cluster name/tag prefixed with '@sc-'
        """
        if not cluster_name.startswith(static.SECURITY_GROUP_PREFIX):
            cluster_name = static.SECURITY_GROUP_TEMPLATE % cluster_name
        return cluster_name

    def add_node(self, cluster_name, 
                       alias=None,
                       image_id=None,
                       instance_type=None,
                       zone=None,
                       placement_group=None,
                       spot_bid=None,
                       no_create=False):
        cl = self.get_cluster(cluster_name)
        return cl.add_node(alias=alias,
                    image_id=image_id,
                    instance_type=instance_type,
                    zone=zone,
                    placement_group=placement_group,
                    spot_bid=spot_bid,
                    no_create=no_create)

    def add_nodes(self, cluster_name, num_nodes, aliases=None,
                                                 image_id=None,
                                                 instance_type=None,
                                                 zone=None,
                                                 placement_group=None,
                                                 spot_bid=None,
                                                 no_create=False):
        """
        Add one or more nodes to cluster
        """
        cl = self.get_cluster(cluster_name)
        return cl.add_nodes(num_nodes, aliases=aliases,
                                image_id=image_id,
                                instance_type=instance_type,
                                zone=zone,
                                placement_group=placement_group,
                                spot_bid=spot_bid,
                                no_create=no_create)

    def remove_node(self, cluster_name, alias, terminate=True):
        """
        Remove a single node from a cluster
        """
        cl = self.get_cluster(cluster_name)
        n = cl.get_node_by_alias(alias)
        if not n:
            raise exception.InstanceDoesNotExist(alias, label='node')
        cl.remove_node(n, terminate=terminate)

    def restart_cluster(self, cluster_name, reboot_only=False):
        """
        Reboots and reconfigures cluster_name
        """
        cl = self.get_cluster(cluster_name)
        cl.restart_cluster(reboot_only=reboot_only)

    def stop_cluster(self, cluster_name, terminate_unstoppable=False,
                     force=False):
        """
        Stop an EBS-backed cluster
        """
        cl = self.get_cluster(cluster_name, load_receipt=not force,
                              require_keys=not force)
        cl.stop_cluster(terminate_unstoppable, force=force)

    def terminate_cluster(self, cluster_name, force=False):
        """
        Terminates cluster_name
        """
        cl = self.get_cluster(cluster_name, load_receipt=not force,
                              require_keys=not force)
        cl.terminate_cluster(force=force)

    def get_cluster_security_group(self, group_name):
        """
        Return cluster security group by appending '@sc-' to group_name and
        querying EC2.
        """
        gname = self._get_cluster_name(group_name)
        return self.ec2.get_security_group(gname)

    def get_cluster_group_or_none(self, group_name):
        try:
            return self.get_cluster_security_group(group_name)
        except exception.SecurityGroupDoesNotExist:
            pass

    def get_cluster_security_groups(self):
        """
        Return all security groups on EC2 that start with '@sc-'
        """
        glob = static.SECURITY_GROUP_TEMPLATE % '*'
        sgs = self.ec2.get_security_groups(filters={'group-name': glob})
        return sgs

    def get_tag_from_sg(self, sg):
        """
        Returns the cluster tag name from a security group name that starts
        with static.SECURITY_GROUP_PREFIX

        Example:
            sg = '@sc-mycluster'
            print get_tag_from_sg(sg)
            mycluster
        """
        regex = re.compile('^' + static.SECURITY_GROUP_PREFIX + '-(.*)')
        match = regex.match(sg)
        tag = None
        if match:
            tag = match.groups()[0]
        if not tag:
            raise ValueError("Invalid cluster group name: %s" % sg)
        return tag

    def list_clusters(self, cluster_groups=None, show_ssh_status=False):
        """
        Prints a summary for each active cluster on EC2
        """
        if not cluster_groups:
            cluster_groups = self.get_cluster_security_groups()
            if not cluster_groups:
                log.info("No clusters found...")
        else:
            try:
                cluster_groups = [self.get_cluster_security_group(g) for g
                                  in cluster_groups]
            except exception.SecurityGroupDoesNotExist:
                raise exception.ClusterDoesNotExist(g)
        for scg in cluster_groups:
            tag = self.get_tag_from_sg(scg.name)
            try:
                cl = self.get_cluster(tag, group=scg, load_plugins=False,
                                      load_volumes=False, require_keys=False)
            except exception.IncompatibleCluster, e:
                sep = '*' * 60
                log.error('\n'.join([sep, e.msg, sep]),
                          extra=dict(__textwrap__=True))
                print
                continue
            header = '%s (security group: %s)' % (tag, scg.name)
            print '-' * len(header)
            print header
            print '-' * len(header)
            nodes = cl.nodes
            try:
                n = nodes[0]
            except IndexError:
                n = None
            state = getattr(n, 'state', None)
            ltime = 'N/A'
            uptime = 'N/A'
            if state in ['pending', 'running']:
                ltime = getattr(n, 'local_launch_time', 'N/A')
                uptime = getattr(n, 'uptime', 'N/A')
            print 'Launch time: %s' % ltime
            print 'Uptime: %s' % uptime
            print 'Zone: %s' % getattr(n, 'placement', 'N/A')
            print 'Keypair: %s' % getattr(n, 'key_name', 'N/A')
            ebs_vols = []
            for node in nodes:
                devices = node.attached_vols
                if not devices:
                    continue
                node_id = node.alias or node.id
                for dev in devices:
                    d = devices.get(dev)
                    vol_id = d.volume_id
                    status = d.status
                    ebs_vols.append((vol_id, node_id, dev, status))
            if ebs_vols:
                print 'EBS volumes:'
                for vid, nid, dev, status in ebs_vols:
                    print('    %s on %s:%s (status: %s)' %
                          (vid, nid, dev, status))
            else:
                print 'EBS volumes: N/A'
            spot_reqs = cl.spot_requests
            if spot_reqs:
                active = len([s for s in spot_reqs if s.state == 'active'])
                opn = len([s for s in spot_reqs if s.state == 'open'])
                msg = ''
                if active != 0:
                    msg += '%d active' % active
                if opn != 0:
                    if msg:
                        msg += ', '
                    msg += '%d open' % opn
                print 'Spot requests: %s' % msg
            if nodes:
                print 'Cluster nodes:'
                for node in nodes:
                    nodeline = "    %7s %s %s %s" % (node.alias, node.state,
                                                     node.id, node.dns_name)
                    if node.spot_id:
                        nodeline += ' (spot %s)' % node.spot_id
                    if show_ssh_status:
                        ssh_status = {True: 'Up', False: 'Down'}
                        nodeline += ' (SSH: %s)' % ssh_status[node.is_up()]
                    print nodeline
                print 'Total nodes: %d' % len(nodes)
            else:
                print 'Cluster nodes: N/A'
            print

    def run_plugin(self, plugin_name, cluster_tag):
        """
        Run a plugin defined in the config.

        plugin_name must match the plugin's section name in the config
        cluster_tag specifies the cluster to run the plugin on
        """
        cl = self.get_cluster(cluster_tag, load_plugins=False)
        if not cl.is_cluster_up():
            raise exception.ClusterNotRunning(cluster_tag)
        plugs = [self.cfg.get_plugin(plugin_name)]
        plug = deathrow._load_plugins(plugs)[0]
        cl.run_plugin(plug, name=plugin_name)


class Cluster(object):
    def __init__(self,
                 ec2_conn=None,
                 spot_bid=None,
                 cluster_tag=None,
                 cluster_description=None,
                 cluster_size=None,
                 cluster_user=None,
                 cluster_shell=None,
                 master_image_id=None,
                 master_instance_type=None,
                 node_image_id=None,
                 node_instance_type=None,
                 node_instance_types=[],
                 availability_zone=None,
                 keyname=None,
                 key_location=None,
                 volumes=[],
                 plugins=[],
                 permissions=[],
                 userdata_scripts=[],
                 refresh_interval=30,
                 disable_queue=False,
                 num_threads=20,
                 disable_threads=False,
                 cluster_group=None,
                 force_spot_master=False,
                 disable_cloudinit=False,
                 **kwargs):

        now = time.strftime("%Y%m%d%H%M")
        self.ec2 = ec2_conn
        self.spot_bid = spot_bid
        self.cluster_tag = cluster_tag
        self.cluster_description = cluster_description
        if self.cluster_tag is None:
            self.cluster_tag = "cluster%s" % now
        if cluster_description is None:
            self.cluster_description = "Cluster created at %s" % now
        self.cluster_size = cluster_size or 0
        self.cluster_user = cluster_user
        self.cluster_shell = cluster_shell
        self.master_image_id = master_image_id
        self.master_instance_type = master_instance_type
        self.node_image_id = node_image_id
        self.node_instance_type = node_instance_type
        self.node_instance_types = node_instance_types
        self.availability_zone = availability_zone
        self.keyname = keyname
        self.key_location = key_location
        self.volumes = self.load_volumes(volumes)
        self.plugins = self.load_plugins(plugins)
        self.permissions = permissions
        self.userdata_scripts = userdata_scripts or []
        self.refresh_interval = refresh_interval
        self.disable_queue = disable_queue
        self.num_threads = num_threads
        self.disable_threads = disable_threads
        self.force_spot_master = force_spot_master
        self.disable_cloudinit = disable_cloudinit

        self._cluster_group = None
        self._placement_group = None
        self._zone = None
        self._master = None
        self._nodes = []
        self._pool = None
        self._progress_bar = None
        self.__default_plugin = None
        self.__sge_plugin = None

    def __repr__(self):
        return '<Cluster: %s (%s-node)>' % (self.cluster_tag,
                                            self.cluster_size)

    @property
    def zone(self):
        if not self._zone and self.availability_zone or self.volumes:
            self._zone = self._get_cluster_zone()
        return self._zone

    def _get_cluster_zone(self):
        """
        Returns the cluster's zone. If volumes are specified, this method
        determines the common zone between those volumes. If a zone is
        explicitly specified in the config and does not match the common zone
        of the volumes, an exception is raised. If all volumes are not in the
        same zone an exception is raised. If no volumes are specified, returns
        the user-specified zone if it exists. Returns None if no volumes and no
        zone is specified.
        """
        zone = None
        if self.availability_zone:
            zone = self.ec2.get_zone(self.availability_zone)
        common_zone = None
        for volume in self.volumes:
            volid = self.volumes.get(volume).get('volume_id')
            vol = self.ec2.get_volume(volid)
            if not common_zone:
                common_zone = vol.zone
            elif vol.zone != common_zone:
                vols = [self.volumes.get(v).get('volume_id')
                        for v in self.volumes]
                raise exception.VolumesZoneError(vols)
        if common_zone and zone and zone.name != common_zone:
            raise exception.InvalidZone(zone.name, common_zone)
        if not zone and common_zone:
            zone = self.ec2.get_zone(common_zone)
        return zone

    @property
    def _plugins(self):
        return [p.__plugin_metadata__ for p in self.plugins]

    def load_plugins(self, plugins):
        if plugins and isinstance(plugins[0], dict):
            warnings.warn("In a future release the plugins kwarg for Cluster "
                          "will require a list of plugin objects and not a "
                          "list of dicts", DeprecationWarning)
            plugins = deathrow._load_plugins(plugins)
        return plugins

    @property
    def _default_plugin(self):
        if not self.__default_plugin:
            self.__default_plugin = clustersetup.DefaultClusterSetup(
                disable_threads=self.disable_threads,
                num_threads=self.num_threads)
        return self.__default_plugin

    @property
    def _sge_plugin(self):
        if not self.__sge_plugin:
            self.__sge_plugin = sge.SGEPlugin(
                disable_threads=self.disable_threads,
                num_threads=self.num_threads)
        return self.__sge_plugin

    def load_volumes(self, vols):
        """
        Iterate through vols and set device/partition settings automatically if
        not specified.

        This method assigns the first volume to /dev/sdz, second to /dev/sdy,
        etc. for all volumes that do not include a device/partition setting
        """
        devices = ['/dev/sd%s' % s for s in string.lowercase]
        devmap = {}
        for volname in vols:
            vol = vols.get(volname)
            dev = vol.get('device')
            if dev in devices:
                #rm user-defined devices from the list of auto-assigned devices
                devices.remove(dev)
            volid = vol.get('volume_id')
            if dev and not volid in devmap:
                devmap[volid] = dev
        volumes = utils.AttributeDict()
        for volname in vols:
            vol = vols.get(volname)
            vol_id = vol.get('volume_id')
            device = vol.get('device')
            if not device:
                if vol_id in devmap:
                    device = devmap.get(vol_id)
                else:
                    device = devices.pop()
                    devmap[vol_id] = device
            if not utils.is_valid_device(device):
                raise exception.InvalidDevice(device)
            v = volumes[volname] = utils.AttributeDict()
            v.update(vol)
            v['device'] = device
            part = vol.get('partition')
            if part:
                partition = device + str(part)
                if not utils.is_valid_partition(partition):
                    raise exception.InvalidPartition(part)
                v['partition'] = partition
        return volumes

    def update(self, kwargs):
        for key in kwargs.keys():
            if hasattr(self, key):
                self.__dict__[key] = kwargs[key]

    def get(self, name):
        return self.__dict__.get(name)

    def __str__(self):
        cfg = self.__getstate__()
        return pprint.pformat(cfg)

    def load_receipt(self, load_plugins=True, load_volumes=True):
        """
        Load the original settings used to launch this cluster into this
        Cluster object. Settings are loaded from cluster group tags and the
        master node's user data.
        """
        try:
            tags = self.cluster_group.tags
            version = tags.get(static.VERSION_TAG, '')
            if utils.program_version_greater(version, static.VERSION):
                d = dict(cluster=self.cluster_tag, old_version=static.VERSION,
                         new_version=version)
                msg = user_msgs.version_mismatch % d
                sep = '*' * 60
                log.warn('\n'.join([sep, msg, sep]), extra={'__textwrap__': 1})
            cluster_settings = {}
            if static.CORE_TAG in tags:
                core = tags.get(static.CORE_TAG, '')
                cluster_settings.update(
                    utils.decode_uncompress_load(core, use_json=True))
            if static.USER_TAG in tags:
                user = tags.get(static.USER_TAG, '')
                cluster_settings.update(
                    utils.decode_uncompress_load(user, use_json=True))
            self.update(cluster_settings)
            if not (load_plugins or load_volumes):
                return True
            try:
                master = self.master_node
            except exception.MasterDoesNotExist:
                unfulfilled_spots = [sr for sr in self.spot_requests if not
                                     sr.instance_id]
                if unfulfilled_spots:
                    self.wait_for_active_spots()
                    master = self.master_node
                else:
                    raise
            if load_plugins:
                self.plugins = self.load_plugins(master.get_plugins())
            if load_volumes:
                self.volumes = master.get_volumes()
        except exception.PluginError:
            log.error("An error occurred while loading plugins: ",
                      exc_info=True)
            raise
        except exception.MasterDoesNotExist:
            raise
        except Exception:
            log.debug('load receipt exception: ', exc_info=True)
            raise exception.IncompatibleCluster(self.cluster_group)
        return True

    def __getstate__(self):
        cfg = {}
        exclude = ['key_location', 'plugins']
        include = ['_zone', '_plugins']
        for key in self.__dict__.keys():
            private = key.startswith('_')
            if (not private or key in include) and not key in exclude:
                val = getattr(self, key)
                if type(val) in [str, unicode, bool, int, float, list, dict]:
                    cfg[key] = val
                elif type(val) is utils.AttributeDict:
                    cfg[key] = dict(val)
        return cfg

    @property
    def _security_group(self):
        return static.SECURITY_GROUP_TEMPLATE % self.cluster_tag

    @property
    def cluster_group(self):
        if self._cluster_group is None:
            desc = 'StarCluster-%s' % static.VERSION.replace('.', '_')
            sg = self.ec2.get_group_or_none(self._security_group)
            if not sg:
                sg = self.ec2.create_group(self._security_group,
                                           description=desc, auth_ssh=True,
                                           auth_group_traffic=True)
                if not static.VERSION_TAG in sg.tags:
                    sg.add_tag(static.VERSION_TAG, str(static.VERSION))
                core_settings = utils.dump_compress_encode(
                    dict(cluster_size=self.cluster_size,
                         master_image_id=self.master_image_id,
                         master_instance_type=self.master_instance_type,
                         node_image_id=self.node_image_id,
                         node_instance_type=self.node_instance_type,
                         disable_queue=self.disable_queue,
                         disable_cloudinit=self.disable_cloudinit),
                    use_json=True)
                if not static.CORE_TAG in sg.tags:
                    sg.add_tag('@sc-core', core_settings)
                user_settings = utils.dump_compress_encode(
                    dict(cluster_user=self.cluster_user,
                         cluster_shell=self.cluster_shell,
                         keyname=self.keyname,
                         spot_bid=self.spot_bid), use_json=True)
                if not static.USER_TAG in sg.tags:
                    sg.add_tag('@sc-user', user_settings)
            ssh_port = static.DEFAULT_SSH_PORT
            for p in self.permissions:
                perm = self.permissions.get(p)
                ip_protocol = perm.get('ip_protocol', 'tcp')
                from_port = perm.get('from_port')
                to_port = perm.get('to_port')
                cidr_ip = perm.get('cidr_ip', static.WORLD_CIDRIP)
                if not self.ec2.has_permission(sg, ip_protocol, from_port,
                                               to_port, cidr_ip):
                    log.info("Opening %s port range %s-%s for CIDR %s" %
                             (ip_protocol, from_port, to_port, cidr_ip))
                    sg.authorize(ip_protocol, from_port, to_port, cidr_ip)
                includes_ssh = from_port <= ssh_port <= to_port
                open_to_world = cidr_ip == static.WORLD_CIDRIP
                if ip_protocol == 'tcp' and includes_ssh and not open_to_world:
                    sg.revoke(ip_protocol, ssh_port, ssh_port,
                              static.WORLD_CIDRIP)
            self._cluster_group = sg
        return self._cluster_group

    @property
    def placement_group(self):
        if self._placement_group is None:
            pg = self.ec2.get_or_create_placement_group(self._security_group)
            self._placement_group = pg
        return self._placement_group

    @property
    def master_node(self):
        if not self._master:
            for node in self.nodes:
                if node.is_master():
                    self._master = node
            if not self._master:
                raise exception.MasterDoesNotExist()
        self._master.key_location = self.key_location
        return self._master

    @property
    def nodes(self):
        states = ['pending', 'running', 'stopping', 'stopped']
        filters = {'instance-state-name': states,
                   'instance.group-name': self._security_group}
        nodes = self.ec2.get_all_instances(filters=filters)
        # remove any cached nodes not in the current node list from EC2
        current_ids = [n.id for n in nodes]
        remove_nodes = [n for n in self._nodes if n.id not in current_ids]
        for node in remove_nodes:
            self._nodes.remove(node)
        # update node cache with latest instance data from EC2
        existing_nodes = dict([(n.id, n) for n in self._nodes])
        log.debug('existing nodes: %s' % existing_nodes)
        for node in nodes:
            if node.id in existing_nodes:
                log.debug('updating existing node %s in self._nodes' % node.id)
                enode = existing_nodes.get(node.id)
                enode.key_location = self.key_location
                enode.instance = node
            else:
                log.debug('adding node %s to self._nodes list' % node.id)
                n = Node(node, self.key_location)
                if n.is_master():
                    self._master = n
                    self._nodes.insert(0, n)
                else:
                    self._nodes.append(n)
        self._nodes.sort(key=lambda n: n.alias)
        log.debug('returning self._nodes = %s' % self._nodes)
        return self._nodes

    def get_nodes_or_raise(self):
        nodes = self.nodes
        if not nodes:
            filters = {'instance.group-name': self._security_group}
            terminated_nodes = self.ec2.get_all_instances(filters=filters)
            raise exception.NoClusterNodesFound(terminated_nodes)
        return nodes

    def get_node_by_dns_name(self, dns_name):
        for node in self.nodes:
            if node.dns_name == dns_name:
                return node
        raise exception.InstanceDoesNotExist(dns_name, label='node')

    def get_node_by_id(self, instance_id):
        for node in self.nodes:
            if node.id == instance_id:
                return node
        raise exception.InstanceDoesNotExist(instance_id, label='node')

    def get_node_by_alias(self, alias):
        for node in self.nodes:
            if node.alias == alias:
                return node
        raise exception.InstanceDoesNotExist(alias, label='node')

    def _nodes_in_states(self, states):
        return filter(lambda x: x.state in states, self.nodes)

    @property
    def running_nodes(self):
        return self._nodes_in_states(['running'])

    @property
    def stopped_nodes(self):
        return self._nodes_in_states(['stopping', 'stopped'])

    @property
    def spot_requests(self):
        filters = {'launch.group-id': self.cluster_group.id,
                   'state': ['active', 'open']}
        return self.ec2.get_all_spot_requests(filters=filters)

    def get_spot_requests_or_raise(self):
        spots = self.spot_requests
        if not spots:
            raise exception.NoClusterSpotRequests
        return spots

    def create_node(self, alias, image_id=None, instance_type=None, zone=None,
                    placement_group=None, spot_bid=None, force_flat=False):
        return self.create_nodes([alias], image_id=image_id,
                                 instance_type=instance_type, zone=zone,
                                 placement_group=placement_group,
                                 spot_bid=spot_bid, force_flat=force_flat)[0]

<<<<<<< HEAD

    def create_nodes(self, aliases, image_id=None, instance_type=None, count=1,
                    zone=None, placement_group=None,spot_bid=None,
                    force_flat=False):
=======
    def _get_cluster_userdata(self, aliases):
        alias_file = utils.string_to_file('\n'.join(['#ignored'] + aliases),
                                          static.UD_ALIASES_FNAME)
        plugins = utils.dump_compress_encode(self._plugins)
        plugins_file = utils.string_to_file('\n'.join(['#ignored', plugins]),
                                            static.UD_PLUGINS_FNAME)
        volumes = utils.dump_compress_encode(self.volumes)
        volumes_file = utils.string_to_file('\n'.join(['#ignored', volumes]),
                                            static.UD_VOLUMES_FNAME)
        udfiles = [alias_file, plugins_file, volumes_file]
        user_scripts = self.userdata_scripts or []
        udfiles += [open(f) for f in user_scripts]
        use_cloudinit = not self.disable_cloudinit
        udata = userdata.bundle_userdata_files(udfiles,
                                               use_cloudinit=use_cloudinit)
        log.debug('Userdata size in KB: %.2f' % utils.size_in_kb(udata))
        return udata

    def create_nodes(self, aliases, image_id=None, instance_type=None,
                     zone=None, placement_group=None, spot_bid=None,
                     force_flat=False):
>>>>>>> 00da8e0a
        """
        Convenience method for requesting instances with this cluster's
        settings. All settings (kwargs) except force_flat default to cluster
        settings if not provided. Passing force_flat=True ignores spot_bid
        completely forcing a flat-rate instance to be requested.
        """
        spot_bid = spot_bid or self.spot_bid
        if force_flat:
            spot_bid = None
        cluster_sg = self.cluster_group.name
        instance_type = instance_type or self.node_instance_type
        if placement_group or instance_type in static.PLACEMENT_GROUP_TYPES:
            region = self.ec2.region.name
            if not region in static.CLUSTER_REGIONS:
                cluster_regions = ', '.join(static.CLUSTER_REGIONS)
                log.warn("Placement groups are only supported in the "
                         "following regions:\n%s" % cluster_regions)
                log.warn("Instances will not be launched in a placement group")
                placement_group = None
            elif not placement_group:
                placement_group = self.placement_group.name
        image_id = image_id or self.node_image_id
        count = len(aliases) if not spot_bid else 1
<<<<<<< HEAD
        kwargs = dict(price=spot_bid,
                      instance_type=instance_type,
                      min_count=count,
                      max_count=count,
                      count=count,
                      key_name=self.keyname,
                      security_groups=[cluster_sg],
                      availability_zone_group=cluster_sg,
                      launch_group=cluster_sg,
                      placement=zone or self.zone,
                      user_data='|'.join(aliases),
=======
        user_data = self._get_cluster_userdata(aliases)
        kwargs = dict(price=spot_bid, instance_type=instance_type,
                      min_count=count, max_count=count, count=count,
                      key_name=self.keyname, security_groups=[cluster_sg],
                      availability_zone_group=cluster_sg,
                      launch_group=cluster_sg,
                      placement=zone or getattr(self.zone, 'name', None),
                      user_data=user_data,
>>>>>>> 00da8e0a
                      placement_group=placement_group)
        resvs = []
        if spot_bid:
            for alias in aliases:
                kwargs['user_data'] = self._get_cluster_userdata([alias])
                resvs.extend(self.ec2.request_instances(image_id, **kwargs))
        else:
            resvs.append(self.ec2.request_instances(image_id, **kwargs))
        for resv in resvs:
            log.info(str(resv), extra=dict(__raw__=True))
        return resvs

    def _get_next_node_num(self):
        nodes = self._nodes_in_states(['pending', 'running'])
        nodes = filter(lambda x: not x.is_master(), nodes)
        highest = 0
        for n in nodes:
            try:
                highest = max(highest, int(n.alias[4:8]))
            except ValueError:
                pass
        next = highest + 1
        log.debug("Highest node number is %d. choosing %d." % (highest, next))
        return next

    def add_node(self, 
                 alias=None,
                 image_id=None, 
                 instance_type=None,
                 zone=None,
                 placement_group=None,
                 spot_bid=None,
                 no_create=False):

        """
        Add a single node to this cluster
        """
        aliases = None
        if alias:
            aliases = [alias]

        return self.add_nodes(1, aliases=aliases,
                          image_id=image_id,
                          instance_type=instance_type,
                          zone=zone,
                          placement_group=placement_group,
                          spot_bid=spot_bid,
                          no_create=no_create)

    def add_nodes(self, 
                num_nodes, 
                aliases=None, 
                image_id = None,
                instance_type=None,
                zone=None,
                placement_group=None,
                spot_bid=None,
                no_create=False):
        """
        Add new nodes to this cluster

        aliases - list of aliases to assign to new nodes (len must equal
        num_nodes)
        """
        running_pending = self._nodes_in_states(['pending', 'running'])
        aliases = aliases or []
        if not aliases:
            next_node_id = self._get_next_node_num()
            for i in range(next_node_id, next_node_id + num_nodes):
                alias = 'node%.3d' % i
                aliases.append(alias)
        assert len(aliases) == num_nodes
        if "master" in aliases:
            raise exception.ClusterValidationError(
                "worker nodes cannot have master as an alias")
        if not no_create:
            for node in running_pending:
                if node.alias in aliases:
                    raise exception.ClusterValidationError(
                        "node with alias %s already exists" % node.alias)
            log.info("Launching node(s): %s" % ', '.join(aliases))
            resp = self.create_nodes(aliases, image_id=image_id,
                                     instance_type=instance_type, zone=zone,
                                     placement_group=placement_group,
                                     spot_bid=spot_bid)
            if spot_bid or self.spot_bid:
                self.ec2.wait_for_propagation(spot_requests=resp)
            else:
                self.ec2.wait_for_propagation(instances=resp[0].instances)
        self.wait_for_cluster(msg="Waiting for node(s) to come up...")
        log.debug("Adding node(s): %s" % aliases)
        for alias in aliases:
            node = self.get_node_by_alias(alias)
            self.run_plugins(method_name="on_add_node", node=node)
        
        return aliases

    def remove_node(self, node, terminate=True):
        """
        Remove a single node from this cluster
        """
        return self.remove_nodes([node], terminate=terminate)

    def remove_nodes(self, nodes, terminate=True):
        """
        Remove a list of nodes from this cluster
        """
        for node in nodes:
            if node.is_master():
                raise exception.InvalidOperation("cannot remove master node")
            self.run_plugins(method_name="on_remove_node",
                             node=node, reverse=True)
            if not terminate:
                continue
            node.terminate()

    def _get_launch_map(self, reverse=False):
        """
        Groups all node-aliases that have similar instance types/image ids
        Returns a dictionary that's used to launch all similar instance types
        and image ids in the same request. Example return value:

        {('c1.xlarge', 'ami-a5c02dcc'): ['node001', 'node002'],
         ('m1.large', 'ami-a5c02dcc'): ['node003'],
         ('m1.small', 'ami-17b15e7e'): ['master', 'node005', 'node006'],
         ('m1.small', 'ami-19e17a2b'): ['node004']}

        Passing reverse=True will return the same information only keyed by
        node aliases:

        {'master': ('m1.small', 'ami-17b15e7e'),
         'node001': ('c1.xlarge', 'ami-a5c02dcc'),
         'node002': ('c1.xlarge', 'ami-a5c02dcc'),
         'node003': ('m1.large', 'ami-a5c02dcc'),
         'node004': ('m1.small', 'ami-19e17a2b'),
         'node005': ('m1.small', 'ami-17b15e7e'),
         'node006': ('m1.small', 'ami-17b15e7e')}
        """
        lmap = {}
        mtype = self.master_instance_type or self.node_instance_type
        mimage = self.master_image_id or self.node_image_id
        lmap[(mtype, mimage)] = ['master']
        id_start = 1
        for itype in self.node_instance_types:
            count = itype['size']
            image_id = itype['image'] or self.node_image_id
            type = itype['type'] or self.node_instance_type
            if not (type, image_id) in lmap:
                lmap[(type, image_id)] = []
            for id in range(id_start, id_start + count):
                alias = 'node%.3d' % id
                log.debug("Launch map: %s (ami: %s, type: %s)..." %
                          (alias, image_id, type))
                lmap[(type, image_id)].append(alias)
                id_start += 1
        ntype = self.node_instance_type
        nimage = self.node_image_id
        if not (ntype, nimage) in lmap:
            lmap[(ntype, nimage)] = []
        for id in range(id_start, self.cluster_size):
            alias = 'node%.3d' % id
            log.debug("Launch map: %s (ami: %s, type: %s)..." %
                      (alias, nimage, ntype))
            lmap[(ntype, nimage)].append(alias)
        if reverse:
            rlmap = {}
            for (itype, image_id) in lmap:
                aliases = lmap.get((itype, image_id))
                for alias in aliases:
                    rlmap[alias] = (itype, image_id)
            return rlmap
        return lmap

    def _get_type_and_image_id(self, alias):
        """
        Returns (instance_type,image_id) for a given alias based
        on the map returned from self._get_launch_map
        """
        lmap = self._get_launch_map()
        for (type, image) in lmap:
            key = (type, image)
            if alias in lmap.get(key):
                return key

    def create_cluster(self):
        """
        Launches all EC2 instances based on this cluster's settings.
        """
        log.info("Launching a %d-node cluster..." % self.cluster_size)
        mtype = self.master_instance_type or self.node_instance_type
        self.master_instance_type = mtype
        if self.spot_bid:
            self._create_spot_cluster()
        else:
            self._create_flat_rate_cluster()

    def _create_flat_rate_cluster(self):
        """
        Launches cluster using flat-rate instances. This method attempts to
        minimize the number of launch requests by grouping nodes of the same
        type/ami and launching each group simultaneously within a single launch
        request. This is especially important for Cluster Compute instances
        given that Amazon *highly* recommends requesting all CCI in a single
        launch request.
        """
        lmap = self._get_launch_map()
        zone = None
        master_map = None
        insts = []
        for (type, image) in lmap:
            # launch all aliases that match master's itype/image_id
            aliases = lmap.get((type, image))
            if 'master' in aliases:
                master_map = (type, image)
                for alias in aliases:
                    log.debug("Launching %s (ami: %s, type: %s)" %
                              (alias, image, type))
                master_response = self.create_nodes(aliases, image_id=image,
                                                    instance_type=type,
                                                    force_flat=True)[0]
                zone = master_response.instances[0].placement
                insts.extend(master_response.instances)
        lmap.pop(master_map)
        if self.cluster_size <= 1:
            return
        for (type, image) in lmap:
            aliases = lmap.get((type, image))
            for alias in aliases:
                log.debug("Launching %s (ami: %s, type: %s)" %
                          (alias, image, type))
            resv = self.create_nodes(aliases, image_id=image,
                                     instance_type=type, zone=zone,
                                     force_flat=True)
            insts.extend(resv[0].instances)
        if insts:
            self.ec2.wait_for_propagation(instances=insts)

    def _create_spot_cluster(self):
        """
        Launches cluster using spot instances for all worker nodes. This method
        makes a single spot request for each node in the cluster since spot
        instances *always* have an ami_launch_index of 0. This is needed in
        order to correctly assign aliases to nodes.
        """
        (mtype, mimage) = self._get_type_and_image_id('master')
        log.info("Launching master node (ami: %s, type: %s)..." %
                 (mimage, mtype))
        force_flat = not self.force_spot_master
        master_response = self.create_node('master',
                                           image_id=mimage,
                                           instance_type=mtype,
                                           force_flat=force_flat)
        insts, spot_reqs = [], []
        zone = None
        if not force_flat and self.spot_bid:
            # Make sure nodes are in same zone as master
            launch_spec = master_response.launch_specification
            zone = launch_spec.placement
            spot_reqs.append(master_response)
        else:
            # Make sure nodes are in same zone as master
            zone = master_response.instances[0].placement
            insts.extend(master_response.instances)
        if self.cluster_size <= 1:
            return
        for id in range(1, self.cluster_size):
            alias = 'node%.3d' % id
            (ntype, nimage) = self._get_type_and_image_id(alias)
            log.info("Launching %s (ami: %s, type: %s)" %
                     (alias, nimage, ntype))
            spot_req = self.create_node(alias, image_id=nimage,
                                        instance_type=ntype, zone=zone)
            spot_reqs.append(spot_req)
        self.ec2.wait_for_propagation(instances=insts, spot_requests=spot_reqs)

    def is_spot_cluster(self):
        """
        Returns True if all nodes are spot instances
        """
        nodes = self.nodes
        if not nodes:
            return False
        for node in nodes:
            if not node.is_spot():
                return False
        return True

    def has_spot_nodes(self):
        """
        Returns True if any nodes are spot instances
        """
        for node in self.nodes:
            if node.is_spot():
                return True
        return False

    def is_ebs_cluster(self):
        """
        Returns True if all nodes are EBS-backed
        """
        nodes = self.nodes
        if not nodes:
            return False
        for node in nodes:
            if not node.is_ebs_backed():
                return False
        return True

    def has_ebs_nodes(self):
        """
        Returns True if any nodes are EBS-backed
        """
        for node in self.nodes:
            if node.is_ebs_backed():
                return True
        return False

    def is_stoppable(self):
        """
        Returns True if all nodes are stoppable (i.e. non-spot and EBS-backed)
        """
        nodes = self.nodes
        if not nodes:
            return False
        for node in self.nodes:
            if not node.is_stoppable():
                return False
        return True

    def has_stoppable_nodes(self):
        """
        Returns True if any nodes are stoppable (i.e. non-spot and EBS-backed)
        """
        nodes = self.nodes
        if not nodes:
            return False
        for node in nodes:
            if node.is_stoppable():
                return True
        return False

    def is_cluster_compute(self):
        """
        Returns true if all instances are Cluster/GPU Compute type
        """
        nodes = self.nodes
        if not nodes:
            return False
        for node in nodes:
            if not node.is_cluster_compute():
                return False
        return True

    def has_cluster_compute_nodes(self):
        for node in self.nodes:
            if node.is_cluster_compute():
                return True
        return False

    def is_cluster_up(self):
        """
        Check that all nodes are 'running' and that ssh is up on all nodes
        This method will return False if any spot requests are in an 'open'
        state.
        """
        spots = self.spot_requests
        active_spots = filter(lambda x: x.state == 'active', spots)
        if len(spots) != len(active_spots):
            return False
        nodes = self.nodes
        if not nodes:
            return False
        for node in nodes:
            if not node.is_up():
                return False
        return True

    @property
    def progress_bar(self):
        if not self._progress_bar:
            widgets = ['', progressbar.Fraction(), ' ',
                       progressbar.Bar(marker=progressbar.RotatingMarker()),
                       ' ', progressbar.Percentage(), ' ', ' ']
            pbar = progressbar.ProgressBar(widgets=widgets,
                                           maxval=self.cluster_size,
                                           force_update=True)
            self._progress_bar = pbar
        return self._progress_bar

    @property
    def pool(self):
        if not self._pool:
            self._pool = threadpool.get_thread_pool(
                size=self.num_threads, disable_threads=self.disable_threads)
        return self._pool

    @property
    def validator(self):
        return ClusterValidator(self)

    def is_valid(self):
        return self.validator.is_valid()

    def validate(self):
        return self.validator.validate()

    def wait_for_active_spots(self, spots=None):
        """
        Wait for all open spot requests for this cluster to transition to
        'active'.
        """
        spots = spots or self.spot_requests
        open_spots = [spot for spot in spots if spot.state == "open"]
        if open_spots:
            pbar = self.progress_bar.reset()
            log.info('Waiting for open spot requests to become active...')
            pbar.maxval = len(spots)
            pbar.update(0)
            while not pbar.finished:
                active_spots = filter(lambda x: x.state == "active", spots)
                pbar.maxval = len(spots)
                pbar.update(len(active_spots))
                if not pbar.finished:
                    time.sleep(self.refresh_interval)
                    spots = self.get_spot_requests_or_raise()
                else:
                    self.ec2.wait_for_propagation(
                        instances=[s.instance_id for s in active_spots])
            pbar.reset()

    def wait_for_running_instances(self, nodes=None,
                                   kill_pending_after_mins=15):
        """
        Wait until all cluster nodes are in a 'running' state
        """
        log.info("Waiting for all nodes to be in a 'running' state...")
        nodes = nodes or self.get_nodes_or_raise()
        pbar = self.progress_bar.reset()
        pbar.maxval = len(nodes)
        pbar.update(0)
        now = datetime.datetime.utcnow()
        timeout = now + datetime.timedelta(minutes=kill_pending_after_mins)
        while not pbar.finished:
            running_nodes = [n for n in nodes if n.state == "running"]
            pbar.maxval = len(nodes)
            pbar.update(len(running_nodes))
            if not pbar.finished:
                if datetime.datetime.utcnow() > timeout:
                    pending = [n for n in nodes if n not in running_nodes]
                    log.warn("%d nodes have been pending for >= %d mins "
                             "- terminating" % (len(pending),
                                                kill_pending_after_mins))
                    for node in pending:
                        node.terminate()
                else:
                    time.sleep(self.refresh_interval)
                nodes = self.get_nodes_or_raise()
        pbar.reset()

    def wait_for_ssh(self, nodes=None):
        """
        Wait until all cluster nodes are in a 'running' state
        """
        log.info("Waiting for SSH to come up on all nodes...")
        nodes = nodes or self.get_nodes_or_raise()
        self.pool.map(lambda n: n.wait(interval=self.refresh_interval), nodes,
                      jobid_fn=lambda n: n.alias)

    @print_timing("Waiting for cluster to come up")
    def wait_for_cluster(self, msg="Waiting for cluster to come up..."):
        """
        Wait for cluster to come up and display progress bar. Waits for all
        spot requests to become 'active', all instances to be in a 'running'
        state, and for all SSH daemons to come up.

        msg - custom message to print out before waiting on the cluster
        """
        interval = self.refresh_interval
        log.info("%s %s" % (msg, "(updating every %ds)" % interval))
        try:
            self.wait_for_active_spots()
            self.wait_for_running_instances()
            self.wait_for_ssh()
        except Exception:
            self.progress_bar.finish()
            raise

    def is_cluster_stopped(self):
        """
        Check whether all nodes are in the 'stopped' state
        """
        nodes = self.nodes
        if not nodes:
            return False
        for node in nodes:
            if node.state != 'stopped':
                return False
        return True

    def is_cluster_terminated(self):
        """
        Check whether all nodes are in a 'terminated' state
        """
        states = filter(lambda x: x != 'terminated', static.INSTANCE_STATES)
        filters = {'instance.group-name': self._security_group,
                   'instance-state-name': states}
        insts = self.ec2.get_all_instances(filters=filters)
        return len(insts) == 0

    def attach_volumes_to_master(self):
        """
        Attach each volume to the master node
        """
        wait_for_volumes = []
        for vol in self.volumes:
            volume = self.volumes.get(vol)
            device = volume.get('device')
            vol_id = volume.get('volume_id')
            vol = self.ec2.get_volume(vol_id)
            if vol.attach_data.instance_id == self.master_node.id:
                log.info("Volume %s already attached to master...skipping" %
                         vol.id)
                continue
            if vol.status != "available":
                log.error('Volume %s not available...'
                          'please check and try again' % vol.id)
                continue
            log.info("Attaching volume %s to master node on %s ..." %
                     (vol.id, device))
            resp = vol.attach(self.master_node.id, device)
            log.debug("resp = %s" % resp)
            wait_for_volumes.append(vol)
        for vol in wait_for_volumes:
            self.ec2.wait_for_volume(vol, state='attached')

    def detach_volumes(self):
        """
        Detach all volumes from all nodes
        """
        for node in self.nodes:
            node.detach_external_volumes()

    @print_timing('Restarting cluster')
    def restart_cluster(self, reboot_only=False):
        """
        Reboot all instances and reconfigure the cluster
        """
        nodes = self.nodes
        if not nodes:
            raise exception.ClusterValidationError("No running nodes found")
        self.run_plugins(method_name="on_restart", reverse=True)
        log.info("Rebooting cluster...")
        for node in nodes:
            node.reboot()
        if reboot_only:
            return
        sleep = 20
        log.info("Sleeping for %d seconds..." % sleep)
        time.sleep(sleep)
        self.setup_cluster()

    def stop_cluster(self, terminate_unstoppable=False, force=False):
        """
        Shutdown this cluster by detaching all volumes and 'stopping' all nodes

        In general, all nodes in the cluster must be 'stoppable' meaning all
        nodes are backed by flat-rate EBS-backed instances. If any
        'unstoppable' nodes are found an exception is raised. A node is
        'unstoppable' if it is backed by either a spot or S3-backed instance.

        If the cluster contains a mix of 'stoppable' and 'unstoppable' nodes
        you can stop all stoppable nodes and terminate any unstoppable nodes by
        setting terminate_unstoppable=True.
        """
        nodes = self.nodes
        if not nodes:
            raise exception.ClusterValidationError("No running nodes found")
        if not self.is_stoppable():
            has_stoppable_nodes = self.has_stoppable_nodes()
            if not terminate_unstoppable and has_stoppable_nodes:
                raise exception.InvalidOperation(
                    "Cluster contains nodes that are not stoppable")
            if not has_stoppable_nodes:
                raise exception.InvalidOperation(
                    "Cluster does not contain any stoppable nodes")
        try:
            self.run_plugins(method_name="on_shutdown", reverse=True)
        except exception.MasterDoesNotExist, e:
            if force:
                log.warn("Cannot run plugins: %s" % e)
            else:
                raise
        self.detach_volumes()
        for node in nodes:
            node.shutdown()

    def terminate_cluster(self, force=False):
        """
        Destroy this cluster by first detaching all volumes, shutting down all
        instances, canceling all spot requests (if any), removing its placement
        group (if any), and removing its security group.
        """
        try:
            self.run_plugins(method_name="on_shutdown", reverse=True)
        except exception.MasterDoesNotExist, e:
            if force:
                log.warn("Cannot run plugins: %s" % e)
            else:
                raise
        self.detach_volumes()
        nodes = self.nodes
        for node in nodes:
            node.terminate()
        for spot in self.spot_requests:
            if spot.state not in ['cancelled', 'closed']:
                log.info("Canceling spot instance request: %s" % spot.id)
                spot.cancel()
        s = utils.get_spinner("Waiting for cluster to terminate...")
        try:
            while not self.is_cluster_terminated():
                time.sleep(5)
        finally:
            s.stop()
        region = self.ec2.region.name
        if region in static.CLUSTER_REGIONS:
            pg = self.ec2.get_placement_group_or_none(self._security_group)
            if pg:
                log.info("Removing %s placement group" % pg.name)
                pg.delete()
        sg = self.ec2.get_group_or_none(self._security_group)
        if sg:
            self.ec2.delete_group(sg)

    def start(self, create=True, create_only=False, validate=True,
              validate_only=False, validate_running=False):
        """
        Creates and configures a cluster from this cluster template's settings.

        create - create new nodes when starting the cluster. set to False to
                 use existing nodes
        create_only - only create the cluster node instances, don't configure
                      the cluster
        validate - whether or not to validate the cluster settings used.
                   False will ignore validate_only and validate_running
                   keywords and is effectively the same as running _start
        validate_only - only validate cluster settings, do not create or
                        configure cluster
        validate_running - whether or not to validate the existing instances
                           being used against this cluster's settings
        """
        if validate:
            validator = self.validator
            if not create and validate_running:
                try:
                    validator.validate_running_instances()
                except exception.ClusterValidationError, e:
                    msg = "Existing nodes are not compatible with cluster "
                    msg += "settings:\n"
                    e.msg = msg + e.msg
                    raise
            validator.validate()
            if validate_only:
                return
        else:
            log.warn("SKIPPING VALIDATION - USE AT YOUR OWN RISK")
        return self._start(create=create, create_only=create_only)

    @print_timing("Starting cluster")
    def _start(self, create=True, create_only=False):
        """
        Create and configure a cluster from this cluster template's settings
        (Does not attempt to validate before running)

        create - create new nodes when starting the cluster. set to False to
                 use existing nodes
        create_only - only create the cluster node instances, don't configure
                      the cluster
        """
        log.info("Starting cluster...")
        if create:
            self.create_cluster()
        else:
            assert self.master_node is not None
            for node in self.stopped_nodes:
                log.info("Starting stopped node: %s" % node.alias)
                node.start()
        if create_only:
            return
        self.setup_cluster()

    def setup_cluster(self):
        """
        Waits for all nodes to come up and then runs the default
        StarCluster setup routines followed by any additional plugin setup
        routines
        """
        self.wait_for_cluster()
        self._setup_cluster()

    @print_timing("Configuring cluster")
    def _setup_cluster(self):
        """
        Runs the default StarCluster setup routines followed by any additional
        plugin setup routines. Does not wait for nodes to come up.
        """
        log.info("The master node is %s" % self.master_node.dns_name)
        log.info("Configuring cluster...")
        if self.volumes:
            self.attach_volumes_to_master()
        self.run_plugins()

    def run_plugins(self, plugins=None, method_name="run", node=None,
                    reverse=False):
        """
        Run all plugins specified in this Cluster object's self.plugins list
        Uses plugins list instead of self.plugins if specified.

        plugins must be a tuple: the first element is the plugin's name, the
        second element is the plugin object (a subclass of ClusterSetup)
        """
        plugs = [self._default_plugin]
        if not self.disable_queue:
            plugs.append(self._sge_plugin)
        plugs += (plugins or self.plugins)[:]
        if reverse:
            plugs.reverse()
        for plug in plugs:
            self.run_plugin(plug, method_name=method_name, node=node)

    def run_plugin(self, plugin, name='', method_name='run', node=None):
        """
        Run a StarCluster plugin.

        plugin - an instance of the plugin's class
        name - a user-friendly label for the plugin
        method_name - the method to run within the plugin (default: "run")
        node - optional node to pass as first argument to plugin method (used
        for on_add_node/on_remove_node)
        """
        plugin_name = name or getattr(plugin, '__name__',
                                      utils.get_fq_class_name(plugin))
        try:
            func = getattr(plugin, method_name, None)
            if not func:
                log.warn("Plugin %s has no %s method...skipping" %
                         (plugin_name, method_name))
                return
            args = [self.nodes, self.master_node, self.cluster_user,
                    self.cluster_shell, self.volumes]
            if node:
                args.insert(0, node)
            log.info("Running plugin %s" % plugin_name)
            func(*args)
        except NotImplementedError:
            log.debug("method %s not implemented by plugin %s" % (method_name,
                                                                  plugin_name))
        except exception.MasterDoesNotExist:
            raise
        except KeyboardInterrupt:
            raise
        except Exception:
            log.error("Error occured while running plugin '%s':" % plugin_name)
            raise

    def ssh_to_master(self, user='root', command=None, forward_x11=False,
                      forward_agent=False):
        return self.ssh_to_node('master', user=user, command=command,
                                forward_x11=forward_x11,
                                forward_agent=forward_agent)

    def ssh_to_node(self, alias, user='root', command=None, forward_x11=False,
                    forward_agent=False):
        node = self.get_node_by_alias(alias)
        node = node or self.get_node_by_dns_name(alias)
        node = node or self.get_node_by_id(alias)
        if not node:
            raise exception.InstanceDoesNotExist(alias, label='node')
        return node.shell(user=user, forward_x11=forward_x11,
                          forward_agent=forward_agent, command=command)


class ClusterValidator(validators.Validator):
    """
    Validates that cluster settings define a sane launch configuration.
    Throws exception.ClusterValidationError for all validation failures
    """
    def __init__(self, cluster):
        self.cluster = cluster

    def is_running_valid(self):
        """
        Checks whether the current running instances are compatible
        with this cluster template's settings
        """
        try:
            self.validate_running_instances()
            return True
        except exception.ClusterValidationError, e:
            log.error(e.msg)
            return False

    def validate_required_settings(self):
        has_all_required = True
        for opt in static.CLUSTER_SETTINGS:
            requirements = static.CLUSTER_SETTINGS[opt]
            name = opt
            required = requirements[1]
            if required and self.cluster.get(name.lower()) is None:
                log.warn('Missing required setting %s' % name)
                has_all_required = False
        return has_all_required

    def validate_running_instances(self):
        """
        Validate existing instances against this cluster's settings
        """
        cluster = self.cluster
        cluster.wait_for_active_spots()
        nodes = cluster.nodes
        if not nodes:
            raise exception.ClusterValidationError("No existing nodes found!")
        log.info("Validating existing instances...")
        mazone = cluster.master_node.placement
        # reset zone cache
        cluster._zone = None
        if cluster.zone and cluster.zone.name != mazone:
            raise exception.ClusterValidationError(
                "Running cluster's availability_zone (%s) != %s" %
                (mazone, cluster.zone.name))
        for node in nodes:
            if node.key_name != cluster.keyname:
                raise exception.ClusterValidationError(
                    "%s's key_name (%s) != %s" % (node.alias, node.key_name,
                                                  cluster.keyname))

    def validate(self):
        """
        Checks that all cluster template settings are valid and raises an
        exception.ClusterValidationError exception if not.
        """
        log.info("Validating cluster template settings...")
        try:
            self.validate_required_settings()
            self.validate_spot_bid()
            self.validate_cluster_size()
            self.validate_cluster_user()
            self.validate_shell_setting()
            self.validate_permission_settings()
            self.validate_credentials()
            self.validate_keypair()
            self.validate_zone()
            self.validate_ebs_settings()
            self.validate_ebs_aws_settings()
            self.validate_image_settings()
            self.validate_instance_types()
            self.validate_cluster_compute()
            self.validate_userdata()
            log.info('Cluster template settings are valid')
            return True
        except exception.ClusterValidationError, e:
            e.msg = 'Cluster settings are not valid:\n%s' % e.msg
            raise

    def is_valid(self):
        """
        Returns True if all cluster template settings are valid
        """
        try:
            self.validate()
            return True
        except exception.ClusterValidationError, e:
            log.error(e.msg)
            return False

    def validate_spot_bid(self):
        cluster = self.cluster
        if cluster.spot_bid is not None:
            if type(cluster.spot_bid) not in [int, float]:
                raise exception.ClusterValidationError(
                    'spot_bid must be integer or float')
            if cluster.spot_bid <= 0:
                raise exception.ClusterValidationError(
                    'spot_bid must be an integer or float > 0')
        return True

    def validate_cluster_size(self):
        cluster = self.cluster
        try:
            int(cluster.cluster_size)
            if cluster.cluster_size < 1:
                raise ValueError
        except (ValueError, TypeError):
            raise exception.ClusterValidationError(
                'cluster_size must be an integer >= 1')
        num_itypes = sum([i.get('size') for i in
                          cluster.node_instance_types])
        num_nodes = cluster.cluster_size - 1
        if num_itypes > num_nodes:
            raise exception.ClusterValidationError(
                "total number of nodes specified in node_instance_type (%s) "
                "must be <= cluster_size-1 (%s)" % (num_itypes, num_nodes))
        return True

    def validate_cluster_user(self):
        if self.cluster.cluster_user == "root":
            raise exception.ClusterValidationError(
                'cluster_user cannot be "root"')
        return True

    def validate_shell_setting(self):
        cluster_shell = self.cluster.cluster_shell
        if not static.AVAILABLE_SHELLS.get(cluster_shell):
            raise exception.ClusterValidationError(
                'Invalid user shell specified. Options are %s' %
                ' '.join(static.AVAILABLE_SHELLS.keys()))
        return True

    def validate_image_settings(self):
        cluster = self.cluster
        master_image_id = cluster.master_image_id
        node_image_id = cluster.node_image_id
        conn = cluster.ec2
        image = conn.get_image_or_none(node_image_id)
        if not image or image.id != node_image_id:
            raise exception.ClusterValidationError(
                'node_image_id %s does not exist' % node_image_id)
        if image.state != 'available':
            raise exception.ClusterValidationError(
                'node_image_id %s is not available' % node_image_id)
        if master_image_id:
            master_image = conn.get_image_or_none(master_image_id)
            if not master_image or master_image.id != master_image_id:
                raise exception.ClusterValidationError(
                    'master_image_id %s does not exist' % master_image_id)
            if master_image.state != 'available':
                raise exception.ClusterValidationError(
                    'master_image_id %s is not available' % master_image_id)
        return True

    def validate_zone(self):
        """
        Validates that the cluster's availability zone exists and is available.
        The 'zone' property additionally checks that all EBS volumes are in the
        same zone and that the cluster's availability zone setting, if
        specified, matches the EBS volume(s) zone.
        """
        zone = self.cluster.zone
        if zone and zone.state != 'available':
            raise exception.ClusterValidationError(
                "The '%s' availability zone is not available at this time" %
                zone.name)
        return True

    def __check_platform(self, image_id, instance_type):
        """
        Validates whether an image_id (AMI) is compatible with a given
        instance_type. image_id_setting and instance_type_setting are the
        setting labels in the config file.
        """
        image = self.cluster.ec2.get_image_or_none(image_id)
        if not image:
            raise exception.ClusterValidationError('Image %s does not exist' %
                                                   image_id)
        image_platform = image.architecture
        image_is_hvm = (image.virtualization_type == "hvm")
        if image_is_hvm and instance_type not in static.HVM_TYPES:
            cctypes_list = ', '.join(static.HVM_TYPES)
            raise exception.ClusterValidationError(
                "Image '%s' is a hardware virtual machine (HVM) image and "
                "cannot be used with instance type '%s'.\n\nHVM images "
                "require one of the following HVM instance types:\n%s" %
                (image_id, instance_type, cctypes_list))
        if instance_type in static.CLUSTER_TYPES and not image_is_hvm:
            raise exception.ClusterValidationError(
                "The '%s' instance type can only be used with hardware "
                "virtual machine (HVM) images. Image '%s' is not an HVM "
                "image." % (instance_type, image_id))
        instance_platforms = static.INSTANCE_TYPES[instance_type]
        if image_platform not in instance_platforms:
            error_msg = "Instance type %(instance_type)s is for an " \
                        "%(instance_platform)s platform while " \
                        "%(image_id)s is an %(image_platform)s platform"
            error_dict = {'instance_type': instance_type,
                          'instance_platform': ', '.join(instance_platforms),
                          'image_id': image_id,
                          'image_platform': image_platform}
            raise exception.ClusterValidationError(error_msg % error_dict)
        image_is_ebs = (image.root_device_type == 'ebs')
        ebs_only_types = static.MICRO_INSTANCE_TYPES + static.SEC_GEN_TYPES
        if instance_type in ebs_only_types and not image_is_ebs:
            error_msg = ("Instance type %s can only be used with an "
                         "EBS-backed AMI and '%s' is not EBS-backed " %
                         (instance_type, image.id))
            raise exception.ClusterValidationError(error_msg)
        return True

    def validate_instance_types(self):
        cluster = self.cluster
        master_image_id = cluster.master_image_id
        node_image_id = cluster.node_image_id
        master_instance_type = cluster.master_instance_type
        node_instance_type = cluster.node_instance_type
        instance_types = static.INSTANCE_TYPES
        instance_type_list = ', '.join(instance_types.keys())
        if not node_instance_type in instance_types:
            raise exception.ClusterValidationError(
                "You specified an invalid node_instance_type %s\n"
                "Possible options are:\n%s" %
                (node_instance_type, instance_type_list))
        elif master_instance_type:
            if not master_instance_type in instance_types:
                raise exception.ClusterValidationError(
                    "You specified an invalid master_instance_type %s\n"
                    "Possible options are:\n%s" %
                    (master_instance_type, instance_type_list))
        try:
            self.__check_platform(node_image_id, node_instance_type)
        except exception.ClusterValidationError, e:
            raise exception.ClusterValidationError(
                'Incompatible node_image_id and node_instance_type:\n' + e.msg)
        if master_image_id and not master_instance_type:
            try:
                self.__check_platform(master_image_id, node_instance_type)
            except exception.ClusterValidationError, e:
                raise exception.ClusterValidationError(
                    'Incompatible master_image_id and node_instance_type\n' +
                    e.msg)
        elif master_image_id and master_instance_type:
            try:
                self.__check_platform(master_image_id, master_instance_type)
            except exception.ClusterValidationError, e:
                raise exception.ClusterValidationError(
                    'Incompatible master_image_id and master_instance_type\n' +
                    e.msg)
        elif master_instance_type and not master_image_id:
            try:
                self.__check_platform(node_image_id, master_instance_type)
            except exception.ClusterValidationError, e:
                raise exception.ClusterValidationError(
                    'Incompatible node_image_id and master_instance_type\n' +
                    e.msg)
        for itype in cluster.node_instance_types:
            type = itype.get('type')
            img = itype.get('image') or node_image_id
            if not type in instance_types:
                raise exception.ClusterValidationError(
                    "You specified an invalid instance type %s\n"
                    "Possible options are:\n%s" % (type, instance_type_list))
            try:
                self.__check_platform(img, type)
            except exception.ClusterValidationError, e:
                raise exception.ClusterValidationError(
                    "Invalid settings for node_instance_type %s: %s" %
                    (type, e.msg))
        return True

    def validate_cluster_compute(self):
        cluster = self.cluster
        lmap = cluster._get_launch_map()
        for (type, image) in lmap:
            if type in static.CLUSTER_TYPES:
                img = cluster.ec2.get_image(image)
                if img.virtualization_type != 'hvm':
                    raise exception.ClusterValidationError(
                        'Cluster Compute/GPU instance type %s '
                        'can only be used with HVM images.\n'
                        'Image %s is NOT an HVM image.' % (type, image))

    def validate_permission_settings(self):
        permissions = self.cluster.permissions
        for perm in permissions:
            permission = permissions.get(perm)
            protocol = permission.get('ip_protocol')
            if protocol not in static.PROTOCOLS:
                raise exception.InvalidProtocol(protocol)
            from_port = permission.get('from_port')
            to_port = permission.get('to_port')
            try:
                from_port = int(from_port)
                to_port = int(to_port)
            except ValueError:
                raise exception.InvalidPortRange(
                    from_port, to_port, reason="integer range required")
            if from_port < 0 or to_port < 0:
                raise exception.InvalidPortRange(
                    from_port, to_port,
                    reason="from/to must be positive integers")
            if from_port > to_port:
                raise exception.InvalidPortRange(
                    from_port, to_port,
                    reason="'from_port' must be <= 'to_port'")
            cidr_ip = permission.get('cidr_ip')
            if not iptools.ipv4.validate_cidr(cidr_ip):
                raise exception.InvalidCIDRSpecified(cidr_ip)

    def validate_ebs_settings(self):
        """
        Check EBS vols for missing/duplicate DEVICE/PARTITION/MOUNT_PATHs and
        validate these settings.
        """
        volmap = {}
        devmap = {}
        mount_paths = []
        cluster = self.cluster
        for vol in cluster.volumes:
            vol_name = vol
            vol = cluster.volumes.get(vol)
            vol_id = vol.get('volume_id')
            device = vol.get('device')
            partition = vol.get('partition')
            mount_path = vol.get("mount_path")
            vmap = volmap.get(vol_id, {})
            devices = vmap.get('device', [])
            partitions = vmap.get('partition', [])
            if devices and device not in devices:
                raise exception.ClusterValidationError(
                    "Can't attach volume %s to more than one device" % vol_id)
            elif partitions and partition in partitions:
                raise exception.ClusterValidationError(
                    "Multiple configurations for %s\n"
                    "Either pick one or specify a separate partition for "
                    "each configuration" % vol_id)
            vmap['partition'] = partitions + [partition]
            vmap['device'] = devices + [device]
            volmap[vol_id] = vmap
            dmap = devmap.get(device, {})
            vol_ids = dmap.get('volume_id', [])
            if vol_ids and vol_id not in vol_ids:
                raise exception.ClusterValidationError(
                    "Can't attach more than one volume on device %s" % device)
            dmap['volume_id'] = vol_ids + [vol_id]
            devmap[device] = dmap
            mount_paths.append(mount_path)
            if not device:
                raise exception.ClusterValidationError(
                    'Missing DEVICE setting for volume %s' % vol_name)
            if not utils.is_valid_device(device):
                raise exception.ClusterValidationError(
                    "Invalid DEVICE value for volume %s" % vol_name)
            if partition:
                if not utils.is_valid_partition(partition):
                    raise exception.ClusterValidationError(
                        "Invalid PARTITION value for volume %s" % vol_name)
                if not partition.startswith(device):
                    raise exception.ClusterValidationError(
                        "Volume PARTITION must start with %s" % device)
            if not mount_path:
                raise exception.ClusterValidationError(
                    'Missing MOUNT_PATH setting for volume %s' % vol_name)
            if not mount_path.startswith('/'):
                raise exception.ClusterValidationError(
                    "MOUNT_PATH for volume %s should start with /" % vol_name)
        for path in mount_paths:
            if mount_paths.count(path) > 1:
                raise exception.ClusterValidationError(
                    "Can't mount more than one volume on %s" % path)
        return True

    def validate_ebs_aws_settings(self):
        """
        Verify that all EBS volumes exist and are available.
        """
        cluster = self.cluster
        for vol in cluster.volumes:
            v = cluster.volumes.get(vol)
            vol_id = v.get('volume_id')
            vol = cluster.ec2.get_volume(vol_id)
            if vol.status != 'available':
                try:
                    if vol.attach_data.instance_id == cluster.master_node.id:
                        continue
                except exception.MasterDoesNotExist:
                    pass
                raise exception.ClusterValidationError(
                    "Volume '%s' is not available (status: %s)" %
                    (vol_id, vol.status))

    def validate_credentials(self):
        if not self.cluster.ec2.is_valid_conn():
            raise exception.ClusterValidationError(
                'Invalid AWS_ACCESS_KEY_ID/AWS_SECRET_ACCESS_KEY combination.')
        return True

    def validate_keypair(self):
        cluster = self.cluster
        key_location = cluster.key_location
        if not key_location:
            raise exception.ClusterValidationError(
                "no key_location specified for key '%s'" %
                cluster.keyname)
        if not os.path.exists(key_location):
            raise exception.ClusterValidationError(
                "key_location '%s' does not exist" % key_location)
        elif not os.path.isfile(key_location):
            raise exception.ClusterValidationError(
                "key_location '%s' is not a file" % key_location)
        keyname = cluster.keyname
        keypair = cluster.ec2.get_keypair_or_none(keyname)
        if not keypair:
            raise exception.ClusterValidationError(
                "Keypair '%s' does not exist in region '%s'" %
                (keyname, cluster.ec2.region.name))
        fingerprint = keypair.fingerprint
        try:
            open(key_location, 'r').close()
        except IOError, e:
            raise exception.ClusterValidationError(
                "Error loading key_location '%s':\n%s\n"
                "Please check that the file is readable" % (key_location, e))
        if len(fingerprint) == 59:
            keyfingerprint = sshutils.get_private_rsa_fingerprint(key_location)
            if keyfingerprint != fingerprint:
                raise exception.ClusterValidationError(
                    "Incorrect fingerprint for key_location '%s'\n\n"
                    "local fingerprint: %s\n\nkeypair fingerprint: %s"
                    % (key_location, keyfingerprint, fingerprint))
        else:
            # Skip fingerprint validation for keys created using EC2 import
            # keys until I can figure out the mystery behind the import keys
            # fingerprint. I'm able to match ssh-keygen's public key
            # fingerprint, however, Amazon doesn't for some reason...
            log.warn("Unable to validate imported keypair fingerprint...")
        return True

    def validate_userdata(self):
        for script in self.cluster.userdata_scripts:
            if not os.path.exists(script):
                raise exception.ClusterValidationError(
                    "Userdata script does not exist: %s" % script)
            if not os.path.isfile(script):
                raise exception.ClusterValidationError(
                    "Userdata script is not a file: %s" % script)
        if self.cluster.spot_bid is None:
            lmap = self.cluster._get_launch_map()
            aliases = max(lmap.values(), key=lambda x: len(x))
            ud = self.cluster._get_cluster_userdata(aliases)
        else:
            ud = self.cluster._get_cluster_userdata(['node001'])
        ud_size_kb = utils.size_in_kb(ud)
        if ud_size_kb > 16:
            raise exception.ClusterValidationError(
                "User data is too big! (%.2fKB)\n"
                "User data scripts combined and compressed must be <= 16KB\n"
                "NOTE: StarCluster uses anywhere from 0.5-2KB "
                "to store internal metadata" % ud_size_kb)<|MERGE_RESOLUTION|>--- conflicted
+++ resolved
@@ -802,12 +802,6 @@
                                  placement_group=placement_group,
                                  spot_bid=spot_bid, force_flat=force_flat)[0]
 
-<<<<<<< HEAD
-
-    def create_nodes(self, aliases, image_id=None, instance_type=None, count=1,
-                    zone=None, placement_group=None,spot_bid=None,
-                    force_flat=False):
-=======
     def _get_cluster_userdata(self, aliases):
         alias_file = utils.string_to_file('\n'.join(['#ignored'] + aliases),
                                           static.UD_ALIASES_FNAME)
@@ -829,7 +823,6 @@
     def create_nodes(self, aliases, image_id=None, instance_type=None,
                      zone=None, placement_group=None, spot_bid=None,
                      force_flat=False):
->>>>>>> 00da8e0a
         """
         Convenience method for requesting instances with this cluster's
         settings. All settings (kwargs) except force_flat default to cluster
@@ -853,19 +846,6 @@
                 placement_group = self.placement_group.name
         image_id = image_id or self.node_image_id
         count = len(aliases) if not spot_bid else 1
-<<<<<<< HEAD
-        kwargs = dict(price=spot_bid,
-                      instance_type=instance_type,
-                      min_count=count,
-                      max_count=count,
-                      count=count,
-                      key_name=self.keyname,
-                      security_groups=[cluster_sg],
-                      availability_zone_group=cluster_sg,
-                      launch_group=cluster_sg,
-                      placement=zone or self.zone,
-                      user_data='|'.join(aliases),
-=======
         user_data = self._get_cluster_userdata(aliases)
         kwargs = dict(price=spot_bid, instance_type=instance_type,
                       min_count=count, max_count=count, count=count,
@@ -874,7 +854,6 @@
                       launch_group=cluster_sg,
                       placement=zone or getattr(self.zone, 'name', None),
                       user_data=user_data,
->>>>>>> 00da8e0a
                       placement_group=placement_group)
         resvs = []
         if spot_bid:
