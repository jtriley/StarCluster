# Copyright 2009-2013 Justin Riley
#
# This file is part of StarCluster.
#
# StarCluster is free software: you can redistribute it and/or modify it under
# the terms of the GNU Lesser General Public License as published by the Free
# Software Foundation, either version 3 of the License, or (at your option) any
# later version.
#
# StarCluster is distributed in the hope that it will be useful, but WITHOUT
# ANY WARRANTY; without even the implied warranty of MERCHANTABILITY or FITNESS
# FOR A PARTICULAR PURPOSE. See the GNU Lesser General Public License for more
# details.
#
# You should have received a copy of the GNU Lesser General Public License
# along with StarCluster. If not, see <http://www.gnu.org/licenses/>.

import os
import re
import time
import string
import pprint
import warnings
import datetime

import iptools

from starcluster import utils
from starcluster import static
from starcluster import sshutils
from starcluster import managers
from starcluster import userdata
from starcluster import deathrow
from starcluster import exception
from starcluster import threadpool
from starcluster import validators
from starcluster import progressbar
from starcluster import clustersetup
from starcluster.node import Node
from starcluster.node import NodeManager
from starcluster.plugins import sge
from starcluster.utils import print_timing
from starcluster.templates import user_msgs
from starcluster.logger import log


class ClusterManager(managers.Manager):
    """
    Manager class for Cluster objects
    """
    def __repr__(self):
        return "<ClusterManager: %s>" % self.ec2.region.name

    def get_cluster(self, cluster_name, group=None, load_receipt=True,
                    load_plugins=True, load_volumes=True, require_keys=True):
        """
        Returns a Cluster object representing an active cluster
        """
        try:
            clname = self._get_cluster_name(cluster_name)
            cltag = self.get_tag_from_sg(clname)
            if not group:
                group = self.ec2.get_security_group(clname)
            cl = Cluster(ec2_conn=self.ec2, cluster_tag=cltag,
                         cluster_group=group)
            if load_receipt:
                cl.load_receipt(load_plugins=load_plugins,
                                load_volumes=load_volumes)
            try:
                cl.keyname = cl.keyname or cl.master_node.key_name
                key_location = self.cfg.get_key(cl.keyname).get('key_location')
                cl.key_location = key_location
                if require_keys:
                    cl.validator.validate_keypair()
            except (exception.KeyNotFound, exception.MasterDoesNotExist):
                if require_keys:
                    raise
                cl.key_location = ''
            return cl
        except exception.SecurityGroupDoesNotExist:
            raise exception.ClusterDoesNotExist(cluster_name)

    def get_clusters(self, load_receipt=True, load_plugins=True):
        """
        Returns a list of all active clusters
        """
        cluster_groups = self.get_cluster_security_groups()
        clusters = [self.get_cluster(g.name, group=g,
                                     load_receipt=load_receipt,
                                     load_plugins=load_plugins)
                    for g in cluster_groups]
        return clusters

    def get_default_cluster_template(self):
        """
        Returns name of the default cluster template defined in the config
        """
        return self.cfg.get_default_cluster_template()

    def get_cluster_template(self, template_name, tag_name=None):
        """
        Returns a new Cluster object using the settings from the cluster
        template template_name

        If tag_name is passed, the Cluster object's cluster_tag setting will
        be set to tag_name
        """
        cl = self.cfg.get_cluster_template(template_name, tag_name=tag_name,
                                           ec2_conn=self.ec2)
        return cl

    def get_cluster_or_none(self, cluster_name, **kwargs):
        """
        Same as get_cluster but returns None instead of throwing an exception
        if the cluster does not exist
        """
        try:
            return self.get_cluster(cluster_name, **kwargs)
        except exception.ClusterDoesNotExist:
            pass

    def cluster_exists(self, tag_name):
        """
        Returns True if cluster exists
        """
        return self.get_cluster_or_none(tag_name) is not None

    def ssh_to_master(self, cluster_name, user='root', command=None,
                      forward_x11=False, forward_agent=False,
                      pseudo_tty=False):
        """
        ssh to master node of cluster_name

        user keyword specifies an alternate user to login as
        """
        cluster = self.get_cluster(cluster_name, load_receipt=False,
                                   require_keys=True)
        return cluster.ssh_to_master(user=user, command=command,
                                     forward_x11=forward_x11,
                                     forward_agent=forward_agent,
                                     pseudo_tty=pseudo_tty)

    def ssh_to_cluster_node(self, cluster_name, node_id, user='root',
                            command=None, forward_x11=False,
                            forward_agent=False, pseudo_tty=False):
        """
        ssh to a node in cluster_name that has either an id,
        dns name, or alias matching node_id

        user keyword specifies an alternate user to login as
        """
        cluster = self.get_cluster(cluster_name, load_receipt=False,
                                   require_keys=False)
        node = cluster.get_node_by_alias(node_id)
        key_location = self.cfg.get_key(node.key_name).get('key_location')
        cluster.key_location = key_location
        cluster.keyname = node.key_name
        cluster.validator.validate_keypair()
        return node.shell(user=user, forward_x11=forward_x11,
                          forward_agent=forward_agent,
                          pseudo_tty=pseudo_tty, command=command)

    def _get_cluster_name(self, cluster_name):
        """
        Returns human readable cluster name/tag prefixed with '@sc-'
        """
        if not cluster_name.startswith(static.SECURITY_GROUP_PREFIX):
            cluster_name = static.SECURITY_GROUP_TEMPLATE % cluster_name
        return cluster_name

    def add_node(self, cluster_name, alias=None, no_create=False,
                 image_id=None, instance_type=None, zone=None,
                 placement_group=None, spot_bid=None, reboot_interval=10,
                 n_reboot_restart=False):
        cl = self.get_cluster(cluster_name)
        return cl.add_node(alias=alias, image_id=image_id,
                           instance_type=instance_type, zone=zone,
                           placement_group=placement_group, spot_bid=spot_bid,
                           no_create=no_create,
                           reboot_interval=reboot_interval,
                           n_reboot_restart=n_reboot_restart)

    def add_nodes(self, cluster_name, num_nodes, aliases=None, no_create=False,
                  image_id=None, instance_type=None, zone=None,
                  placement_group=None, spot_bid=None, reboot_interval=10,
                  n_reboot_restart=False):
        """
        Add one or more nodes to cluster
        """
        cl = self.get_cluster(cluster_name)
        return cl.add_nodes(num_nodes, aliases=aliases, image_id=image_id,
                            instance_type=instance_type, zone=zone,
                            placement_group=placement_group, spot_bid=spot_bid,
                            no_create=no_create,
                            reboot_interval=reboot_interval,
                            n_reboot_restart=n_reboot_restart)

    def remove_node(self, cluster_name, alias, terminate=True, force=False):
        """
        Remove a single node from a cluster
        """
        cl = self.get_cluster(cluster_name)
        n = cl.get_node_by_alias(alias)
        if not n:
            raise exception.InstanceDoesNotExist(alias, label='node')
        cl.remove_node(n, terminate=terminate, force=force)

    def restart_cluster(self, cluster_name, reboot_only=False):
        """
        Reboots and reconfigures cluster_name
        """
        cl = self.get_cluster(cluster_name)
        cl.restart_cluster(reboot_only=reboot_only)

    def stop_cluster(self, cluster_name, terminate_unstoppable=False,
                     force=False):
        """
        Stop an EBS-backed cluster
        """
        cl = self.get_cluster(cluster_name, load_receipt=not force,
                              require_keys=not force)
        cl.stop_cluster(terminate_unstoppable, force=force)

    def terminate_cluster(self, cluster_name, force=False):
        """
        Terminates cluster_name
        """
        cl = self.get_cluster(cluster_name, load_receipt=not force,
                              require_keys=not force)
        cl.terminate_cluster(force=force)

    def get_cluster_security_group(self, group_name):
        """
        Return cluster security group by appending '@sc-' to group_name and
        querying EC2.
        """
        gname = self._get_cluster_name(group_name)
        return self.ec2.get_security_group(gname)

    def get_cluster_group_or_none(self, group_name):
        try:
            return self.get_cluster_security_group(group_name)
        except exception.SecurityGroupDoesNotExist:
            pass

    def get_cluster_security_groups(self):
        """
        Return all security groups on EC2 that start with '@sc-'
        """
        glob = static.SECURITY_GROUP_TEMPLATE % '*'
        sgs = self.ec2.get_security_groups(filters={'group-name': glob})
        return sgs

    def get_tag_from_sg(self, sg):
        """
        Returns the cluster tag name from a security group name that starts
        with static.SECURITY_GROUP_PREFIX

        Example:
            sg = '@sc-mycluster'
            print get_tag_from_sg(sg)
            mycluster
        """
        regex = re.compile('^' + static.SECURITY_GROUP_TEMPLATE % '(.*)')
        match = regex.match(sg)
        tag = None
        if match:
            tag = match.groups()[0]
        if not tag:
            raise ValueError("Invalid cluster group name: %s" % sg)
        return tag

    def list_clusters(self, cluster_groups=None, show_ssh_status=False):
        """
        Prints a summary for each active cluster on EC2
        """
        if not cluster_groups:
            cluster_groups = self.get_cluster_security_groups()
            if not cluster_groups:
                log.info("No clusters found...")
        else:
            try:
                cluster_groups = [self.get_cluster_security_group(g) for g
                                  in cluster_groups]
            except exception.SecurityGroupDoesNotExist:
                raise exception.ClusterDoesNotExist(g)
        for scg in cluster_groups:
            tag = self.get_tag_from_sg(scg.name)
            try:
                cl = self.get_cluster(tag, group=scg, load_plugins=False,
                                      load_volumes=False, require_keys=False)
            except exception.IncompatibleCluster as e:
                sep = '*' * 60
                log.error('\n'.join([sep, e.msg, sep]),
                          extra=dict(__textwrap__=True))
                print
                continue
            header = '%s (security group: %s)' % (tag, scg.name)
            print '-' * len(header)
            print header
            print '-' * len(header)
            nodes = cl.nodes
            try:
                n = nodes[0]
            except IndexError:
                n = None
            state = getattr(n, 'state', None)
            ltime = 'N/A'
            uptime = 'N/A'
            if state in ['pending', 'running']:
                ltime = getattr(n, 'local_launch_time', 'N/A')
                uptime = getattr(n, 'uptime', 'N/A')
            print 'Launch time: %s' % ltime
            print 'Uptime: %s' % uptime
            print 'Zone: %s' % getattr(n, 'placement', 'N/A')
            print 'Keypair: %s' % getattr(n, 'key_name', 'N/A')
            ebs_vols = []
            for node in nodes:
                devices = node.attached_vols
                if not devices:
                    continue
                node_id = node.alias or node.id
                for dev in devices:
                    d = devices.get(dev)
                    vol_id = d.volume_id
                    status = d.status
                    ebs_vols.append((vol_id, node_id, dev, status))
            if ebs_vols:
                print 'EBS volumes:'
                for vid, nid, dev, status in ebs_vols:
                    print('    %s on %s:%s (status: %s)' %
                          (vid, nid, dev, status))
            else:
                print 'EBS volumes: N/A'
            spot_reqs = cl.spot_requests
            if spot_reqs:
                active = len([s for s in spot_reqs if s.state == 'active'])
                opn = len([s for s in spot_reqs if s.state == 'open'])
                msg = ''
                if active != 0:
                    msg += '%d active' % active
                if opn != 0:
                    if msg:
                        msg += ', '
                    msg += '%d open' % opn
                print 'Spot requests: %s' % msg
            if nodes:
                print 'Cluster nodes:'
                for node in nodes:
                    nodeline = "    %7s %s %s %s" % (node.alias, node.state,
                                                     node.id, node.addr or '')
                    if node.spot_id:
                        nodeline += ' (spot %s)' % node.spot_id
                    if show_ssh_status:
                        ssh_status = {True: 'Up', False: 'Down'}
                        nodeline += ' (SSH: %s)' % ssh_status[node.is_up()]
                    print nodeline
                print 'Total nodes: %d' % len(nodes)
            else:
                print 'Cluster nodes: N/A'
            print

    def run_plugin(self, plugin_name, cluster_tag):
        """
        Run a plugin defined in the config.

        plugin_name must match the plugin's section name in the config
        cluster_tag specifies the cluster to run the plugin on
        """
        cl = self.get_cluster(cluster_tag, load_plugins=False)
        if not cl.is_cluster_up():
            raise exception.ClusterNotRunning(cluster_tag)
        plugs = [self.cfg.get_plugin(plugin_name)]
        plug = deathrow._load_plugins(plugs)[0]
        cl.run_plugin(plug, name=plugin_name)


class Cluster(object):

    def __init__(self,
                 ec2_conn=None,
                 spot_bid=None,
                 cluster_tag=None,
                 cluster_description=None,
                 cluster_size=None,
                 cluster_user=None,
                 cluster_shell=None,
                 dns_prefix=None,
                 master_image_id=None,
                 master_instance_type=None,
                 node_image_id=None,
                 node_instance_type=None,
                 node_instance_types=[],
                 availability_zone=None,
                 keyname=None,
                 key_location=None,
                 volumes=[],
                 plugins=[],
                 permissions=[],
                 userdata_scripts=[],
                 refresh_interval=30,
                 disable_queue=False,
                 num_threads=20,
                 disable_threads=False,
                 cluster_group=None,
                 force_spot_master=False,
                 disable_cloudinit=False,
<<<<<<< HEAD
                 plugins_order=[],
=======
                 vpc_id=None,
                 subnet_id=None,
>>>>>>> 7b9187c9
                 **kwargs):
        # validation
        if vpc_id or subnet_id:
            try:
                assert vpc_id
                assert subnet_id
            except AssertionError:
                raise ValueError(
                    "You can't supply just a vpc_id or subnet_id.  You must"
                    " supply both or neither.")

        # update class vars with given vars
        _vars = locals().copy()
        del _vars['cluster_group']
        del _vars['ec2_conn']
        self.__dict__.update(_vars)

        # more configuration
        now = time.strftime("%Y%m%d%H%M")
        if self.cluster_tag is None:
            self.cluster_tag = "cluster%s" % now
        if cluster_description is None:
            self.cluster_description = "Cluster created at %s" % now
        self.ec2 = ec2_conn
        self.cluster_size = cluster_size or 0
        self.volumes = self.load_volumes(volumes)
        self.plugins = self.load_plugins(plugins)
        self.userdata_scripts = userdata_scripts or []
<<<<<<< HEAD
        self.refresh_interval = refresh_interval
        self.disable_queue = disable_queue
        self.num_threads = num_threads
        self.disable_threads = disable_threads
        self.force_spot_master = force_spot_master
        self.disable_cloudinit = disable_cloudinit
        self.plugins_order = plugins_order
=======
        self.dns_prefix = dns_prefix and cluster_tag
>>>>>>> 7b9187c9

        self._cluster_group = None
        self._placement_group = None
        self._zone = None
        self._master = None
        self._nodes = []
        self._pool = None
        self._progress_bar = None
        self._config_fields = None
        self.__default_plugin = None
        self.__sge_plugin = None

    def __repr__(self):
        return '<Cluster: %s (%s-node)>' % (self.cluster_tag,
                                            self.cluster_size)

    @property
    def zone(self):
        if not self._zone:
            self._zone = self._get_cluster_zone()
        return self._zone

    def _get_cluster_zone(self):
        """
        Returns the cluster's zone. If volumes are specified, this method
        determines the common zone between those volumes. If a zone is
        explicitly specified in the config and does not match the common zone
        of the volumes, an exception is raised. If all volumes are not in the
        same zone an exception is raised. If no volumes are specified, returns
        the user-specified zone if it exists. Returns None if no volumes and no
        zone is specified.
        """
        zone = None
        if self.availability_zone:
            zone = self.ec2.get_zone(self.availability_zone)
        common_zone = None
        for volume in self.volumes:
            volid = self.volumes.get(volume).get('volume_id')
            vol = self.ec2.get_volume(volid)
            if not common_zone:
                common_zone = vol.zone
            elif vol.zone != common_zone:
                vols = [self.volumes.get(v).get('volume_id')
                        for v in self.volumes]
                raise exception.VolumesZoneError(vols)
        if common_zone and zone and zone.name != common_zone:
            raise exception.InvalidZone(zone.name, common_zone)
        if not zone and common_zone:
            zone = self.ec2.get_zone(common_zone)
        if not zone:
            try:
                zone = self.ec2.get_zone(self.master_node.placement)
            except exception.MasterDoesNotExist:
                pass
        return zone

    @property
    def _plugins(self):
        return [p.__plugin_metadata__ for p in self.plugins]

    def load_plugins(self, plugins):
        if plugins and isinstance(plugins[0], dict):
            warnings.warn("In a future release the plugins kwarg for Cluster "
                          "will require a list of plugin objects and not a "
                          "list of dicts", DeprecationWarning)
            plugins = deathrow._load_plugins(plugins)
        return plugins

    @property
    def _default_plugin(self):
        if not self.__default_plugin:
            self.__default_plugin = clustersetup.DefaultClusterSetup(
                disable_threads=self.disable_threads,
                num_threads=self.num_threads)
        return self.__default_plugin

    @property
    def _sge_plugin(self):
        if not self.__sge_plugin:
            self.__sge_plugin = sge.SGEPlugin(
                disable_threads=self.disable_threads,
                num_threads=self.num_threads)
        return self.__sge_plugin

    def load_volumes(self, vols):
        """
        Iterate through vols and set device/partition settings automatically if
        not specified.

        This method assigns the first volume to /dev/sdz, second to /dev/sdy,
        etc. for all volumes that do not include a device/partition setting
        """
        devices = ['/dev/sd%s' % s for s in string.lowercase]
        devmap = {}
        for volname in vols:
            vol = vols.get(volname)
            dev = vol.get('device')
            if dev in devices:
                # rm user-defined devices from the list of auto-assigned
                # devices
                devices.remove(dev)
            volid = vol.get('volume_id')
            if dev and not volid in devmap:
                devmap[volid] = dev
        volumes = utils.AttributeDict()
        for volname in vols:
            vol = vols.get(volname)
            vol_id = vol.get('volume_id')
            device = vol.get('device')
            if not device:
                if vol_id in devmap:
                    device = devmap.get(vol_id)
                else:
                    device = devices.pop()
                    devmap[vol_id] = device
            if not utils.is_valid_device(device):
                raise exception.InvalidDevice(device)
            v = volumes[volname] = utils.AttributeDict()
            v.update(vol)
            v['device'] = device
            part = vol.get('partition')
            if part:
                partition = device + str(part)
                if not utils.is_valid_partition(partition):
                    raise exception.InvalidPartition(part)
                v['partition'] = partition
        return volumes

    def update(self, kwargs):
        for key in kwargs.keys():
            if hasattr(self, key):
                self.__dict__[key] = kwargs[key]

    def get(self, name):
        return self.__dict__.get(name)

    def __str__(self):
        cfg = self.__getstate__()
        return pprint.pformat(cfg)

    def print_config(self):
        config = {}
        for key in self._config_fields:
            config[key] = getattr(self, key)
        pprint.pprint(config)

    def load_receipt(self, load_plugins=True, load_volumes=True):
        """
        Load the original settings used to launch this cluster into this
        Cluster object. Settings are loaded from cluster group tags and the
        master node's user data.
        """
        if not (load_plugins or load_volumes):
            return True
        try:
            tags = self.cluster_group.tags
            version = tags.get(static.VERSION_TAG, '')
            if utils.program_version_greater(version, static.VERSION):
                d = dict(cluster=self.cluster_tag, old_version=static.VERSION,
                         new_version=version)
                msg = user_msgs.version_mismatch % d
                sep = '*' * 60
                log.warn('\n'.join([sep, msg, sep]), extra={'__textwrap__': 1})
            cluster_settings = {}
            if static.CORE_TAG in tags:
                core = tags.get(static.CORE_TAG, '')
                cluster_settings.update(
                    utils.decode_uncompress_load(core, use_json=True))
            if static.USER_TAG in tags:
                user = tags.get(static.USER_TAG, '')
                cluster_settings.update(
                    utils.decode_uncompress_load(user, use_json=True))
            self._config_fields = cluster_settings.keys()
            self.update(cluster_settings)
            try:
                master = self.master_node
            except exception.MasterDoesNotExist:
                unfulfilled_spots = [sr for sr in self.spot_requests if not
                                     sr.instance_id]
                if unfulfilled_spots:
                    self.wait_for_active_spots()
                    master = self.master_node
                else:
                    raise
            if load_plugins:
                self.plugins = self.load_plugins(
                    master.get_plugins(self.plugins_order))
            if load_volumes:
                self.volumes = master.get_volumes()
        except exception.PluginError:
            log.error("An error occurred while loading plugins: ",
                      exc_info=True)
            raise
        except exception.MasterDoesNotExist:
            raise
        except Exception:
            log.debug('load receipt exception: ', exc_info=True)
            raise exception.IncompatibleCluster(self.cluster_group)
        return True

    def __getstate__(self):
        cfg = {}
        exclude = ['key_location', 'plugins']
        include = ['_zone', '_plugins']
        for key in self.__dict__.keys():
            private = key.startswith('_')
            if (not private or key in include) and not key in exclude:
                val = getattr(self, key)
                if type(val) in [str, unicode, bool, int, float, list, dict]:
                    cfg[key] = val
                elif isinstance(val, utils.AttributeDict):
                    cfg[key] = dict(val)
        return cfg

    @property
    def _security_group(self):
        return static.SECURITY_GROUP_TEMPLATE % self.cluster_tag

    def save_core_settings(self, sg):
        core_settings = utils.dump_compress_encode(
            dict(cluster_size=self.cluster_size,
                 master_image_id=self.master_image_id,
                 master_instance_type=self.master_instance_type,
                 node_image_id=self.node_image_id,
                 node_instance_type=self.node_instance_type,
                 disable_queue=self.disable_queue,
                 disable_cloudinit=self.disable_cloudinit,
                 plugins_order=self.plugins_order),
            use_json=True)
        sg.add_tag(static.CORE_TAG, core_settings)

    def save_user_settings(self, sg):
        user_settings = utils.dump_compress_encode(
            dict(cluster_user=self.cluster_user,
                 cluster_shell=self.cluster_shell, keyname=self.keyname,
                 spot_bid=self.spot_bid), use_json=True)
        sg.add_tag(static.USER_TAG, user_settings)

    @property
    def cluster_group(self):
        if self._cluster_group:
            return self._cluster_group
        sg = self.ec2.get_group_or_none(self._security_group)
        if not sg:
            desc = 'StarCluster-%s' % static.VERSION.replace('.', '_')
            if self.vpc_id:
                desc += ' VPC'
            sg = self.ec2.create_group(self._security_group,
                                       description=desc,
                                       auth_ssh=True,
                                       auth_group_traffic=True,
                                       vpc_id=self.vpc_id)
            self._add_tags_to_sg(sg)
        self._add_permissions_to_sg(sg)
        self._cluster_group = sg
        return sg

    def _add_permissions_to_sg(self, sg):
        ssh_port = static.DEFAULT_SSH_PORT
        for p in self.permissions:
            perm = self.permissions.get(p)
            ip_protocol = perm.get('ip_protocol', 'tcp')
            from_port = perm.get('from_port')
            to_port = perm.get('to_port')
            cidr_ip = perm.get('cidr_ip', static.WORLD_CIDRIP)
            if not self.ec2.has_permission(sg, ip_protocol, from_port,
                                           to_port, cidr_ip):
                log.info("Opening %s port range %s-%s for CIDR %s" %
                        (ip_protocol, from_port, to_port, cidr_ip))
                sg.authorize(ip_protocol, from_port, to_port, cidr_ip)
            includes_ssh = from_port <= ssh_port <= to_port
            open_to_world = cidr_ip == static.WORLD_CIDRIP
            if ip_protocol == 'tcp' and includes_ssh and not open_to_world:
                sg.revoke(ip_protocol, ssh_port, ssh_port,
                          static.WORLD_CIDRIP)

    def _add_tags_to_sg(self, sg):
        if not static.VERSION_TAG in sg.tags:
            sg.add_tag(static.VERSION_TAG, str(static.VERSION))
        core_settings = utils.dump_compress_encode(
            dict(cluster_size=self.cluster_size,
                 master_image_id=self.master_image_id,
                 master_instance_type=self.master_instance_type,
                 node_image_id=self.node_image_id,
                 node_instance_type=self.node_instance_type,
                 availability_zone=self.availability_zone,
                 dns_prefix=self.dns_prefix,
                 subnet_id=self.subnet_id,
                 disable_queue=self.disable_queue,
                 disable_cloudinit=self.disable_cloudinit),
            use_json=True)
        if not static.CORE_TAG in sg.tags:
            sg.add_tag(static.CORE_TAG, core_settings)
        user_settings = utils.dump_compress_encode(
            dict(cluster_user=self.cluster_user,
                 cluster_shell=self.cluster_shell,
                 keyname=self.keyname,
                 spot_bid=self.spot_bid), use_json=True)
        if not static.USER_TAG in sg.tags:
            sg.add_tag(static.USER_TAG, user_settings)

    @property
    def placement_group(self):
        if self._placement_group is None:
            pg = self.ec2.get_or_create_placement_group(self._security_group)
            self._placement_group = pg
        return self._placement_group

    @property
    def master_node(self):
        if not self._master:
            for node in self.nodes:
                if node.is_master():
                    self._master = node
            if not self._master:
                raise exception.MasterDoesNotExist()
        self._master.key_location = self.key_location
        return self._master

    @property
    def nodes(self):
        states = ['pending', 'running', 'stopping', 'stopped']
        filters = {'instance-state-name': states,
                   'instance.group-name': self._security_group}
        nodes = self.ec2.get_all_instances(filters=filters)

        def filterFct(n):
            return n.spot_instance_request_id is None or \
                n.state in ["running", "pending"]

        nodes = filter(filterFct, nodes)  # filter stopping/stopped spot
        # remove any cached nodes not in the current node list from EC2
        current_ids = [n.id for n in nodes]

        #If a node was terminated due to error, even if it still shows up,
        #ignore it
        to_remove = set()
        for id in NodeManager.nodes_id_ignore:
            if id in current_ids:
                log.info("Ignoring node id [" + id + "]")
                del current_ids[current_ids.index(id)]
            else:
                log.info("Node id [" + id + "] is gone.")
                to_remove.add(id)

        for id in to_remove:
            NodeManager.nodes_id_ignore.remove(id)
        del to_remove

        remove_nodes = [n for n in self._nodes if n.id not in current_ids]
        for node in remove_nodes:
            self._nodes.remove(node)
        # update node cache with latest instance data from EC2
        existing_nodes = dict([(n.id, n) for n in self._nodes])
        log.debug('existing nodes: %s' % existing_nodes)
        for node in nodes:
            if node.id in existing_nodes:
                log.debug('updating existing node %s in self._nodes' % node.id)
                enode = existing_nodes.get(node.id)
                enode.key_location = self.key_location
                enode.instance = node
            else:
                log.debug('adding node %s to self._nodes list' % node.id)
                n = Node(node, self.key_location)
                if n.is_master():
                    self._master = n
                    self._nodes.insert(0, n)
                else:
                    self._nodes.append(n)
        self._nodes.sort(key=lambda n: n.alias)
        log.debug('returning self._nodes = %s' % self._nodes)
        aliases = [n.alias for n in self._nodes]
        if len(aliases) != len(set(aliases)):
            raise Exception("Nodes with same name detected!")
        return self._nodes

    def get_nodes_or_raise(self):
        nodes = self.nodes
        if not nodes:
            filters = {'instance.group-name': self._security_group}
            terminated_nodes = self.ec2.get_all_instances(filters=filters)
            raise exception.NoClusterNodesFound(terminated_nodes)
        return nodes

    def get_node_by_dns_name(self, dns_name):
        for node in self.nodes:
            if node.dns_name == dns_name:
                return node
        raise exception.InstanceDoesNotExist(dns_name, label='node')

    def get_node_by_id(self, instance_id):
        for node in self.nodes:
            if node.id == instance_id:
                return node
        raise exception.InstanceDoesNotExist(instance_id, label='node')

    def get_node_by_alias(self, alias):
        for node in self.nodes:
            if node.alias == alias:
                return node
        raise exception.InstanceDoesNotExist(alias, label='node')

    def _nodes_in_states(self, states):
        return filter(lambda x: x.state in states, self.nodes)

    def _make_alias(self, id=None, master=False):
        if master:
            if self.dns_prefix:
                return "%s-master" % self.dns_prefix
            else:
                return "master"
        elif id is not None:
            if self.dns_prefix:
                alias = '%s-node%.3d' % (self.dns_prefix, id)
            else:
                alias = 'node%.3d' % id
        else:
            raise AttributeError("_make_alias(...) must receive either"
                                 " master=True or a node id number")
        return alias

    @property
    def running_nodes(self):
        return self._nodes_in_states(['running'])

    @property
    def stopped_nodes(self):
        return self._nodes_in_states(['stopping', 'stopped'])

    @property
    def spot_requests(self):
        filters = {'launch.group-id': self.cluster_group.id,
                   'state': ['active', 'open']}
        return self.ec2.get_all_spot_requests(filters=filters)

    def get_spot_requests_or_raise(self):
        spots = self.spot_requests
        if not spots:
            raise exception.NoClusterSpotRequests
        return spots

    def create_node(self, alias, image_id=None, instance_type=None, zone=None,
                    placement_group=None, spot_bid=None, force_flat=False):
        return self.create_nodes([alias], image_id=image_id,
                                 instance_type=instance_type, zone=zone,
                                 placement_group=placement_group,
                                 spot_bid=spot_bid, force_flat=force_flat)[0]

    def _get_cluster_userdata(self, aliases):
        alias_file = utils.string_to_file('\n'.join(['#ignored'] + aliases),
                                          static.UD_ALIASES_FNAME)
        plugins = utils.dump_compress_encode(self._plugins)
        plugins_file = utils.string_to_file('\n'.join(['#ignored', plugins]),
                                            static.UD_PLUGINS_FNAME)
        volumes = utils.dump_compress_encode(self.volumes)
        volumes_file = utils.string_to_file('\n'.join(['#ignored', volumes]),
                                            static.UD_VOLUMES_FNAME)
        udfiles = [alias_file, plugins_file, volumes_file]
        user_scripts = self.userdata_scripts or []
        udfiles += [open(f) for f in user_scripts]
        use_cloudinit = not self.disable_cloudinit
        udata = userdata.bundle_userdata_files(udfiles,
                                               use_cloudinit=use_cloudinit)
        log.debug('Userdata size in KB: %.2f' % utils.size_in_kb(udata))
        return udata

    def create_nodes(self, aliases, image_id=None, instance_type=None,
                     zone=None, placement_group=None, spot_bid=None,
                     force_flat=False):
        """
        Convenience method for requesting instances with this cluster's
        settings. All settings (kwargs) except force_flat default to cluster
        settings if not provided. Passing force_flat=True ignores spot_bid
        completely forcing a flat-rate instance to be requested.
        """
        spot_bid = spot_bid or self.spot_bid
        if force_flat:
            spot_bid = None
        cluster_sg = self.cluster_group.name
        instance_type = instance_type or self.node_instance_type
        if placement_group or instance_type in static.PLACEMENT_GROUP_TYPES:
            region = self.ec2.region.name
            if not region in static.CLUSTER_REGIONS:
                cluster_regions = ', '.join(static.CLUSTER_REGIONS)
                log.warn("Placement groups are only supported in the "
                         "following regions:\n%s" % cluster_regions)
                log.warn("Instances will not be launched in a placement group")
                placement_group = None
            elif placement_group is None:
                #if placement_group is False -> leave false
                placement_group = self.placement_group.name
        availability_zone_group = None if placement_group is False \
            else cluster_sg
        #launch_group is related to placement group
        launch_group = availability_zone_group
        image_id = image_id or self.node_image_id
        count = len(aliases) if not spot_bid else 1
        user_data = self._get_cluster_userdata(aliases)
        kwargs = dict(price=spot_bid, instance_type=instance_type,
                      min_count=count, max_count=count, count=count,
                      key_name=self.keyname, security_groups=[cluster_sg],
                      availability_zone_group=availability_zone_group,
                      launch_group=launch_group,
                      placement=zone or getattr(self.zone, 'name', None),
                      user_data=user_data,
                      placement_group=placement_group,
                      subnet_id=self.subnet_id)
        resvs = []
        if spot_bid:
            security_group_id = self.cluster_group.id
            for alias in aliases:
                kwargs['security_group_ids'] = [security_group_id]
                kwargs['user_data'] = self._get_cluster_userdata([alias])
                resvs.extend(self.ec2.request_instances(image_id, **kwargs))
        else:
            resvs.append(self.ec2.request_instances(image_id, **kwargs))
        for resv in resvs:
            log.info(str(resv), extra=dict(__raw__=True))
        return resvs

    def _get_next_node_num(self):
        nodes = self._nodes_in_states(['pending', 'running'])
        nodes = filter(lambda x: not x.is_master(), nodes)
        highest = 0
        for n in nodes:
            match = re.search('node(\d{3})', n.alias)
            try:
                _possible_highest = match.group(1)
            except AttributeError:
                continue
            highest = max(int(_possible_highest), highest)
        next = int(highest) + 1
        log.debug("Highest node number is %d. choosing %d." % (highest, next))
        return next

    def add_node(self, alias=None, no_create=False, image_id=None,
                 instance_type=None, zone=None, placement_group=None,
                 spot_bid=None, reboot_interval=10, n_reboot_restart=False):

        """
        Add a single node to this cluster
        """
        aliases = None
        if alias:
            aliases = [alias]
        return self.add_nodes(1, aliases=aliases, image_id=image_id,
                              instance_type=instance_type, zone=zone,
                              placement_group=placement_group,
                              spot_bid=spot_bid, no_create=no_create,
                              reboot_interval=reboot_interval,
                              n_reboot_restart=n_reboot_restart)

    def add_nodes(self, num_nodes, aliases=None, image_id=None,
                  instance_type=None, zone=None, placement_group=None,
                  spot_bid=None, no_create=False, reboot_interval=10,
                  n_reboot_restart=False):
        """
        Add new nodes to this cluster

        aliases - list of aliases to assign to new nodes (len must equal
        num_nodes)
        """
        running_pending = self._nodes_in_states(['pending', 'running'])
        aliases = aliases or []
        if not aliases:
            next_node_id = self._get_next_node_num()
            for i in range(next_node_id, next_node_id + num_nodes):
                alias = self._make_alias(i)
                aliases.append(alias)
        assert len(aliases) == num_nodes
        if self._make_alias(master=True) in aliases:
            raise exception.ClusterValidationError(
                "worker nodes cannot have master as an alias")
        if not no_create:
            for node in running_pending:
                if node.alias in aliases:
                    raise exception.ClusterValidationError(
                        "node with alias %s already exists" % node.alias)
            log.info("Launching node(s): %s" % ', '.join(aliases))
            resp = self.create_nodes(aliases, image_id=image_id,
                                     instance_type=instance_type, zone=zone,
                                     placement_group=placement_group,
                                     spot_bid=spot_bid)
            if spot_bid or self.spot_bid:
                self.ec2.wait_for_propagation(spot_requests=resp)
            else:
                self.ec2.wait_for_propagation(instances=resp[0].instances)
        self.wait_for_cluster(msg="Waiting for node(s) to come up...",
                              reboot_interval=reboot_interval,
                              n_reboot_restart=n_reboot_restart)
        if all([not no_create, spot_bid, reboot_interval, n_reboot_restart]):
            #this will recreate the spot instances that might have died in
            #wait_for_cluster
            try_again_aliases = []
            while 1:
                for alias in aliases:
                    #verify all nodes were correctly added
                    try:
                        self.get_node_by_alias(alias)
                    except exception.InstanceDoesNotExist:
                        try_again_aliases.append(alias)
                if try_again_aliases:
                    log.info("Some spot instances have been terminated and "
                             "will be recreated.")
                    resp = self.create_nodes(try_again_aliases,
                                             image_id=image_id,
                                             instance_type=instance_type,
                                             zone=zone,
                                             placement_group=placement_group,
                                             spot_bid=spot_bid)
                    if spot_bid or self.spot_bid:
                        self.ec2.wait_for_propagation(spot_requests=resp)
                    else:
                        self.ec2.wait_for_propagation(
                            instances=resp[0].instances)
                    self.wait_for_cluster(
                        msg="Waiting for node(s) to come up...",
                        reboot_interval=reboot_interval,
                        n_reboot_restart=n_reboot_restart)
                else:
                    #all nodes successfully created
                    break

        log.debug("Adding node(s): %s" % aliases)
        for alias in aliases:
            node = self.get_node_by_alias(alias)
            self.run_plugins(method_name="on_add_node", node=node)

    def remove_node(self, node, terminate=True, force=False):
        """
        Remove a single node from this cluster
        """
        return self.remove_nodes([node], terminate=terminate, force=force)

    def remove_nodes(self, nodes, terminate=True, force=False):
        """
        Remove a list of nodes from this cluster
        No step should prevent us to go further.
        """
        for node in nodes:
            if node.is_master():
                raise exception.InvalidOperation("cannot remove master node")
            try:
<<<<<<< HEAD
                self.run_plugins(method_name="on_remove_node",
                                 node=node, reverse=True)
            except:
                #will still allow node termination
                pass
=======
                self.run_plugins(method_name="on_remove_node", node=node,
                                 reverse=True)
            except:
                if not force:
                    raise
>>>>>>> 7b9187c9
            if not terminate:
                continue
            node.terminate()

    def _get_launch_map(self, reverse=False):
        """
        Groups all node-aliases that have similar instance types/image ids
        Returns a dictionary that's used to launch all similar instance types
        and image ids in the same request. Example return value:

        {('c1.xlarge', 'ami-a5c02dcc'): ['node001', 'node002'],
         ('m1.large', 'ami-a5c02dcc'): ['node003'],
         ('m1.small', 'ami-17b15e7e'): ['master', 'node005', 'node006'],
         ('m1.small', 'ami-19e17a2b'): ['node004']}

        Passing reverse=True will return the same information only keyed by
        node aliases:

        {'master': ('m1.small', 'ami-17b15e7e'),
         'node001': ('c1.xlarge', 'ami-a5c02dcc'),
         'node002': ('c1.xlarge', 'ami-a5c02dcc'),
         'node003': ('m1.large', 'ami-a5c02dcc'),
         'node004': ('m1.small', 'ami-19e17a2b'),
         'node005': ('m1.small', 'ami-17b15e7e'),
         'node006': ('m1.small', 'ami-17b15e7e')}
        """
        lmap = {}
        mtype = self.master_instance_type or self.node_instance_type
        mimage = self.master_image_id or self.node_image_id
        lmap[(mtype, mimage)] = [self._make_alias(master=True)]
        id_start = 1
        for itype in self.node_instance_types:
            count = itype['size']
            image_id = itype['image'] or self.node_image_id
            type = itype['type'] or self.node_instance_type
            if not (type, image_id) in lmap:
                lmap[(type, image_id)] = []
            for id in range(id_start, id_start + count):
                alias = self._make_alias(id)
                log.debug("Launch map: %s (ami: %s, type: %s)..." %
                          (alias, image_id, type))
                lmap[(type, image_id)].append(alias)
                id_start += 1
        ntype = self.node_instance_type
        nimage = self.node_image_id
        if not (ntype, nimage) in lmap:
            lmap[(ntype, nimage)] = []
        for id in range(id_start, self.cluster_size):
            alias = self._make_alias(id)
            log.debug("Launch map: %s (ami: %s, type: %s)..." %
                      (alias, nimage, ntype))
            lmap[(ntype, nimage)].append(alias)
        if reverse:
            rlmap = {}
            for (itype, image_id) in lmap:
                aliases = lmap.get((itype, image_id))
                for alias in aliases:
                    rlmap[alias] = (itype, image_id)
            return rlmap
        return lmap

    def _get_type_and_image_id(self, alias):
        """
        Returns (instance_type,image_id) for a given alias based
        on the map returned from self._get_launch_map
        """
        lmap = self._get_launch_map()
        for (type, image) in lmap:
            key = (type, image)
            if alias in lmap.get(key):
                return key

    def create_cluster(self):
        """
        Launches all EC2 instances based on this cluster's settings.
        """
        log.info("Launching a %d-node cluster..." % self.cluster_size)
        mtype = self.master_instance_type or self.node_instance_type
        self.master_instance_type = mtype
        if self.spot_bid:
            self._create_spot_cluster()
        else:
            self._create_flat_rate_cluster()

    def _create_flat_rate_cluster(self):
        """
        Launches cluster using flat-rate instances. This method attempts to
        minimize the number of launch requests by grouping nodes of the same
        type/ami and launching each group simultaneously within a single launch
        request. This is especially important for Cluster Compute instances
        given that Amazon *highly* recommends requesting all CCI in a single
        launch request.
        """
        lmap = self._get_launch_map()
        zone = None
        master_map = None
        insts = []
        for (type, image) in lmap:
            # launch all aliases that match master's itype/image_id
            aliases = lmap.get((type, image))
            if self._make_alias(master=True) in aliases:
                master_map = (type, image)
                for alias in aliases:
                    log.debug("Launching %s (ami: %s, type: %s)" %
                              (alias, image, type))
                master_response = self.create_nodes(aliases, image_id=image,
                                                    instance_type=type,
                                                    force_flat=True)[0]
                zone = master_response.instances[0].placement
                insts.extend(master_response.instances)
        lmap.pop(master_map)
        if self.cluster_size <= 1:
            return
        for (type, image) in lmap:
            aliases = lmap.get((type, image))
            for alias in aliases:
                log.debug("Launching %s (ami: %s, type: %s)" %
                          (alias, image, type))
            resv = self.create_nodes(aliases, image_id=image,
                                     instance_type=type, zone=zone,
                                     force_flat=True)
            insts.extend(resv[0].instances)
        if insts:
            self.ec2.wait_for_propagation(instances=insts)

    def _create_spot_cluster(self):
        """
        Launches cluster using spot instances for all worker nodes. This method
        makes a single spot request for each node in the cluster since spot
        instances *always* have an ami_launch_index of 0. This is needed in
        order to correctly assign aliases to nodes.
        """
        master_alias = self._make_alias(master=True)
        (mtype, mimage) = self._get_type_and_image_id(master_alias)
        log.info("Launching master node (ami: %s, type: %s)..." %
                 (mimage, mtype))
        force_flat = not self.force_spot_master
        master_response = self.create_node(master_alias,
                                           image_id=mimage,
                                           instance_type=mtype,
                                           force_flat=force_flat)
        insts, spot_reqs = [], []
        zone = None
        if not force_flat and self.spot_bid:
            # Make sure nodes are in same zone as master
            launch_spec = master_response.launch_specification
            zone = launch_spec.placement
            spot_reqs.append(master_response)
        else:
            # Make sure nodes are in same zone as master
            zone = master_response.instances[0].placement
            insts.extend(master_response.instances)
        if self.cluster_size <= 1:
            return
        for id in range(1, self.cluster_size):
            alias = self._make_alias(id)
            (ntype, nimage) = self._get_type_and_image_id(alias)
            log.info("Launching %s (ami: %s, type: %s)" %
                     (alias, nimage, ntype))
            spot_req = self.create_node(alias, image_id=nimage,
                                        instance_type=ntype, zone=zone)
            spot_reqs.append(spot_req)
        self.ec2.wait_for_propagation(instances=insts, spot_requests=spot_reqs)

    def is_spot_cluster(self):
        """
        Returns True if all nodes are spot instances
        """
        nodes = self.nodes
        if not nodes:
            return False
        for node in nodes:
            if not node.is_spot():
                return False
        return True

    def has_spot_nodes(self):
        """
        Returns True if any nodes are spot instances
        """
        for node in self.nodes:
            if node.is_spot():
                return True
        return False

    def is_ebs_cluster(self):
        """
        Returns True if all nodes are EBS-backed
        """
        nodes = self.nodes
        if not nodes:
            return False
        for node in nodes:
            if not node.is_ebs_backed():
                return False
        return True

    def has_ebs_nodes(self):
        """
        Returns True if any nodes are EBS-backed
        """
        for node in self.nodes:
            if node.is_ebs_backed():
                return True
        return False

    def is_stoppable(self):
        """
        Returns True if all nodes are stoppable (i.e. non-spot and EBS-backed)
        """
        nodes = self.nodes
        if not nodes:
            return False
        for node in self.nodes:
            if not node.is_stoppable():
                return False
        return True

    def has_stoppable_nodes(self):
        """
        Returns True if any nodes are stoppable (i.e. non-spot and EBS-backed)
        """
        nodes = self.nodes
        if not nodes:
            return False
        for node in nodes:
            if node.is_stoppable():
                return True
        return False

    def is_cluster_compute(self):
        """
        Returns true if all instances are Cluster/GPU Compute type
        """
        nodes = self.nodes
        if not nodes:
            return False
        for node in nodes:
            if not node.is_cluster_compute():
                return False
        return True

    def has_cluster_compute_nodes(self):
        for node in self.nodes:
            if node.is_cluster_compute():
                return True
        return False

    def is_cluster_up(self):
        """
        Check that all nodes are 'running' and that ssh is up on all nodes
        This method will return False if any spot requests are in an 'open'
        state.
        """
        spots = self.spot_requests
        active_spots = filter(lambda x: x.state == 'active', spots)
        if len(spots) != len(active_spots):
            return False
        nodes = self.nodes
        if not nodes:
            return False
        for node in nodes:
            if not node.is_up():
                return False
        return True

    @property
    def progress_bar(self):
        if not self._progress_bar:
            widgets = ['', progressbar.Fraction(), ' ',
                       progressbar.Bar(marker=progressbar.RotatingMarker()),
                       ' ', progressbar.Percentage(), ' ', ' ']
            pbar = progressbar.ProgressBar(widgets=widgets,
                                           maxval=self.cluster_size,
                                           force_update=True)
            self._progress_bar = pbar
        return self._progress_bar

    @property
    def pool(self):
        if not self._pool:
            self._pool = threadpool.get_thread_pool(
                size=self.num_threads, disable_threads=self.disable_threads)
        return self._pool

    @property
    def validator(self):
        return ClusterValidator(self)

    def is_valid(self):
        return self.validator.is_valid()

    def validate(self):
        return self.validator.validate()

    def wait_for_active_spots(self, spots=None):
        """
        Wait for all open spot requests for this cluster to transition to
        'active'.
        """
        spots = spots or self.spot_requests
        open_spots = [spot for spot in spots if spot.state == "open"]
        if open_spots:
            pbar = self.progress_bar.reset()
            log.info('Waiting for open spot requests to become active...')
            pbar.maxval = len(spots)
            pbar.update(0)
            while not pbar.finished:
                active_spots = filter(lambda x: x.state == "active", spots)
                pbar.maxval = len(spots)
                pbar.update(len(active_spots))
                if not pbar.finished:
                    time.sleep(self.refresh_interval)
                    spots = self.get_spot_requests_or_raise()
                else:
                    self.ec2.wait_for_propagation(
                        instances=[s.instance_id for s in active_spots])
            pbar.reset()

    def wait_for_running_instances(self, nodes=None,
                                   kill_pending_after_mins=15):
        """
        Wait until all cluster nodes are in a 'running' state
        """
        log.info("Waiting for all nodes to be in a 'running' state...")
        nodes = nodes or self.get_nodes_or_raise()
        pbar = self.progress_bar.reset()
        pbar.maxval = len(nodes)
        pbar.update(0)
        now = datetime.datetime.utcnow()
        timeout = now + datetime.timedelta(minutes=kill_pending_after_mins)
        while not pbar.finished:
            running_nodes = [n for n in nodes if n.state == "running"]
            pbar.maxval = len(nodes)
            pbar.update(len(running_nodes))
            if not pbar.finished:
                if datetime.datetime.utcnow() > timeout:
                    pending = [n for n in nodes if n not in running_nodes]
                    log.warn("%d nodes have been pending for >= %d mins "
                             "- terminating" % (len(pending),
                                                kill_pending_after_mins))
                    for node in pending:
                        node.terminate()
                else:
                    time.sleep(self.refresh_interval)
                nodes = self.get_nodes_or_raise()
        pbar.reset()

    def wait_for_ssh(self, nodes=None, reboot_interval=10,
                     n_reboot_restart=False):
        """
        Wait until all cluster nodes are in a 'running' state
        """
        log.info("Waiting for SSH to come up on all nodes...")
        nodes = nodes or self.get_nodes_or_raise()
        params = {"interval": self.refresh_interval,
                  "reboot_interval": reboot_interval,
                  "n_reboot_restart": n_reboot_restart}
        self.pool.map(
            lambda n: n.wait(**params),
            nodes,
            jobid_fn=lambda n: n.alias)

    @print_timing("Waiting for cluster to come up")
    def wait_for_cluster(self, msg="Waiting for cluster to come up...",
                         reboot_interval=10, n_reboot_restart=False):
        """
        Wait for cluster to come up and display progress bar. Waits for all
        spot requests to become 'active', all instances to be in a 'running'
        state, and for all SSH daemons to come up.

        msg - custom message to print out before waiting on the cluster
        """
        interval = self.refresh_interval
        log.info("%s %s" % (msg, "(updating every %ds)" % interval))
        try:
            self.wait_for_active_spots()
            self.wait_for_running_instances()
            self.wait_for_ssh(reboot_interval=reboot_interval,
                              n_reboot_restart=n_reboot_restart)
        except Exception:
            self.progress_bar.finish()
            raise

    def is_cluster_stopped(self):
        """
        Check whether all nodes are in the 'stopped' state
        """
        nodes = self.nodes
        if not nodes:
            return False
        for node in nodes:
            if node.state != 'stopped':
                return False
        return True

    def is_cluster_terminated(self):
        """
        Check whether all nodes are in a 'terminated' state
        """
        states = filter(lambda x: x != 'terminated', static.INSTANCE_STATES)
        filters = {'instance.group-name': self._security_group,
                   'instance-state-name': states}
        insts = self.ec2.get_all_instances(filters=filters)
        return len(insts) == 0

    def attach_volumes_to_master(self):
        """
        Attach each volume to the master node
        """
        wait_for_volumes = []
        for vol in self.volumes:
            volume = self.volumes.get(vol)
            device = volume.get('device')
            vol_id = volume.get('volume_id')
            vol = self.ec2.get_volume(vol_id)
            if vol.attach_data.instance_id == self.master_node.id:
                log.info("Volume %s already attached to master...skipping" %
                         vol.id)
                continue
            if vol.status != "available":
                log.error('Volume %s not available...'
                          'please check and try again' % vol.id)
                continue
            log.info("Attaching volume %s to master node on %s ..." %
                     (vol.id, device))
            resp = vol.attach(self.master_node.id, device)
            log.debug("resp = %s" % resp)
            wait_for_volumes.append(vol)
        for vol in wait_for_volumes:
            self.ec2.wait_for_volume(vol, state='attached')

    def detach_volumes(self):
        """
        Detach all volumes from all nodes
        """
        for node in self.nodes:
            node.detach_external_volumes()

    @print_timing('Restarting cluster')
    def restart_cluster(self, reboot_only=False):
        """
        Reboot all instances and reconfigure the cluster
        """
        nodes = self.nodes
        if not nodes:
            raise exception.ClusterValidationError("No running nodes found")
        self.run_plugins(method_name="on_restart", reverse=True)
        log.info("Rebooting cluster...")
        for node in nodes:
            node.reboot()
        if reboot_only:
            return
        sleep = 20
        log.info("Sleeping for %d seconds..." % sleep)
        time.sleep(sleep)
        self.setup_cluster()

    def stop_cluster(self, terminate_unstoppable=False, force=False):
        """
        Shutdown this cluster by detaching all volumes and 'stopping' all nodes

        In general, all nodes in the cluster must be 'stoppable' meaning all
        nodes are backed by flat-rate EBS-backed instances. If any
        'unstoppable' nodes are found an exception is raised. A node is
        'unstoppable' if it is backed by either a spot or S3-backed instance.

        If the cluster contains a mix of 'stoppable' and 'unstoppable' nodes
        you can stop all stoppable nodes and terminate any unstoppable nodes by
        setting terminate_unstoppable=True.
        """
        nodes = self.nodes
        if not nodes:
            raise exception.ClusterValidationError("No running nodes found")
        if not self.is_stoppable():
            has_stoppable_nodes = self.has_stoppable_nodes()
            if not terminate_unstoppable and has_stoppable_nodes:
                raise exception.InvalidOperation(
                    "Cluster contains nodes that are not stoppable")
            if not has_stoppable_nodes:
                raise exception.InvalidOperation(
                    "Cluster does not contain any stoppable nodes")
        try:
            self.run_plugins(method_name="on_shutdown", reverse=True)
        except exception.MasterDoesNotExist as e:
            if force:
                log.warn("Cannot run plugins: %s" % e)
            else:
                raise
        self.detach_volumes()
        for node in nodes:
            node.shutdown()

    def terminate_cluster(self, force=False):
        """
        Destroy this cluster by first detaching all volumes, shutting down all
        instances, canceling all spot requests (if any), removing its placement
        group (if any), and removing its security group.
        """
        try:
            self.run_plugins(method_name="on_shutdown", reverse=True)
        except exception.MasterDoesNotExist as e:
            if force:
                log.warn("Cannot run plugins: %s" % e)
            else:
                raise
        self.detach_volumes()
        nodes = self.nodes
        for node in nodes:
            node.terminate()
        for spot in self.spot_requests:
            if spot.state not in ['cancelled', 'closed']:
                log.info("Canceling spot instance request: %s" % spot.id)
                spot.cancel()
        s = utils.get_spinner("Waiting for cluster to terminate...")
        try:
            while not self.is_cluster_terminated():
                time.sleep(5)
        finally:
            s.stop()
        region = self.ec2.region.name
        if region in static.CLUSTER_REGIONS:
            pg = self.ec2.get_placement_group_or_none(self._security_group)
            if pg:
<<<<<<< HEAD
                log.info("Removing %s placement group" % pg.name)
                pg.delete()
                while self.ec2.get_placement_group_or_none(
                        self._security_group):
                    log.info("Waiting for deletion of security group %s..."
                             % pg.name)
                    time.sleep(3)
=======
                self.ec2.delete_group(pg)
>>>>>>> 7b9187c9
        sg = self.ec2.get_group_or_none(self._security_group)
        if sg:
            log.info("Removing %s security group" % sg.name)
            self.ec2.delete_group(sg)
            while self.ec2.get_group_or_none(self._security_group):
                log.info("Waiting for deletion of security group %s..."
                         % sg.name)
                time.sleep(3)

    def start(self, create=True, create_only=False, validate=True,
              validate_only=False, validate_running=False):
        """
        Creates and configures a cluster from this cluster template's settings.

        create - create new nodes when starting the cluster. set to False to
                 use existing nodes
        create_only - only create the cluster node instances, don't configure
                      the cluster
        validate - whether or not to validate the cluster settings used.
                   False will ignore validate_only and validate_running
                   keywords and is effectively the same as running _start
        validate_only - only validate cluster settings, do not create or
                        configure cluster
        validate_running - whether or not to validate the existing instances
                           being used against this cluster's settings
        """
        if validate:
            validator = self.validator
            if not create and validate_running:
                try:
                    validator.validate_running_instances()
                except exception.ClusterValidationError as e:
                    msg = "Existing nodes are not compatible with cluster "
                    msg += "settings:\n"
                    e.msg = msg + e.msg
                    raise
            validator.validate()
            if validate_only:
                return
        else:
            log.warn("SKIPPING VALIDATION - USE AT YOUR OWN RISK")
        return self._start(create=create, create_only=create_only)

    @print_timing("Starting cluster")
    def _start(self, create=True, create_only=False):
        """
        Create and configure a cluster from this cluster template's settings
        (Does not attempt to validate before running)

        create - create new nodes when starting the cluster. set to False to
                 use existing nodes
        create_only - only create the cluster node instances, don't configure
                      the cluster
        """
        log.info("Starting cluster...")
        if create:
            self.create_cluster()
        else:
            assert self.master_node is not None
            for node in self.stopped_nodes:
                log.info("Starting stopped node: %s" % node.alias)
                node.start()
        if create_only:
            return
        self.setup_cluster()

    def setup_cluster(self):
        """
        Waits for all nodes to come up and then runs the default
        StarCluster setup routines followed by any additional plugin setup
        routines
        """
        self.wait_for_cluster()
        self._setup_cluster()

    @print_timing("Configuring cluster")
    def _setup_cluster(self):
        """
        Runs the default StarCluster setup routines followed by any additional
        plugin setup routines. Does not wait for nodes to come up.
        """
        log.info("The master node is %s" % self.master_node.dns_name)
        log.info("Configuring cluster...")
        if self.volumes:
            self.attach_volumes_to_master()
        self.run_plugins()

    def run_plugins(self, plugins=None, method_name="run", node=None,
                    reverse=False):
        """
        Run all plugins specified in this Cluster object's self.plugins list
        Uses plugins list instead of self.plugins if specified.

        plugins must be a tuple: the first element is the plugin's name, the
        second element is the plugin object (a subclass of ClusterSetup)
        """
        plugs = [self._default_plugin]
        if not self.disable_queue:
            plugs.append(self._sge_plugin)
        plugs += (plugins or self.plugins)[:]
        if reverse:
            plugs.reverse()
        for plug in plugs:
            self.run_plugin(plug, method_name=method_name, node=node)

    def run_plugin(self, plugin, name='', method_name='run', node=None):
        """
        Run a StarCluster plugin.

        plugin - an instance of the plugin's class
        name - a user-friendly label for the plugin
        method_name - the method to run within the plugin (default: "run")
        node - optional node to pass as first argument to plugin method (used
        for on_add_node/on_remove_node)
        """
        plugin_name = name or getattr(plugin, '__name__',
                                      utils.get_fq_class_name(plugin))
        try:
            func = getattr(plugin, method_name, None)
            if not func:
                log.warn("Plugin %s has no %s method...skipping" %
                         (plugin_name, method_name))
                return
            args = [self.nodes, self.master_node, self.cluster_user,
                    self.cluster_shell, self.volumes]
            if node:
                args.insert(0, node)
            log.info("Running plugin %s" % plugin_name)
            func(*args)
        except NotImplementedError:
            log.debug("method %s not implemented by plugin %s" % (method_name,
                                                                  plugin_name))
        except exception.MasterDoesNotExist:
            raise
        except KeyboardInterrupt:
            raise
        except Exception:
            import traceback
            log.debug(traceback.format_exc())
            log.error("Error occured while running plugin '%s':" % plugin_name)
            raise

    def ssh_to_master(self, user='root', command=None, forward_x11=False,
                      forward_agent=False, pseudo_tty=False):
        return self.master_node.shell(user=user, command=command,
                                      forward_x11=forward_x11,
                                      forward_agent=forward_agent,
                                      pseudo_tty=pseudo_tty)

    def ssh_to_node(self, alias, user='root', command=None, forward_x11=False,
                    forward_agent=False, pseudo_tty=False):
        node = self.get_node_by_alias(alias)
        node = node or self.get_node_by_dns_name(alias)
        node = node or self.get_node_by_id(alias)
        if not node:
            raise exception.InstanceDoesNotExist(alias, label='node')
        return node.shell(user=user, forward_x11=forward_x11,
                          forward_agent=forward_agent,
                          pseudo_tty=pseudo_tty,
                          command=command)

    def clean(self):
        if not self.disable_queue:
            #clean sge
            sge_plugin = sge.SGEPlugin()
            sge_plugin.clean_cluster(self.nodes, self.master_node,
                                     self.cluster_user,
                                     self.cluster_shell, self.volumes)

        self.run_plugins(method_name="clean_cluster", reverse=True)

    def recover(self, remove_on_error=False, retries=0):
        """
        Will try to recover dangling nodes.
        remove_on_error The hour block minute after wich termination is
            authorised. False means it will never be terminated. True is
            equivalent to setting 0, meaning that it will only try to add
            it back once before terminating.
        """
        self.run_plugins(method_name="recover", reverse=True)
        self.wait_for_active_spots()
        while 1:
            failures = 0
            to_recover = []
            if not self.disable_queue:
                sge_plugin = sge.SGEPlugin()
                to_recover.append(sge_plugin.get_nodes_to_recover(self.nodes))
            for plugin in self.plugins:
                try:
                    result = plugin.get_nodes_to_recover(self.nodes)
                    to_recover.append(result)
                except:
                    #the plugin does not implement get_nodes_to_recover
                    pass
            if len(to_recover) > 1:
                log.error("Cannot support more than one list of nodes "
                          "to recover")
            elif len(to_recover) == 1:
                errors = []
                for node in to_recover[0]:
                    #call it one at a time so that x doesn't prevent
                    #y to be added
                    if node.alias == "master":
                        raise Exception("Cannot add back master node")
                    try:
                        log.info("Adding back node " + node.alias)
                        self.add_nodes(num_nodes=1, aliases=[node.alias],
                                       no_create=True)
                    except:
                        failures += 1
                        import traceback
                        log.error(traceback.format_exc())
                        log.error("Failed to add back node " + node.alias)
                        errors.append(node)
                        log.info("Rebooting node " + node.alias)
                        node.reboot()

                if remove_on_error or type(remove_on_error) == int:
                    for node in errors:
                        try:
                            if remove_on_error is True:
                                log.info("Terminating misbehaving node "
                                         + node.alias)
                                self.remove_nodes([node])
                                failures -= 1
                                NodeManager.nodes_id_ignore.add(node.id)
                            else:
                                dt = utils\
                                    .iso_to_datetime_tuple(node.launch_time)
                                now = datetime.datetime.utcnow()
                                t_delta = now - dt
                                if (t_delta.seconds / 60) % 60 \
                                        > remove_on_error:
                                    self.remove_nodes([node])
                                    failures -= 1
                                    NodeManager.nodes_id_ignore.add(node.id)
                        except:
                            import traceback
                            log.error(traceback.format_exc())
                            log.error("type:" + str(type(remove_on_error)))
                            log.error("val:" + str(remove_on_error))
                            log.error("Failed to remove misbehaving node " +
                                      node.alias)
                            log.error("Forcing termination via EC2")
                            node.terminate()
                            failures -= 1
                            NodeManager.nodes_id_ignore.add(node.id)

            if failures:
                log.error("Failures occured, sleeping for a minute "
                          "then trying again")
                log.info("Sleeping, it's "
                         + str(datetime.datetime.utcnow()))
                time.sleep(60)
                log.info("Waiking up, it's "
                         + str(datetime.datetime.utcnow()))
                continue
            log.info("Out of recover procedure")
            break


class ClusterValidator(validators.Validator):

    """
    Validates that cluster settings define a sane launch configuration.
    Throws exception.ClusterValidationError for all validation failures
    """
    def __init__(self, cluster):
        self.cluster = cluster

    def is_running_valid(self):
        """
        Checks whether the current running instances are compatible
        with this cluster template's settings
        """
        try:
            self.validate_running_instances()
            return True
        except exception.ClusterValidationError as e:
            log.error(e.msg)
            return False

    def validate_required_settings(self):
        has_all_required = True
        for opt in static.CLUSTER_SETTINGS:
            requirements = static.CLUSTER_SETTINGS[opt]
            name = opt
            required = requirements[1]
            if required and self.cluster.get(name.lower()) is None:
                log.warn('Missing required setting %s' % name)
                has_all_required = False
        return has_all_required

    def validate_running_instances(self):
        """
        Validate existing instances against this cluster's settings
        """
        cluster = self.cluster
        cluster.wait_for_active_spots()
        nodes = cluster.nodes
        if not nodes:
            raise exception.ClusterValidationError("No existing nodes found!")
        log.info("Validating existing instances...")
        mazone = cluster.master_node.placement
        # reset zone cache
        cluster._zone = None
        if cluster.zone and cluster.zone.name != mazone:
            raise exception.ClusterValidationError(
                "Running cluster's availability_zone (%s) != %s" %
                (mazone, cluster.zone.name))
        for node in nodes:
            if node.key_name != cluster.keyname:
                raise exception.ClusterValidationError(
                    "%s's key_name (%s) != %s" % (node.alias, node.key_name,
                                                  cluster.keyname))

    def validate(self):
        """
        Checks that all cluster template settings are valid and raises an
        exception.ClusterValidationError exception if not.
        """
        log.info("Validating cluster template settings...")
        try:
            self.validate_required_settings()
            self.validate_dns_prefix()
            self.validate_spot_bid()
            self.validate_cluster_size()
            self.validate_cluster_user()
            self.validate_shell_setting()
            self.validate_permission_settings()
            self.validate_credentials()
            self.validate_keypair()
            self.validate_zone()
            self.validate_ebs_settings()
            self.validate_ebs_aws_settings()
            self.validate_image_settings()
            self.validate_instance_types()
            self.validate_cluster_compute()
            self.validate_userdata()
            log.info('Cluster template settings are valid')
            return True
        except exception.ClusterValidationError as e:
            e.msg = 'Cluster settings are not valid:\n%s' % e.msg
            raise

    def is_valid(self):
        """
        Returns True if all cluster template settings are valid
        """
        try:
            self.validate()
            return True
        except exception.ClusterValidationError as e:
            log.error(e.msg)
            return False

    def validate_dns_prefix(self):
        if not self.cluster.dns_prefix:
            return True

        # check that the dns prefix is a valid hostname
        is_valid = utils.is_valid_hostname(self.cluster.dns_prefix)
        if not is_valid:
            raise exception.ClusterValidationError(
                "The cluster name you chose, {dns_prefix}, is"
                " not a valid dns name. "
                " Since you have chosen to prepend the hostnames"
                " via the dns_prefix option, {dns_prefix} should only have"
                " alphanumeric characters and a '-' or '.'".format(
                    dns_prefix=self.cluster.dns_prefix))
        return True

    def validate_spot_bid(self):
        cluster = self.cluster
        if cluster.spot_bid is not None:
            if type(cluster.spot_bid) not in [int, float]:
                raise exception.ClusterValidationError(
                    'spot_bid must be integer or float')
            if cluster.spot_bid <= 0:
                raise exception.ClusterValidationError(
                    'spot_bid must be an integer or float > 0')
        return True

    def validate_cluster_size(self):
        cluster = self.cluster
        try:
            int(cluster.cluster_size)
            if cluster.cluster_size < 1:
                raise ValueError
        except (ValueError, TypeError):
            raise exception.ClusterValidationError(
                'cluster_size must be an integer >= 1')
        num_itypes = sum([i.get('size') for i in
                          cluster.node_instance_types])
        num_nodes = cluster.cluster_size - 1
        if num_itypes > num_nodes:
            raise exception.ClusterValidationError(
                "total number of nodes specified in node_instance_type (%s) "
                "must be <= cluster_size-1 (%s)" % (num_itypes, num_nodes))
        return True

    def validate_cluster_user(self):
        if self.cluster.cluster_user == "root":
            raise exception.ClusterValidationError(
                'cluster_user cannot be "root"')
        return True

    def validate_shell_setting(self):
        cluster_shell = self.cluster.cluster_shell
        if not static.AVAILABLE_SHELLS.get(cluster_shell):
            raise exception.ClusterValidationError(
                'Invalid user shell specified. Options are %s' %
                ' '.join(static.AVAILABLE_SHELLS.keys()))
        return True

    def validate_image_settings(self):
        cluster = self.cluster
        master_image_id = cluster.master_image_id
        node_image_id = cluster.node_image_id
        conn = cluster.ec2
        image = conn.get_image_or_none(node_image_id)
        if not image or image.id != node_image_id:
            raise exception.ClusterValidationError(
                'node_image_id %s does not exist' % node_image_id)
        if image.state != 'available':
            raise exception.ClusterValidationError(
                'node_image_id %s is not available' % node_image_id)
        if master_image_id:
            master_image = conn.get_image_or_none(master_image_id)
            if not master_image or master_image.id != master_image_id:
                raise exception.ClusterValidationError(
                    'master_image_id %s does not exist' % master_image_id)
            if master_image.state != 'available':
                raise exception.ClusterValidationError(
                    'master_image_id %s is not available' % master_image_id)
        return True

    def validate_zone(self):
        """
        Validates that the cluster's availability zone exists and is available.
        The 'zone' property additionally checks that all EBS volumes are in the
        same zone and that the cluster's availability zone setting, if
        specified, matches the EBS volume(s) zone.
        """
        zone = self.cluster.zone
        if zone and zone.state != 'available':
            raise exception.ClusterValidationError(
                "The '%s' availability zone is not available at this time" %
                zone.name)
        return True

    def __check_platform(self, image_id, instance_type):
        """
        Validates whether an image_id (AMI) is compatible with a given
        instance_type. image_id_setting and instance_type_setting are the
        setting labels in the config file.
        """
        image = self.cluster.ec2.get_image_or_none(image_id)
        if not image:
            raise exception.ClusterValidationError('Image %s does not exist' %
                                                   image_id)
        image_platform = image.architecture
        image_is_hvm = (image.virtualization_type == "hvm")
        if image_is_hvm and instance_type not in static.HVM_TYPES:
            cctypes_list = ', '.join(static.HVM_TYPES)
            raise exception.ClusterValidationError(
                "Image '%s' is a hardware virtual machine (HVM) image and "
                "cannot be used with instance type '%s'.\n\nHVM images "
                "require one of the following HVM instance types:\n%s" %
                (image_id, instance_type, cctypes_list))
        if instance_type in static.CLUSTER_TYPES and not image_is_hvm:
            raise exception.ClusterValidationError(
                "The '%s' instance type can only be used with hardware "
                "virtual machine (HVM) images. Image '%s' is not an HVM "
                "image." % (instance_type, image_id))
        instance_platforms = static.INSTANCE_TYPES[instance_type]
        if image_platform not in instance_platforms:
            error_msg = "Instance type %(instance_type)s is for an " \
                        "%(instance_platform)s platform while " \
                        "%(image_id)s is an %(image_platform)s platform"
            error_dict = {'instance_type': instance_type,
                          'instance_platform': ', '.join(instance_platforms),
                          'image_id': image_id,
                          'image_platform': image_platform}
            raise exception.ClusterValidationError(error_msg % error_dict)
        image_is_ebs = (image.root_device_type == 'ebs')
        ebs_only_types = static.MICRO_INSTANCE_TYPES + static.SEC_GEN_TYPES
        if instance_type in ebs_only_types and not image_is_ebs:
            error_msg = ("Instance type %s can only be used with an "
                         "EBS-backed AMI and '%s' is not EBS-backed " %
                         (instance_type, image.id))
            raise exception.ClusterValidationError(error_msg)
        return True

    def validate_instance_types(self):
        cluster = self.cluster
        master_image_id = cluster.master_image_id
        node_image_id = cluster.node_image_id
        master_instance_type = cluster.master_instance_type
        node_instance_type = cluster.node_instance_type
        instance_types = static.INSTANCE_TYPES
        instance_type_list = ', '.join(instance_types.keys())
        if not node_instance_type in instance_types:
            raise exception.ClusterValidationError(
                "You specified an invalid node_instance_type %s\n"
                "Possible options are:\n%s" %
                (node_instance_type, instance_type_list))
        elif master_instance_type:
            if not master_instance_type in instance_types:
                raise exception.ClusterValidationError(
                    "You specified an invalid master_instance_type %s\n"
                    "Possible options are:\n%s" %
                    (master_instance_type, instance_type_list))
        try:
            self.__check_platform(node_image_id, node_instance_type)
        except exception.ClusterValidationError as e:
            raise exception.ClusterValidationError(
                'Incompatible node_image_id and node_instance_type:\n' + e.msg)
        if master_image_id and not master_instance_type:
            try:
                self.__check_platform(master_image_id, node_instance_type)
            except exception.ClusterValidationError as e:
                raise exception.ClusterValidationError(
                    'Incompatible master_image_id and node_instance_type\n' +
                    e.msg)
        elif master_image_id and master_instance_type:
            try:
                self.__check_platform(master_image_id, master_instance_type)
            except exception.ClusterValidationError as e:
                raise exception.ClusterValidationError(
                    'Incompatible master_image_id and master_instance_type\n' +
                    e.msg)
        elif master_instance_type and not master_image_id:
            try:
                self.__check_platform(node_image_id, master_instance_type)
            except exception.ClusterValidationError as e:
                raise exception.ClusterValidationError(
                    'Incompatible node_image_id and master_instance_type\n' +
                    e.msg)
        for itype in cluster.node_instance_types:
            type = itype.get('type')
            img = itype.get('image') or node_image_id
            if not type in instance_types:
                raise exception.ClusterValidationError(
                    "You specified an invalid instance type %s\n"
                    "Possible options are:\n%s" % (type, instance_type_list))
            try:
                self.__check_platform(img, type)
            except exception.ClusterValidationError as e:
                raise exception.ClusterValidationError(
                    "Invalid settings for node_instance_type %s: %s" %
                    (type, e.msg))
        return True

    def validate_cluster_compute(self):
        cluster = self.cluster
        lmap = cluster._get_launch_map()
        for (type, image) in lmap:
            if type in static.CLUSTER_TYPES:
                img = cluster.ec2.get_image(image)
                if img.virtualization_type != 'hvm':
                    raise exception.ClusterValidationError(
                        'Cluster Compute/GPU instance type %s '
                        'can only be used with HVM images.\n'
                        'Image %s is NOT an HVM image.' % (type, image))

    def validate_permission_settings(self):
        permissions = self.cluster.permissions
        for perm in permissions:
            permission = permissions.get(perm)
            protocol = permission.get('ip_protocol')
            if protocol not in static.PROTOCOLS:
                raise exception.InvalidProtocol(protocol)
            from_port = permission.get('from_port')
            to_port = permission.get('to_port')
            try:
                from_port = int(from_port)
                to_port = int(to_port)
            except ValueError:
                raise exception.InvalidPortRange(
                    from_port, to_port, reason="integer range required")
            if from_port < 0 or to_port < 0:
                raise exception.InvalidPortRange(
                    from_port, to_port,
                    reason="from/to must be positive integers")
            if from_port > to_port:
                raise exception.InvalidPortRange(
                    from_port, to_port,
                    reason="'from_port' must be <= 'to_port'")
            cidr_ip = permission.get('cidr_ip')
            if not iptools.ipv4.validate_cidr(cidr_ip):
                raise exception.InvalidCIDRSpecified(cidr_ip)

    def validate_ebs_settings(self):
        """
        Check EBS vols for missing/duplicate DEVICE/PARTITION/MOUNT_PATHs and
        validate these settings.
        """
        volmap = {}
        devmap = {}
        mount_paths = []
        cluster = self.cluster
        for vol in cluster.volumes:
            vol_name = vol
            vol = cluster.volumes.get(vol)
            vol_id = vol.get('volume_id')
            device = vol.get('device')
            partition = vol.get('partition')
            mount_path = vol.get("mount_path")
            vmap = volmap.get(vol_id, {})
            devices = vmap.get('device', [])
            partitions = vmap.get('partition', [])
            if devices and device not in devices:
                raise exception.ClusterValidationError(
                    "Can't attach volume %s to more than one device" % vol_id)
            elif partitions and partition in partitions:
                raise exception.ClusterValidationError(
                    "Multiple configurations for %s\n"
                    "Either pick one or specify a separate partition for "
                    "each configuration" % vol_id)
            vmap['partition'] = partitions + [partition]
            vmap['device'] = devices + [device]
            volmap[vol_id] = vmap
            dmap = devmap.get(device, {})
            vol_ids = dmap.get('volume_id', [])
            if vol_ids and vol_id not in vol_ids:
                raise exception.ClusterValidationError(
                    "Can't attach more than one volume on device %s" % device)
            dmap['volume_id'] = vol_ids + [vol_id]
            devmap[device] = dmap
            mount_paths.append(mount_path)
            if not device:
                raise exception.ClusterValidationError(
                    'Missing DEVICE setting for volume %s' % vol_name)
            if not utils.is_valid_device(device):
                raise exception.ClusterValidationError(
                    "Invalid DEVICE value for volume %s" % vol_name)
            if partition:
                if not utils.is_valid_partition(partition):
                    raise exception.ClusterValidationError(
                        "Invalid PARTITION value for volume %s" % vol_name)
                if not partition.startswith(device):
                    raise exception.ClusterValidationError(
                        "Volume PARTITION must start with %s" % device)
            if not mount_path:
                raise exception.ClusterValidationError(
                    'Missing MOUNT_PATH setting for volume %s' % vol_name)
            if not mount_path.startswith('/'):
                raise exception.ClusterValidationError(
                    "MOUNT_PATH for volume %s should start with /" % vol_name)
            if mount_path == "/":
                raise exception.ClusterValidationError(
                    "MOUNT_PATH for volume %s cannot be /" % vol_name)
        for path in mount_paths:
            if mount_paths.count(path) > 1:
                raise exception.ClusterValidationError(
                    "Can't mount more than one volume on %s" % path)
        return True

    def validate_ebs_aws_settings(self):
        """
        Verify that all EBS volumes exist and are available.
        """
        cluster = self.cluster
        for vol in cluster.volumes:
            v = cluster.volumes.get(vol)
            vol_id = v.get('volume_id')
            vol = cluster.ec2.get_volume(vol_id)
            if vol.status != 'available':
                try:
                    if vol.attach_data.instance_id == cluster.master_node.id:
                        continue
                except exception.MasterDoesNotExist:
                    pass
                raise exception.ClusterValidationError(
                    "Volume '%s' is not available (status: %s)" %
                    (vol_id, vol.status))

    def validate_credentials(self):
        if not self.cluster.ec2.is_valid_conn():
            raise exception.ClusterValidationError(
                'Invalid AWS_ACCESS_KEY_ID/AWS_SECRET_ACCESS_KEY combination.')
        return True

    def validate_keypair(self):
        cluster = self.cluster
        key_location = cluster.key_location
        if not key_location:
            raise exception.ClusterValidationError(
                "no key_location specified for key '%s'" %
                cluster.keyname)
        if not os.path.exists(key_location):
            raise exception.ClusterValidationError(
                "key_location '%s' does not exist" % key_location)
        elif not os.path.isfile(key_location):
            raise exception.ClusterValidationError(
                "key_location '%s' is not a file" % key_location)
        keyname = cluster.keyname
        keypair = cluster.ec2.get_keypair_or_none(keyname)
        if not keypair:
            raise exception.ClusterValidationError(
                "Keypair '%s' does not exist in region '%s'" %
                (keyname, cluster.ec2.region.name))
        fingerprint = keypair.fingerprint
        try:
            open(key_location, 'r').close()
        except IOError as e:
            raise exception.ClusterValidationError(
                "Error loading key_location '%s':\n%s\n"
                "Please check that the file is readable" % (key_location, e))
        if len(fingerprint) == 59:
            keyfingerprint = sshutils.get_private_rsa_fingerprint(key_location)
        elif len(fingerprint) == 47:
            keyfingerprint = sshutils.get_public_rsa_fingerprint(key_location)
        else:
            raise exception.ClusterValidationError(
                "Unrecognized fingerprint for %s: %s" % (keyname, fingerprint))
        if keyfingerprint != fingerprint:
            raise exception.ClusterValidationError(
                "Incorrect fingerprint for key_location '%s'\n\n"
                "local fingerprint: %s\n\nkeypair fingerprint: %s"
                % (key_location, keyfingerprint, fingerprint))
        return True

    def validate_userdata(self):
        for script in self.cluster.userdata_scripts:
            if not os.path.exists(script):
                raise exception.ClusterValidationError(
                    "Userdata script does not exist: %s" % script)
            if not os.path.isfile(script):
                raise exception.ClusterValidationError(
                    "Userdata script is not a file: %s" % script)
        if self.cluster.spot_bid is None:
            lmap = self.cluster._get_launch_map()
            aliases = max(lmap.values(), key=lambda x: len(x))
            ud = self.cluster._get_cluster_userdata(aliases)
        else:
            ud = self.cluster._get_cluster_userdata(
                [self.cluster._make_alias(id=1)])
        ud_size_kb = utils.size_in_kb(ud)
        if ud_size_kb > 16:
            raise exception.ClusterValidationError(
                "User data is too big! (%.2fKB)\n"
                "User data scripts combined and compressed must be <= 16KB\n"
                "NOTE: StarCluster uses anywhere from 0.5-2KB "
                "to store internal metadata" % ud_size_kb)

    def ssh_to_master(self, user='root', command=None, forward_x11=False):
        return self.ssh_to_node('master', user=user, command=command,
                                forward_x11=forward_x11)

    def ssh_to_node(self, alias, user='root', command=None, forward_x11=False):
        node = self.get_node_by_alias(alias)
        node = node or self.get_node_by_dns_name(alias)
        node = node or self.get_node_by_id(alias)
        if not node:
            raise exception.InstanceDoesNotExist(alias, label='node')
        return node.shell(user=user, forward_x11=forward_x11, command=command)


if __name__ == "__main__":
    from starcluster.config import StarClusterConfig
    cfg = StarClusterConfig().load()
    sc = cfg.get_cluster_template('smallcluster', 'mynewcluster')
    if sc.is_valid():
        sc.start(create=True)<|MERGE_RESOLUTION|>--- conflicted
+++ resolved
@@ -405,12 +405,9 @@
                  cluster_group=None,
                  force_spot_master=False,
                  disable_cloudinit=False,
-<<<<<<< HEAD
-                 plugins_order=[],
-=======
                  vpc_id=None,
                  subnet_id=None,
->>>>>>> 7b9187c9
+                 plugins_order=[],
                  **kwargs):
         # validation
         if vpc_id or subnet_id:
@@ -439,7 +436,7 @@
         self.volumes = self.load_volumes(volumes)
         self.plugins = self.load_plugins(plugins)
         self.userdata_scripts = userdata_scripts or []
-<<<<<<< HEAD
+        self.dns_prefix = dns_prefix and cluster_tag
         self.refresh_interval = refresh_interval
         self.disable_queue = disable_queue
         self.num_threads = num_threads
@@ -447,9 +444,6 @@
         self.force_spot_master = force_spot_master
         self.disable_cloudinit = disable_cloudinit
         self.plugins_order = plugins_order
-=======
-        self.dns_prefix = dns_prefix and cluster_tag
->>>>>>> 7b9187c9
 
         self._cluster_group = None
         self._placement_group = None
@@ -1093,19 +1087,11 @@
             if node.is_master():
                 raise exception.InvalidOperation("cannot remove master node")
             try:
-<<<<<<< HEAD
                 self.run_plugins(method_name="on_remove_node",
                                  node=node, reverse=True)
             except:
                 #will still allow node termination
                 pass
-=======
-                self.run_plugins(method_name="on_remove_node", node=node,
-                                 reverse=True)
-            except:
-                if not force:
-                    raise
->>>>>>> 7b9187c9
             if not terminate:
                 continue
             node.terminate()
@@ -1630,25 +1616,10 @@
         if region in static.CLUSTER_REGIONS:
             pg = self.ec2.get_placement_group_or_none(self._security_group)
             if pg:
-<<<<<<< HEAD
-                log.info("Removing %s placement group" % pg.name)
-                pg.delete()
-                while self.ec2.get_placement_group_or_none(
-                        self._security_group):
-                    log.info("Waiting for deletion of security group %s..."
-                             % pg.name)
-                    time.sleep(3)
-=======
                 self.ec2.delete_group(pg)
->>>>>>> 7b9187c9
         sg = self.ec2.get_group_or_none(self._security_group)
         if sg:
-            log.info("Removing %s security group" % sg.name)
             self.ec2.delete_group(sg)
-            while self.ec2.get_group_or_none(self._security_group):
-                log.info("Waiting for deletion of security group %s..."
-                         % sg.name)
-                time.sleep(3)
 
     def start(self, create=True, create_only=False, validate=True,
               validate_only=False, validate_running=False):
