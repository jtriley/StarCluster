# Copyright 2009-2014 Justin Riley
#
# This file is part of StarCluster.
#
# StarCluster is free software: you can redistribute it and/or modify it under
# the terms of the GNU Lesser General Public License as published by the Free
# Software Foundation, either version 3 of the License, or (at your option) any
# later version.
#
# StarCluster is distributed in the hope that it will be useful, but WITHOUT
# ANY WARRANTY; without even the implied warranty of MERCHANTABILITY or FITNESS
# FOR A PARTICULAR PURPOSE. See the GNU Lesser General Public License for more
# details.
#
# You should have received a copy of the GNU Lesser General Public License
# along with StarCluster. If not, see <http://www.gnu.org/licenses/>.

import os
import re
import time
import string
import pprint
import warnings
import datetime

import iptools

from starcluster import utils
from starcluster import static
from starcluster import sshutils
from starcluster import managers
from starcluster import userdata
from starcluster import deathrow
from starcluster import exception
from starcluster import threadpool
from starcluster import validators
from starcluster import progressbar
from starcluster import clustersetup
from starcluster.node import Node
from starcluster.plugins import sge
from starcluster.utils import print_timing
from starcluster.templates import user_msgs
from starcluster.logger import log


class ClusterManager(managers.Manager):
    """
    Manager class for Cluster objects
    """
    def __repr__(self):
        return "<ClusterManager: %s>" % self.ec2.region.name

    def get_cluster(self, cluster_name, group=None, load_receipt=True,
                    load_plugins=True, load_volumes=True, require_keys=True):
        """
        Returns a Cluster object representing an active cluster
        """
        try:
            clname = self._get_cluster_name(cluster_name)
            cltag = self.get_tag_from_sg(clname)
            if not group:
                group = self.ec2.get_security_group(clname)
            cl = Cluster(ec2_conn=self.ec2, cluster_tag=cltag,
                         cluster_group=group)
            if load_receipt:
                cl.load_receipt(load_plugins=load_plugins,
                                load_volumes=load_volumes)
            try:
                cl.keyname = cl.keyname or cl.master_node.key_name
                key_location = self.cfg.get_key(cl.keyname).get('key_location')
                cl.key_location = key_location
                if require_keys:
                    cl.validator.validate_keypair()
            except (exception.KeyNotFound, exception.MasterDoesNotExist):
                if require_keys:
                    raise
                cl.key_location = ''

            # Treat any security group on the master node that does not begin
            # with the StarCluster security group prefix as a static
            # security group of the cluster.
            nodes = cl.nodes
            if len(nodes) > 0:
                master_node = nodes[0]
                cl.static_security_groups = map(lambda g: g.name, master_node.static_groups)

            return cl
        except exception.SecurityGroupDoesNotExist:
            raise exception.ClusterDoesNotExist(cluster_name)

    def get_clusters(self, load_receipt=True, load_plugins=True):
        """
        Returns a list of all active clusters
        """
        cluster_groups = self.get_cluster_security_groups()
        clusters = [self.get_cluster(g.name, group=g,
                                     load_receipt=load_receipt,
                                     load_plugins=load_plugins)
                    for g in cluster_groups]
        return clusters

    def get_default_cluster_template(self):
        """
        Returns name of the default cluster template defined in the config
        """
        return self.cfg.get_default_cluster_template()

    def get_cluster_template(self, template_name, tag_name=None):
        """
        Returns a new Cluster object using the settings from the cluster
        template template_name

        If tag_name is passed, the Cluster object's cluster_tag setting will
        be set to tag_name
        """
        cl = self.cfg.get_cluster_template(template_name, tag_name=tag_name,
                                           ec2_conn=self.ec2)
        return cl

    def get_cluster_or_none(self, cluster_name, **kwargs):
        """
        Same as get_cluster but returns None instead of throwing an exception
        if the cluster does not exist
        """
        try:
            return self.get_cluster(cluster_name, **kwargs)
        except exception.ClusterDoesNotExist:
            pass

    def cluster_exists(self, tag_name):
        """
        Returns True if cluster exists
        """
        return self.get_cluster_or_none(tag_name) is not None

    def ssh_to_master(self, cluster_name, user='root', command=None,
                      forward_x11=False, forward_agent=False,
                      pseudo_tty=False):
        """
        ssh to master node of cluster_name

        user keyword specifies an alternate user to login as
        """
        cluster = self.get_cluster(cluster_name, load_receipt=False,
                                   require_keys=True)
        return cluster.ssh_to_master(user=user, command=command,
                                     forward_x11=forward_x11,
                                     forward_agent=forward_agent,
                                     pseudo_tty=pseudo_tty)

    def ssh_to_cluster_node(self, cluster_name, node_id, user='root',
                            command=None, forward_x11=False,
                            forward_agent=False, pseudo_tty=False):
        """
        ssh to a node in cluster_name that has either an id,
        dns name, or alias matching node_id

        user keyword specifies an alternate user to login as
        """
        cluster = self.get_cluster(cluster_name, load_receipt=False,
                                   require_keys=False)
        node = cluster.get_node(node_id)
        key_location = self.cfg.get_key(node.key_name).get('key_location')
        cluster.key_location = key_location
        cluster.keyname = node.key_name
        cluster.validator.validate_keypair()
        return node.shell(user=user, forward_x11=forward_x11,
                          forward_agent=forward_agent,
                          pseudo_tty=pseudo_tty, command=command)

    def _get_cluster_name(self, cluster_name):
        """
        Returns human readable cluster name/tag prefixed with '@sc-'
        """
        if not cluster_name.startswith(static.SECURITY_GROUP_PREFIX):
            cluster_name = static.SECURITY_GROUP_TEMPLATE % cluster_name
        return cluster_name

    def add_node(self, cluster_name, alias=None, no_create=False,
                 image_id=None, instance_type=None, zone=None,
                 placement_group=None, spot_bid=None):
        cl = self.get_cluster(cluster_name)
        return cl.add_node(alias=alias, image_id=image_id,
                           instance_type=instance_type, zone=zone,
                           placement_group=placement_group, spot_bid=spot_bid,
                           no_create=no_create)

    def add_nodes(self, cluster_name, num_nodes, aliases=None, no_create=False,
                  image_id=None, instance_type=None, zone=None,
                  placement_group=None, spot_bid=None):
        """
        Add one or more nodes to cluster
        """
        cl = self.get_cluster(cluster_name)
        return cl.add_nodes(num_nodes, aliases=aliases, image_id=image_id,
                            instance_type=instance_type, zone=zone,
                            placement_group=placement_group, spot_bid=spot_bid,
                            no_create=no_create)

    def remove_node(self, cluster_name, alias=None, terminate=True,
                    force=False):
        """
        Remove a single node from a cluster
        """
        cl = self.get_cluster(cluster_name)
        n = cl.get_node(alias) if alias else None
        return cl.remove_node(node=n, terminate=terminate, force=force)

    def remove_nodes(self, cluster_name, num_nodes=None, aliases=None,
                     terminate=True, force=False):
        """
        Remove one or more nodes from cluster
        """
        cl = self.get_cluster(cluster_name)
        nodes = cl.get_nodes(aliases) if aliases else None
        return cl.remove_nodes(nodes=nodes, num_nodes=num_nodes,
                               terminate=terminate, force=force)

    def restart_cluster(self, cluster_name, reboot_only=False):
        """
        Reboots and reconfigures cluster_name
        """
        cl = self.get_cluster(cluster_name)
        cl.restart_cluster(reboot_only=reboot_only)

    def stop_cluster(self, cluster_name, terminate_unstoppable=False,
                     force=False):
        """
        Stop an EBS-backed cluster
        """
        cl = self.get_cluster(cluster_name, load_receipt=not force,
                              require_keys=not force)
        cl.stop_cluster(terminate_unstoppable, force=force)

    def terminate_cluster(self, cluster_name, force=False):
        """
        Terminates cluster_name
        """
        cl = self.get_cluster(cluster_name, load_receipt=not force,
                              require_keys=not force)
        cl.terminate_cluster(force=force)

    def get_cluster_security_group(self, group_name):
        """
        Return cluster security group by appending '@sc-' to group_name and
        querying EC2.
        """
        gname = self._get_cluster_name(group_name)
        return self.ec2.get_security_group(gname)

    def get_cluster_group_or_none(self, group_name):
        try:
            return self.get_cluster_security_group(group_name)
        except exception.SecurityGroupDoesNotExist:
            pass

    def get_cluster_security_groups(self):
        """
        Return all security groups on EC2 that start with '@sc-'
        """
        glob = static.SECURITY_GROUP_TEMPLATE % '*'
        sgs = self.ec2.get_security_groups(filters={'group-name': glob})
        return sgs

    def get_tag_from_sg(self, sg):
        """
        Returns the cluster tag name from a security group name that starts
        with static.SECURITY_GROUP_PREFIX

        Example:
            sg = '@sc-mycluster'
            print get_tag_from_sg(sg)
            mycluster
        """
        regex = re.compile('^' + static.SECURITY_GROUP_TEMPLATE % '(.*)')
        match = regex.match(sg)
        tag = None
        if match:
            tag = match.groups()[0]
        if not tag:
            raise ValueError("Invalid cluster group name: %s" % sg)
        return tag

    def list_clusters(self, cluster_groups=None, show_ssh_status=False):
        """
        Prints a summary for each active cluster on EC2
        """
        if not cluster_groups:
            cluster_groups = self.get_cluster_security_groups()
            if not cluster_groups:
                log.info("No clusters found...")
        else:
            try:
                cluster_groups = [self.get_cluster_security_group(g) for g
                                  in cluster_groups]
            except exception.SecurityGroupDoesNotExist:
                raise exception.ClusterDoesNotExist(g)
        for scg in cluster_groups:
            tag = self.get_tag_from_sg(scg.name)
            try:
                cl = self.get_cluster(tag, group=scg, load_plugins=False,
                                      load_volumes=False, require_keys=False)
            except exception.IncompatibleCluster as e:
                sep = '*' * 60
                log.error('\n'.join([sep, e.msg, sep]),
                          extra=dict(__textwrap__=True))
                print
                continue

            nodes = cl.nodes
            try:
                n = nodes[0]
                header = '%s (security groups: %s)' % (tag, ', '.join(map(lambda x: x.name, n.groups)))
            except IndexError:
                n = None
                header = "%s" % tag

            print '-' * len(header)
            print header
            print '-' * len(header)

            state = getattr(n, 'state', None)
            ltime = 'N/A'
            uptime = 'N/A'
            if state in ['pending', 'running']:
                ltime = getattr(n, 'local_launch_time', 'N/A')
                uptime = getattr(n, 'uptime', 'N/A')
            print 'Launch time: %s' % ltime
            print 'Uptime: %s' % uptime
            if scg.vpc_id:
                print 'VPC: %s' % scg.vpc_id
                print 'Subnet: %s' % getattr(n, 'subnet_id', 'N/A')
            print 'Zone: %s' % getattr(n, 'placement', 'N/A')
            print 'Keypair: %s' % getattr(n, 'key_name', 'N/A')
            ebs_vols = []
            for node in nodes:
                devices = node.attached_vols
                if not devices:
                    continue
                node_id = node.alias or node.id
                for dev in devices:
                    d = devices.get(dev)
                    vol_id = d.volume_id
                    status = d.status
                    ebs_vols.append((vol_id, node_id, dev, status))
            if ebs_vols:
                print 'EBS volumes:'
                for vid, nid, dev, status in ebs_vols:
                    print('    %s on %s:%s (status: %s)' %
                          (vid, nid, dev, status))
            else:
                print 'EBS volumes: N/A'
            spot_reqs = cl.spot_requests
            if spot_reqs:
                active = len([s for s in spot_reqs if s.state == 'active'])
                opn = len([s for s in spot_reqs if s.state == 'open'])
                msg = ''
                if active != 0:
                    msg += '%d active' % active
                if opn != 0:
                    if msg:
                        msg += ', '
                    msg += '%d open' % opn
                print 'Spot requests: %s' % msg
            if nodes:
                print 'Cluster nodes:'
                for node in nodes:
                    nodeline = "    %7s %s %s %s" % (node.alias, node.state,
                                                     node.id, node.addr or '')
                    if node.spot_id:
                        nodeline += ' (spot %s)' % node.spot_id
                    if show_ssh_status:
                        ssh_status = {True: 'Up', False: 'Down'}
                        nodeline += ' (SSH: %s)' % ssh_status[node.is_up()]
                    print nodeline
                print 'Total nodes: %d' % len(nodes)
            else:
                print 'Cluster nodes: N/A'
            print

    def run_plugin(self, plugin_name, cluster_tag):
        """
        Run a plugin defined in the config.

        plugin_name must match the plugin's section name in the config
        cluster_tag specifies the cluster to run the plugin on
        """
        cl = self.get_cluster(cluster_tag, load_plugins=False)
        if not cl.is_cluster_up():
            raise exception.ClusterNotRunning(cluster_tag)
        plugs = [self.cfg.get_plugin(plugin_name)]
        plug = deathrow._load_plugins(plugs)[0]
        cl.run_plugin(plug, name=plugin_name)


class Cluster(object):

    def __init__(self,
                 ec2_conn=None,
                 spot_bid=None,
                 cluster_tag=None,
                 cluster_description=None,
                 cluster_size=None,
                 cluster_user=None,
                 cluster_shell=None,
                 dns_prefix=None,
                 master_image_id=None,
                 master_instance_type=None,
                 node_image_id=None,
                 node_instance_type=None,
                 node_instance_types=[],
                 availability_zone=None,
                 keyname=None,
                 key_location=None,
                 volumes=[],
                 plugins=[],
                 permissions=[],
                 static_security_groups=[],
                 userdata_scripts=[],
                 refresh_interval=30,
                 disable_queue=False,
                 num_threads=20,
                 disable_threads=False,
                 cluster_group=None,
                 force_spot_master=False,
                 disable_cloudinit=False,
                 subnet_id=None,
                 public_ips=None,
                 **kwargs):
        # update class vars with given vars
        _vars = locals().copy()
        del _vars['cluster_group']
        del _vars['ec2_conn']
        self.__dict__.update(_vars)

        # more configuration
        now = time.strftime("%Y%m%d%H%M")
        if self.cluster_tag is None:
            self.cluster_tag = "cluster%s" % now
        if cluster_description is None:
            self.cluster_description = "Cluster created at %s" % now
        self.ec2 = ec2_conn
        self.cluster_size = cluster_size or 0
        self.volumes = self.load_volumes(volumes)
        self.plugins = self.load_plugins(plugins)
        self.userdata_scripts = userdata_scripts or []
<<<<<<< HEAD
        self.refresh_interval = refresh_interval
        self.disable_queue = disable_queue
        self.num_threads = num_threads
        self.disable_threads = disable_threads
        self.static_security_groups = static_security_groups
        self.force_spot_master = force_spot_master
        self.disable_cloudinit = disable_cloudinit
=======
        self.dns_prefix = dns_prefix and cluster_tag
>>>>>>> a7d4ef4d

        self._cluster_group = None
        self._placement_group = None
        self._subnet = None
        self._zone = None
        self._master = None
        self._nodes = []
        self._pool = None
        self._progress_bar = None
        self.__default_plugin = None
        self.__sge_plugin = None

    def __repr__(self):
        return '<Cluster: %s (%s-node)>' % (self.cluster_tag,
                                            self.cluster_size)

    @property
    def zone(self):
        if not self._zone:
            self._zone = self._get_cluster_zone()
        return self._zone

    def _get_cluster_zone(self):
        """
        Returns the cluster's zone. If volumes are specified, this method
        determines the common zone between those volumes. If a zone is
        explicitly specified in the config and does not match the common zone
        of the volumes, an exception is raised. If all volumes are not in the
        same zone an exception is raised. If no volumes are specified, returns
        the user-specified zone if it exists. Returns None if no volumes and no
        zone is specified.
        """
        zone = None
        if self.availability_zone:
            zone = self.ec2.get_zone(self.availability_zone)
        common_zone = None
        for volume in self.volumes:
            volid = self.volumes.get(volume).get('volume_id')
            vol = self.ec2.get_volume(volid)
            if not common_zone:
                common_zone = vol.zone
            elif vol.zone != common_zone:
                vols = [self.volumes.get(v).get('volume_id')
                        for v in self.volumes]
                raise exception.VolumesZoneError(vols)
        if common_zone and zone and zone.name != common_zone:
            raise exception.InvalidZone(zone.name, common_zone)
        if not zone and common_zone:
            zone = self.ec2.get_zone(common_zone)
        if not zone:
            try:
                zone = self.ec2.get_zone(self.master_node.placement)
            except exception.MasterDoesNotExist:
                pass
        return zone

    @property
    def _plugins(self):
        return [p.__plugin_metadata__ for p in self.plugins]

    def load_plugins(self, plugins):
        if plugins and isinstance(plugins[0], dict):
            warnings.warn("In a future release the plugins kwarg for Cluster "
                          "will require a list of plugin objects and not a "
                          "list of dicts", DeprecationWarning)
            plugins = deathrow._load_plugins(plugins)
        return plugins

    @property
    def _default_plugin(self):
        if not self.__default_plugin:
            self.__default_plugin = clustersetup.DefaultClusterSetup(
                disable_threads=self.disable_threads,
                num_threads=self.num_threads)
        return self.__default_plugin

    @property
    def _sge_plugin(self):
        if not self.__sge_plugin:
            self.__sge_plugin = sge.SGEPlugin(
                disable_threads=self.disable_threads,
                num_threads=self.num_threads)
        return self.__sge_plugin

    def load_volumes(self, vols):
        """
        Iterate through vols and set device/partition settings automatically if
        not specified.

        This method assigns the first volume to /dev/sdz, second to /dev/sdy,
        etc. for all volumes that do not include a device/partition setting
        """
        devices = ['/dev/sd%s' % s for s in string.lowercase]
        devmap = {}
        for volname in vols:
            vol = vols.get(volname)
            dev = vol.get('device')
            if dev in devices:
                # rm user-defined devices from the list of auto-assigned
                # devices
                devices.remove(dev)
            volid = vol.get('volume_id')
            if dev and volid not in devmap:
                devmap[volid] = dev
        volumes = utils.AttributeDict()
        for volname in vols:
            vol = vols.get(volname)
            vol_id = vol.get('volume_id')
            device = vol.get('device')
            if not device:
                if vol_id in devmap:
                    device = devmap.get(vol_id)
                else:
                    device = devices.pop()
                    devmap[vol_id] = device
            if not utils.is_valid_device(device):
                raise exception.InvalidDevice(device)
            v = volumes[volname] = utils.AttributeDict()
            v.update(vol)
            v['device'] = device
            part = vol.get('partition')
            if part:
                partition = device + str(part)
                if not utils.is_valid_partition(partition):
                    raise exception.InvalidPartition(part)
                v['partition'] = partition
        return volumes

    def update(self, kwargs):
        for key in kwargs.keys():
            if hasattr(self, key):
                self.__dict__[key] = kwargs[key]

    def get(self, name):
        return self.__dict__.get(name)

    def __str__(self):
        cfg = self.__getstate__()
        return pprint.pformat(cfg)

    def load_receipt(self, load_plugins=True, load_volumes=True):
        """
        Load the original settings used to launch this cluster into this
        Cluster object. Settings are loaded from cluster group tags and the
        master node's user data.
        """
        try:
            tags = self.cluster_group.tags
            version = tags.get(static.VERSION_TAG, '')
            if utils.program_version_greater(version, static.VERSION):
                d = dict(cluster=self.cluster_tag, old_version=static.VERSION,
                         new_version=version)
                msg = user_msgs.version_mismatch % d
                sep = '*' * 60
                log.warn('\n'.join([sep, msg, sep]), extra={'__textwrap__': 1})
            self.update(self._get_settings_from_tags())
            if not (load_plugins or load_volumes):
                return True
            try:
                master = self.master_node
            except exception.MasterDoesNotExist:
                unfulfilled_spots = [sr for sr in self.spot_requests if not
                                     sr.instance_id]
                if unfulfilled_spots:
                    self.wait_for_active_spots()
                    master = self.master_node
                else:
                    raise
            if load_plugins:
                self.plugins = self.load_plugins(master.get_plugins())
            if load_volumes:
                self.volumes = master.get_volumes()
        except exception.PluginError:
            log.error("An error occurred while loading plugins: ",
                      exc_info=True)
            raise
        except exception.MasterDoesNotExist:
            raise
        except Exception:
            log.debug('load receipt exception: ', exc_info=True)
            raise exception.IncompatibleCluster(self.cluster_group)
        return True

    def __getstate__(self):
        cfg = {}
        exclude = ['key_location', 'plugins']
        include = ['_zone', '_plugins']
        for key in self.__dict__.keys():
            private = key.startswith('_')
            if (not private or key in include) and key not in exclude:
                val = getattr(self, key)
                if type(val) in [str, unicode, bool, int, float, list, dict]:
                    cfg[key] = val
                elif isinstance(val, utils.AttributeDict):
                    cfg[key] = dict(val)
        return cfg

    @property
    def _security_group(self):
        return static.SECURITY_GROUP_TEMPLATE % self.cluster_tag

    @property
    def subnet(self):
        if not self._subnet and self.subnet_id:
            self._subnet = self.ec2.get_subnet(self.subnet_id)
        return self._subnet

    @property
    def cluster_group(self):
        if self._cluster_group:
            return self._cluster_group
        sg = self.ec2.get_group_or_none(self._security_group)
        if not sg:
            desc = 'StarCluster-%s' % static.VERSION.replace('.', '_')
            if self.subnet:
                desc += ' (VPC)'
            vpc_id = getattr(self.subnet, 'vpc_id', None)
            sg = self.ec2.create_group(self._security_group,
                                       description=desc,
                                       auth_ssh=True,
                                       auth_group_traffic=True,
                                       vpc_id=vpc_id)
            self._add_tags_to_sg(sg)
        self._add_permissions_to_sg(sg)
        self._cluster_group = sg
        return sg

    def _add_permissions_to_sg(self, sg):
        ssh_port = static.DEFAULT_SSH_PORT
        for p in self.permissions:
            perm = self.permissions.get(p)
            ip_protocol = perm.get('ip_protocol', 'tcp')
            from_port = perm.get('from_port')
            to_port = perm.get('to_port')
            cidr_ip = perm.get('cidr_ip', static.WORLD_CIDRIP)
            if not self.ec2.has_permission(sg, ip_protocol, from_port,
                                           to_port, cidr_ip):
                log.info("Opening %s port range %s-%s for CIDR %s" %
                         (ip_protocol, from_port, to_port, cidr_ip))
                sg.authorize(ip_protocol, from_port, to_port, cidr_ip)
            else:
                log.info("Already open: %s port range %s-%s for CIDR %s" %
                         (ip_protocol, from_port, to_port, cidr_ip))
            includes_ssh = from_port <= ssh_port <= to_port
            open_to_world = cidr_ip == static.WORLD_CIDRIP
            if ip_protocol == 'tcp' and includes_ssh and not open_to_world:
                sg.revoke(ip_protocol, ssh_port, ssh_port,
                          static.WORLD_CIDRIP)

    def _add_chunked_tags(self, sg, chunks, base_tag_name):
        for i, chunk in enumerate(chunks):
            tag = "%s-%s" % (base_tag_name, i) if i != 0 else base_tag_name
            if tag not in sg.tags:
                sg.add_tag(tag, chunk)

    def _add_tags_to_sg(self, sg):
        if static.VERSION_TAG not in sg.tags:
            sg.add_tag(static.VERSION_TAG, str(static.VERSION))
        core_settings = dict(cluster_size=self.cluster_size,
                             master_image_id=self.master_image_id,
                             master_instance_type=self.master_instance_type,
                             node_image_id=self.node_image_id,
                             node_instance_type=self.node_instance_type,
                             availability_zone=self.availability_zone,
                             dns_prefix=self.dns_prefix,
                             subnet_id=self.subnet_id,
                             public_ips=self.public_ips,
                             disable_queue=self.disable_queue,
                             disable_cloudinit=self.disable_cloudinit)
        user_settings = dict(cluster_user=self.cluster_user,
                             cluster_shell=self.cluster_shell,
                             keyname=self.keyname, spot_bid=self.spot_bid)
        core = utils.dump_compress_encode(core_settings, use_json=True,
                                          chunk_size=static.MAX_TAG_LEN)
        self._add_chunked_tags(sg, core, static.CORE_TAG)
        user = utils.dump_compress_encode(user_settings, use_json=True,
                                          chunk_size=static.MAX_TAG_LEN)
        self._add_chunked_tags(sg, user, static.USER_TAG)

    def _load_chunked_tags(self, sg, base_tag_name):
        tags = [i for i in sg.tags if i.startswith(base_tag_name)]
        tags.sort()
        chunks = [sg.tags[i] for i in tags if i.startswith(base_tag_name)]
        return utils.decode_uncompress_load(chunks, use_json=True)

    def _get_settings_from_tags(self, sg=None):
        sg = sg or self.cluster_group
        cluster = {}
        if static.CORE_TAG in sg.tags:
            cluster.update(self._load_chunked_tags(sg, static.CORE_TAG))
        if static.USER_TAG in sg.tags:
            cluster.update(self._load_chunked_tags(sg, static.USER_TAG))
        return cluster

    @property
    def placement_group(self):
        if self._placement_group is None:
            pg = self.ec2.get_or_create_placement_group(self._security_group)
            self._placement_group = pg
        return self._placement_group

    @property
    def master_node(self):
        if not self._master:
            for node in self.nodes:
                if node.is_master():
                    self._master = node
            if not self._master:
                raise exception.MasterDoesNotExist()
        self._master.key_location = self.key_location
        return self._master

    @property
    def nodes(self):
        states = ['pending', 'running', 'stopping', 'stopped']
        filters = {'instance-state-name': states,
                   'instance.group-name': self._security_group}
        nodes = self.ec2.get_all_instances(filters=filters)
        # remove any cached nodes not in the current node list from EC2
        current_ids = [n.id for n in nodes]
        remove_nodes = [n for n in self._nodes if n.id not in current_ids]
        for node in remove_nodes:
            self._nodes.remove(node)
        # update node cache with latest instance data from EC2
        existing_nodes = dict([(n.id, n) for n in self._nodes])
        log.debug('existing nodes: %s' % existing_nodes)
        for node in nodes:
            if node.id in existing_nodes:
                log.debug('updating existing node %s in self._nodes' % node.id)
                enode = existing_nodes.get(node.id)
                enode.key_location = self.key_location
                enode.instance = node
            else:
                log.debug('adding node %s to self._nodes list' % node.id)
                n = Node(node, self.key_location)
                if n.is_master():
                    self._master = n
                    self._nodes.insert(0, n)
                else:
                    self._nodes.append(n)
        self._nodes.sort(key=lambda n: n.alias)
        log.debug('returning self._nodes = %s' % self._nodes)
        return self._nodes

    def get_nodes_or_raise(self):
        nodes = self.nodes
        if not nodes:
            filters = {'instance.group-name': self._security_group}
            terminated_nodes = self.ec2.get_all_instances(filters=filters)
            raise exception.NoClusterNodesFound(terminated_nodes)
        return nodes

    def get_node(self, identifier, nodes=None):
        """
        Returns a node if the identifier specified matches any unique instance
        attribute (e.g. instance id, alias, spot id, dns name, private ip,
        public ip, etc.)
        """
        nodes = nodes or self.nodes
        for node in self.nodes:
            if node.alias == identifier:
                return node
            if node.id == identifier:
                return node
            if node.spot_id == identifier:
                return node
            if node.dns_name == identifier:
                return node
            if node.ip_address == identifier:
                return node
            if node.private_ip_address == identifier:
                return node
            if node.public_dns_name == identifier:
                return node
            if node.private_dns_name == identifier:
                return node
        raise exception.InstanceDoesNotExist(identifier, label='node')

    def get_nodes(self, identifiers, nodes=None):
        """
        Same as get_node but takes a list of identifiers and returns a list of
        nodes.
        """
        nodes = nodes or self.nodes
        node_list = []
        for i in identifiers:
            n = self.get_node(i, nodes=nodes)
            if n in node_list:
                continue
            else:
                node_list.append(n)
        return node_list

    def get_node_by_dns_name(self, dns_name, nodes=None):
        warnings.warn("Please update your code to use Cluster.get_node()",
                      DeprecationWarning)
        return self.get_node(dns_name, nodes=nodes)

    def get_node_by_id(self, instance_id, nodes=None):
        warnings.warn("Please update your code to use Cluster.get_node()",
                      DeprecationWarning)
        return self.get_node(instance_id, nodes=nodes)

    def get_node_by_alias(self, alias, nodes=None):
        warnings.warn("Please update your code to use Cluster.get_node()",
                      DeprecationWarning)
        return self.get_node(alias, nodes=nodes)

    def _nodes_in_states(self, states):
        return filter(lambda x: x.state in states, self.nodes)

    def _make_alias(self, id=None, master=False):
        if master:
            if self.dns_prefix:
                return "%s-master" % self.dns_prefix
            else:
                return "master"
        elif id is not None:
            if self.dns_prefix:
                alias = '%s-node%.3d' % (self.dns_prefix, id)
            else:
                alias = 'node%.3d' % id
        else:
            raise AttributeError("_make_alias(...) must receive either"
                                 " master=True or a node id number")
        return alias

    @property
    def running_nodes(self):
        return self._nodes_in_states(['running'])

    @property
    def stopped_nodes(self):
        return self._nodes_in_states(['stopping', 'stopped'])

    @property
    def spot_requests(self):
        group_id = self.cluster_group.id
        states = ['active', 'open']
        filters = {'state': states}
        vpc_id = self.cluster_group.vpc_id
        if vpc_id and self.subnet_id:
            # According to the EC2 API docs this *should* be
            # launch.network-interface.group-id but it doesn't work
            filters['network-interface.group-id'] = group_id
        else:
            filters['launch.group-id'] = group_id
        return self.ec2.get_all_spot_requests(filters=filters)

    def get_spot_requests_or_raise(self):
        spots = self.spot_requests
        if not spots:
            raise exception.NoClusterSpotRequests
        return spots

    def create_node(self, alias, image_id=None, instance_type=None, zone=None,
                    placement_group=None, spot_bid=None, force_flat=False):
        return self.create_nodes([alias], image_id=image_id,
                                 instance_type=instance_type, zone=zone,
                                 placement_group=placement_group,
                                 spot_bid=spot_bid, force_flat=force_flat)[0]

    def _get_cluster_userdata(self, aliases):
        alias_file = utils.string_to_file('\n'.join(['#ignored'] + aliases),
                                          static.UD_ALIASES_FNAME)
        plugins = utils.dump_compress_encode(self._plugins)
        plugins_file = utils.string_to_file('\n'.join(['#ignored', plugins]),
                                            static.UD_PLUGINS_FNAME)
        volumes = utils.dump_compress_encode(self.volumes)
        volumes_file = utils.string_to_file('\n'.join(['#ignored', volumes]),
                                            static.UD_VOLUMES_FNAME)
        udfiles = [alias_file, plugins_file, volumes_file]
        user_scripts = self.userdata_scripts or []
        udfiles += [open(f) for f in user_scripts]
        use_cloudinit = not self.disable_cloudinit
        udata = userdata.bundle_userdata_files(udfiles,
                                               use_cloudinit=use_cloudinit)
        log.debug('Userdata size in KB: %.2f' % utils.size_in_kb(udata))
        return udata

    def create_nodes(self, aliases, image_id=None, instance_type=None,
                     zone=None, placement_group=None, spot_bid=None,
                     force_flat=False):
        """
        Convenience method for requesting instances with this cluster's
        settings. All settings (kwargs) except force_flat default to cluster
        settings if not provided. Passing force_flat=True ignores spot_bid
        completely forcing a flat-rate instance to be requested.
        """
        spot_bid = spot_bid or self.spot_bid
        if force_flat:
            spot_bid = None
        cluster_sg = self.cluster_group.name
        instance_type = instance_type or self.node_instance_type
        if placement_group or instance_type in static.PLACEMENT_GROUP_TYPES:
            region = self.ec2.region.name
            if region not in static.PLACEMENT_GROUP_REGIONS:
                cluster_regions = ', '.join(static.PLACEMENT_GROUP_REGIONS)
                log.warn("Placement groups are only supported in the "
                         "following regions:\n%s" % cluster_regions)
                log.warn("Instances will not be launched in a placement group")
                placement_group = None
            elif not placement_group:
                placement_group = self.placement_group.name
        image_id = image_id or self.node_image_id
        security_groups = [cluster_sg] + self.static_security_groups
        count = len(aliases) if not spot_bid else 1
        user_data = self._get_cluster_userdata(aliases)
        kwargs = dict(price=spot_bid, instance_type=instance_type,
                      min_count=count, max_count=count, count=count,
<<<<<<< HEAD
                      key_name=self.keyname, security_groups=security_groups,
=======
                      key_name=self.keyname,
>>>>>>> a7d4ef4d
                      availability_zone_group=cluster_sg,
                      launch_group=cluster_sg,
                      placement=zone or getattr(self.zone, 'name', None),
                      user_data=user_data,
                      placement_group=placement_group)
        if self.subnet_id:
            netif = self.ec2.get_network_spec(
                device_index=0, associate_public_ip_address=self.public_ips,
                subnet_id=self.subnet_id, groups=[self.cluster_group.id])
            kwargs.update(
                network_interfaces=self.ec2.get_network_collection(netif))
        else:
            kwargs.update(security_groups=[cluster_sg])
        resvs = []
        if spot_bid:
            security_group_id = self.cluster_group.id
            for alias in aliases:
                if not self.subnet_id:
                    kwargs['security_group_ids'] = [security_group_id]
                kwargs['user_data'] = self._get_cluster_userdata([alias])
                resvs.extend(self.ec2.request_instances(image_id, **kwargs))
        else:
            resvs.append(self.ec2.request_instances(image_id, **kwargs))
        for resv in resvs:
            log.info(str(resv), extra=dict(__raw__=True))
        return resvs

    def _get_next_node_num(self):
        nodes = self._nodes_in_states(['pending', 'running'])
        nodes = filter(lambda x: not x.is_master(), nodes)
        highest = 0
        for n in nodes:
            match = re.search('node(\d{3})', n.alias)
            try:
                _possible_highest = match.group(1)
            except AttributeError:
                continue
            highest = max(int(_possible_highest), highest)
        next = int(highest) + 1
        log.debug("Highest node number is %d. choosing %d." % (highest, next))
        return next

    def add_node(self, alias=None, no_create=False, image_id=None,
                 instance_type=None, zone=None, placement_group=None,
                 spot_bid=None):
        """
        Add a single node to this cluster
        """
        aliases = [alias] if alias else None
        return self.add_nodes(1, aliases=aliases, image_id=image_id,
                              instance_type=instance_type, zone=zone,
                              placement_group=placement_group,
                              spot_bid=spot_bid, no_create=no_create)

    def add_nodes(self, num_nodes, aliases=None, image_id=None,
                  instance_type=None, zone=None, placement_group=None,
                  spot_bid=None, no_create=False):
        """
        Add new nodes to this cluster

        aliases - list of aliases to assign to new nodes (len must equal
        num_nodes)
        """
        running_pending = self._nodes_in_states(['pending', 'running'])
        aliases = aliases or []
        if not aliases:
            next_node_id = self._get_next_node_num()
            for i in range(next_node_id, next_node_id + num_nodes):
                alias = self._make_alias(i)
                aliases.append(alias)
        assert len(aliases) == num_nodes
        if self._make_alias(master=True) in aliases:
            raise exception.ClusterValidationError(
                "worker nodes cannot have master as an alias")
        if not no_create:
            if self.subnet:
                ip_count = self.subnet.available_ip_address_count
                if ip_count < len(aliases):
                    raise exception.ClusterValidationError(
                        "Not enough IP addresses available in %s (%d)" %
                        (self.subnet.id, ip_count))
            for node in running_pending:
                if node.alias in aliases:
                    raise exception.ClusterValidationError(
                        "node with alias %s already exists" % node.alias)
            log.info("Launching node(s): %s" % ', '.join(aliases))
            resp = self.create_nodes(aliases, image_id=image_id,
                                     instance_type=instance_type, zone=zone,
                                     placement_group=placement_group,
                                     spot_bid=spot_bid)
            if spot_bid or self.spot_bid:
                self.ec2.wait_for_propagation(spot_requests=resp)
            else:
                self.ec2.wait_for_propagation(instances=resp[0].instances)
        self.wait_for_cluster(msg="Waiting for node(s) to come up...")
        log.debug("Adding node(s): %s" % aliases)
        for alias in aliases:
            node = self.get_node(alias)
            self.run_plugins(method_name="on_add_node", node=node)

    def remove_node(self, node=None, terminate=True, force=False):
        """
        Remove a single node from this cluster
        """
        nodes = [node] if node else None
        return self.remove_nodes(nodes=nodes, num_nodes=1, terminate=terminate,
                                 force=force)

    def remove_nodes(self, nodes=None, num_nodes=None, terminate=True,
                     force=False):
        """
        Remove a list of nodes from this cluster
        """
        if nodes is None and num_nodes is None:
            raise exception.BaseException(
                "please specify either nodes or num_nodes kwargs")
        if not nodes:
            worker_nodes = self.nodes[1:]
            nodes = worker_nodes[-num_nodes:]
            nodes.reverse()
            if len(nodes) != num_nodes:
                raise exception.BaseException(
                    "cant remove %d nodes - only %d nodes exist" %
                    (num_nodes, len(worker_nodes)))
        else:
            for node in nodes:
                if node.is_master():
                    raise exception.InvalidOperation(
                        "cannot remove master node")
        for node in nodes:
            try:
                self.run_plugins(method_name="on_remove_node", node=node,
                                 reverse=True)
            except:
                if not force:
                    raise
            if not terminate:
                continue
            node.terminate()

    def _get_launch_map(self, reverse=False):
        """
        Groups all node-aliases that have similar instance types/image ids
        Returns a dictionary that's used to launch all similar instance types
        and image ids in the same request. Example return value:

        {('c1.xlarge', 'ami-a5c02dcc'): ['node001', 'node002'],
         ('m1.large', 'ami-a5c02dcc'): ['node003'],
         ('m1.small', 'ami-17b15e7e'): ['master', 'node005', 'node006'],
         ('m1.small', 'ami-19e17a2b'): ['node004']}

        Passing reverse=True will return the same information only keyed by
        node aliases:

        {'master': ('m1.small', 'ami-17b15e7e'),
         'node001': ('c1.xlarge', 'ami-a5c02dcc'),
         'node002': ('c1.xlarge', 'ami-a5c02dcc'),
         'node003': ('m1.large', 'ami-a5c02dcc'),
         'node004': ('m1.small', 'ami-19e17a2b'),
         'node005': ('m1.small', 'ami-17b15e7e'),
         'node006': ('m1.small', 'ami-17b15e7e')}
        """
        lmap = {}
        mtype = self.master_instance_type or self.node_instance_type
        mimage = self.master_image_id or self.node_image_id
        lmap[(mtype, mimage)] = [self._make_alias(master=True)]
        id_start = 1
        for itype in self.node_instance_types:
            count = itype['size']
            image_id = itype['image'] or self.node_image_id
            type = itype['type'] or self.node_instance_type
            if not (type, image_id) in lmap:
                lmap[(type, image_id)] = []
            for id in range(id_start, id_start + count):
                alias = self._make_alias(id)
                log.debug("Launch map: %s (ami: %s, type: %s)..." %
                          (alias, image_id, type))
                lmap[(type, image_id)].append(alias)
                id_start += 1
        ntype = self.node_instance_type
        nimage = self.node_image_id
        if not (ntype, nimage) in lmap:
            lmap[(ntype, nimage)] = []
        for id in range(id_start, self.cluster_size):
            alias = self._make_alias(id)
            log.debug("Launch map: %s (ami: %s, type: %s)..." %
                      (alias, nimage, ntype))
            lmap[(ntype, nimage)].append(alias)
        if reverse:
            rlmap = {}
            for (itype, image_id) in lmap:
                aliases = lmap.get((itype, image_id))
                for alias in aliases:
                    rlmap[alias] = (itype, image_id)
            return rlmap
        return lmap

    def _get_type_and_image_id(self, alias):
        """
        Returns (instance_type,image_id) for a given alias based
        on the map returned from self._get_launch_map
        """
        lmap = self._get_launch_map()
        for (type, image) in lmap:
            key = (type, image)
            if alias in lmap.get(key):
                return key

    def create_cluster(self):
        """
        Launches all EC2 instances based on this cluster's settings.
        """
        log.info("Launching a %d-node %s" % (self.cluster_size, ' '.join(
            ['VPC' if self.subnet_id else '', 'cluster...']).strip()))
        mtype = self.master_instance_type or self.node_instance_type
        self.master_instance_type = mtype
        if self.spot_bid:
            self._create_spot_cluster()
        else:
            self._create_flat_rate_cluster()

    def _create_flat_rate_cluster(self):
        """
        Launches cluster using flat-rate instances. This method attempts to
        minimize the number of launch requests by grouping nodes of the same
        type/ami and launching each group simultaneously within a single launch
        request. This is especially important for Cluster Compute instances
        given that Amazon *highly* recommends requesting all CCI in a single
        launch request.
        """
        lmap = self._get_launch_map()
        zone = None
        insts = []
        master_alias = self._make_alias(master=True)
        itype, image = [i for i in lmap if master_alias in lmap[i]][0]
        aliases = lmap.get((itype, image))
        for alias in aliases:
            log.debug("Launching %s (ami: %s, type: %s)" %
                      (alias, image, itype))
        master_response = self.create_nodes(aliases, image_id=image,
                                            instance_type=itype,
                                            force_flat=True)[0]
        zone = master_response.instances[0].placement
        insts.extend(master_response.instances)
        lmap.pop((itype, image))
        for (itype, image) in lmap:
            aliases = lmap.get((itype, image))
            if not aliases:
                continue
            for alias in aliases:
                log.debug("Launching %s (ami: %s, type: %s)" %
                          (alias, image, itype))
            resv = self.create_nodes(aliases, image_id=image,
                                     instance_type=itype, zone=zone,
                                     force_flat=True)
            insts.extend(resv[0].instances)
        self.ec2.wait_for_propagation(instances=insts)

    def _create_spot_cluster(self):
        """
        Launches cluster using spot instances for all worker nodes. This method
        makes a single spot request for each node in the cluster since spot
        instances *always* have an ami_launch_index of 0. This is needed in
        order to correctly assign aliases to nodes.
        """
        master_alias = self._make_alias(master=True)
        (mtype, mimage) = self._get_type_and_image_id(master_alias)
        log.info("Launching master node (ami: %s, type: %s)..." %
                 (mimage, mtype))
        force_flat = not self.force_spot_master
        master_response = self.create_node(master_alias,
                                           image_id=mimage,
                                           instance_type=mtype,
                                           force_flat=force_flat)
        insts, spot_reqs = [], []
        zone = None
        if not force_flat and self.spot_bid:
            # Make sure nodes are in same zone as master
            launch_spec = master_response.launch_specification
            zone = launch_spec.placement
            spot_reqs.append(master_response)
        else:
            # Make sure nodes are in same zone as master
            zone = master_response.instances[0].placement
            insts.extend(master_response.instances)
        for id in range(1, self.cluster_size):
            alias = self._make_alias(id)
            (ntype, nimage) = self._get_type_and_image_id(alias)
            log.info("Launching %s (ami: %s, type: %s)" %
                     (alias, nimage, ntype))
            spot_req = self.create_node(alias, image_id=nimage,
                                        instance_type=ntype, zone=zone)
            spot_reqs.append(spot_req)
        self.ec2.wait_for_propagation(instances=insts, spot_requests=spot_reqs)

    def is_spot_cluster(self):
        """
        Returns True if all nodes are spot instances
        """
        nodes = self.nodes
        if not nodes:
            return False
        for node in nodes:
            if not node.is_spot():
                return False
        return True

    def has_spot_nodes(self):
        """
        Returns True if any nodes are spot instances
        """
        for node in self.nodes:
            if node.is_spot():
                return True
        return False

    def is_ebs_cluster(self):
        """
        Returns True if all nodes are EBS-backed
        """
        nodes = self.nodes
        if not nodes:
            return False
        for node in nodes:
            if not node.is_ebs_backed():
                return False
        return True

    def has_ebs_nodes(self):
        """
        Returns True if any nodes are EBS-backed
        """
        for node in self.nodes:
            if node.is_ebs_backed():
                return True
        return False

    def is_stoppable(self):
        """
        Returns True if all nodes are stoppable (i.e. non-spot and EBS-backed)
        """
        nodes = self.nodes
        if not nodes:
            return False
        for node in self.nodes:
            if not node.is_stoppable():
                return False
        return True

    def has_stoppable_nodes(self):
        """
        Returns True if any nodes are stoppable (i.e. non-spot and EBS-backed)
        """
        nodes = self.nodes
        if not nodes:
            return False
        for node in nodes:
            if node.is_stoppable():
                return True
        return False

    def is_cluster_compute(self):
        """
        Returns true if all instances are Cluster/GPU Compute type
        """
        nodes = self.nodes
        if not nodes:
            return False
        for node in nodes:
            if not node.is_cluster_compute():
                return False
        return True

    def has_cluster_compute_nodes(self):
        for node in self.nodes:
            if node.is_cluster_compute():
                return True
        return False

    def is_cluster_up(self):
        """
        Check that all nodes are 'running' and that ssh is up on all nodes
        This method will return False if any spot requests are in an 'open'
        state.
        """
        spots = self.spot_requests
        active_spots = filter(lambda x: x.state == 'active', spots)
        if len(spots) != len(active_spots):
            return False
        nodes = self.nodes
        if not nodes:
            return False
        for node in nodes:
            if not node.is_up():
                return False
        return True

    @property
    def progress_bar(self):
        if not self._progress_bar:
            widgets = ['', progressbar.Fraction(), ' ',
                       progressbar.Bar(marker=progressbar.RotatingMarker()),
                       ' ', progressbar.Percentage(), ' ', ' ']
            pbar = progressbar.ProgressBar(widgets=widgets,
                                           maxval=self.cluster_size,
                                           force_update=True)
            self._progress_bar = pbar
        return self._progress_bar

    @property
    def pool(self):
        if not self._pool:
            self._pool = threadpool.get_thread_pool(
                size=self.num_threads, disable_threads=self.disable_threads)
        return self._pool

    @property
    def validator(self):
        return ClusterValidator(self)

    def is_valid(self):
        return self.validator.is_valid()

    def validate(self):
        return self.validator.validate()

    def wait_for_active_spots(self, spots=None):
        """
        Wait for all open spot requests for this cluster to transition to
        'active'.
        """
        spots = spots or self.spot_requests
        open_spots = [spot for spot in spots if spot.state == "open"]
        if open_spots:
            pbar = self.progress_bar.reset()
            log.info('Waiting for open spot requests to become active...')
            pbar.maxval = len(spots)
            pbar.update(0)
            while not pbar.finished:
                active_spots = [s for s in spots if s.state == "active" and
                                s.instance_id]
                pbar.maxval = len(spots)
                pbar.update(len(active_spots))
                if not pbar.finished:
                    time.sleep(self.refresh_interval)
                    spots = self.get_spot_requests_or_raise()
            pbar.reset()
        self.ec2.wait_for_propagation(
            instances=[s.instance_id for s in spots])

    def wait_for_running_instances(self, nodes=None,
                                   kill_pending_after_mins=15):
        """
        Wait until all cluster nodes are in a 'running' state
        """
        log.info("Waiting for all nodes to be in a 'running' state...")
        nodes = nodes or self.get_nodes_or_raise()
        pbar = self.progress_bar.reset()
        pbar.maxval = len(nodes)
        pbar.update(0)
        now = datetime.datetime.utcnow()
        timeout = now + datetime.timedelta(minutes=kill_pending_after_mins)
        while not pbar.finished:
            running_nodes = [n for n in nodes if n.state == "running"]
            pbar.maxval = len(nodes)
            pbar.update(len(running_nodes))
            if not pbar.finished:
                if datetime.datetime.utcnow() > timeout:
                    pending = [n for n in nodes if n not in running_nodes]
                    log.warn("%d nodes have been pending for >= %d mins "
                             "- terminating" % (len(pending),
                                                kill_pending_after_mins))
                    for node in pending:
                        node.terminate()
                else:
                    time.sleep(self.refresh_interval)
                nodes = self.get_nodes_or_raise()
        pbar.reset()

    def wait_for_ssh(self, nodes=None):
        """
        Wait until all cluster nodes are in a 'running' state
        """
        log.info("Waiting for SSH to come up on all nodes...")
        nodes = nodes or self.get_nodes_or_raise()
        self.pool.map(lambda n: n.wait(interval=self.refresh_interval), nodes,
                      jobid_fn=lambda n: n.alias)

    @print_timing("Waiting for cluster to come up")
    def wait_for_cluster(self, msg="Waiting for cluster to come up..."):
        """
        Wait for cluster to come up and display progress bar. Waits for all
        spot requests to become 'active', all instances to be in a 'running'
        state, and for all SSH daemons to come up.

        msg - custom message to print out before waiting on the cluster
        """
        interval = self.refresh_interval
        log.info("%s %s" % (msg, "(updating every %ds)" % interval))
        try:
            self.wait_for_active_spots()
            self.wait_for_running_instances()
            self.wait_for_ssh()
        except Exception:
            self.progress_bar.finish()
            raise

    def is_cluster_stopped(self):
        """
        Check whether all nodes are in the 'stopped' state
        """
        nodes = self.nodes
        if not nodes:
            return False
        for node in nodes:
            if node.state != 'stopped':
                return False
        return True

    def is_cluster_terminated(self):
        """
        Check whether all nodes are in a 'terminated' state
        """
        states = filter(lambda x: x != 'terminated', static.INSTANCE_STATES)
        filters = {'instance.group-name': self._security_group,
                   'instance-state-name': states}
        insts = self.ec2.get_all_instances(filters=filters)
        return len(insts) == 0

    def attach_volumes_to_master(self):
        """
        Attach each volume to the master node
        """
        wait_for_volumes = []
        for vol in self.volumes:
            volume = self.volumes.get(vol)
            device = volume.get('device')
            vol_id = volume.get('volume_id')
            vol = self.ec2.get_volume(vol_id)
            if vol.attach_data.instance_id == self.master_node.id:
                log.info("Volume %s already attached to master...skipping" %
                         vol.id)
                continue
            if vol.status != "available":
                log.error('Volume %s not available...'
                          'please check and try again' % vol.id)
                continue
            log.info("Attaching volume %s to master node on %s ..." %
                     (vol.id, device))
            resp = vol.attach(self.master_node.id, device)
            log.debug("resp = %s" % resp)
            wait_for_volumes.append(vol)
        for vol in wait_for_volumes:
            self.ec2.wait_for_volume(vol, state='attached')

    def detach_volumes(self):
        """
        Detach all volumes from all nodes
        """
        for node in self.nodes:
            node.detach_external_volumes()

    @print_timing('Restarting cluster')
    def restart_cluster(self, reboot_only=False):
        """
        Reboot all instances and reconfigure the cluster
        """
        nodes = self.nodes
        if not nodes:
            raise exception.ClusterValidationError("No running nodes found")
        self.run_plugins(method_name="on_restart", reverse=True)
        log.info("Rebooting cluster...")
        for node in nodes:
            node.reboot()
        if reboot_only:
            return
        sleep = 20
        log.info("Sleeping for %d seconds..." % sleep)
        time.sleep(sleep)
        self.setup_cluster()

    def stop_cluster(self, terminate_unstoppable=False, force=False):
        """
        Shutdown this cluster by detaching all volumes and 'stopping' all nodes

        In general, all nodes in the cluster must be 'stoppable' meaning all
        nodes are backed by flat-rate EBS-backed instances. If any
        'unstoppable' nodes are found an exception is raised. A node is
        'unstoppable' if it is backed by either a spot or S3-backed instance.

        If the cluster contains a mix of 'stoppable' and 'unstoppable' nodes
        you can stop all stoppable nodes and terminate any unstoppable nodes by
        setting terminate_unstoppable=True.
        """
        nodes = self.nodes
        if not nodes:
            raise exception.ClusterValidationError("No running nodes found")
        if not self.is_stoppable():
            has_stoppable_nodes = self.has_stoppable_nodes()
            if not terminate_unstoppable and has_stoppable_nodes:
                raise exception.InvalidOperation(
                    "Cluster contains nodes that are not stoppable")
            if not has_stoppable_nodes:
                raise exception.InvalidOperation(
                    "Cluster does not contain any stoppable nodes")
        try:
            self.run_plugins(method_name="on_shutdown", reverse=True)
        except exception.MasterDoesNotExist as e:
            if force:
                log.warn("Cannot run plugins: %s" % e)
            else:
                raise
        self.detach_volumes()
        for node in nodes:
            node.shutdown()

    def terminate_cluster(self, force=False):
        """
        Destroy this cluster by first detaching all volumes, shutting down all
        instances, canceling all spot requests (if any), removing its placement
        group (if any), and removing its security group.
        """
        try:
            self.run_plugins(method_name="on_shutdown", reverse=True)
        except exception.MasterDoesNotExist as e:
            if force:
                log.warn("Cannot run plugins: %s" % e)
            else:
                raise
        self.detach_volumes()
        nodes = self.nodes
        for node in nodes:
            node.terminate()
        for spot in self.spot_requests:
            if spot.state not in ['cancelled', 'closed']:
                log.info("Canceling spot instance request: %s" % spot.id)
                spot.cancel()
        s = utils.get_spinner("Waiting for cluster to terminate...")
        try:
            while not self.is_cluster_terminated():
                time.sleep(5)
        finally:
            s.stop()
        region = self.ec2.region.name
        if region in static.PLACEMENT_GROUP_REGIONS:
            pg = self.ec2.get_placement_group_or_none(self._security_group)
            if pg:
                self.ec2.delete_group(pg)
        sg = self.ec2.get_group_or_none(self._security_group)
        if sg:
            self.ec2.delete_group(sg)

    def start(self, create=True, create_only=False, validate=True,
              validate_only=False, validate_running=False):
        """
        Creates and configures a cluster from this cluster template's settings.

        create - create new nodes when starting the cluster. set to False to
                 use existing nodes
        create_only - only create the cluster node instances, don't configure
                      the cluster
        validate - whether or not to validate the cluster settings used.
                   False will ignore validate_only and validate_running
                   keywords and is effectively the same as running _start
        validate_only - only validate cluster settings, do not create or
                        configure cluster
        validate_running - whether or not to validate the existing instances
                           being used against this cluster's settings
        """
        if validate:
            validator = self.validator
            if not create and validate_running:
                try:
                    validator.validate_running_instances()
                except exception.ClusterValidationError as e:
                    msg = "Existing nodes are not compatible with cluster "
                    msg += "settings:\n"
                    e.msg = msg + e.msg
                    raise
            validator.validate()
            if validate_only:
                return
        else:
            log.warn("SKIPPING VALIDATION - USE AT YOUR OWN RISK")
        return self._start(create=create, create_only=create_only)

    @print_timing("Starting cluster")
    def _start(self, create=True, create_only=False):
        """
        Create and configure a cluster from this cluster template's settings
        (Does not attempt to validate before running)

        create - create new nodes when starting the cluster. set to False to
                 use existing nodes
        create_only - only create the cluster node instances, don't configure
                      the cluster
        """
        log.info("Starting cluster...")
        if create:
            self.create_cluster()
        else:
            assert self.master_node is not None
            for node in self.stopped_nodes:
                log.info("Starting stopped node: %s" % node.alias)
                node.start()
        if create_only:
            return
        self.setup_cluster()

    def setup_cluster(self):
        """
        Waits for all nodes to come up and then runs the default
        StarCluster setup routines followed by any additional plugin setup
        routines
        """
        self.wait_for_cluster()
        self._setup_cluster()

    @print_timing("Configuring cluster")
    def _setup_cluster(self):
        """
        Runs the default StarCluster setup routines followed by any additional
        plugin setup routines. Does not wait for nodes to come up.
        """
        log.info("The master node is %s" % self.master_node.dns_name)
        log.info("Configuring cluster...")
        if self.volumes:
            self.attach_volumes_to_master()
        self.run_plugins()

    def run_plugins(self, plugins=None, method_name="run", node=None,
                    reverse=False):
        """
        Run all plugins specified in this Cluster object's self.plugins list
        Uses plugins list instead of self.plugins if specified.

        plugins must be a tuple: the first element is the plugin's name, the
        second element is the plugin object (a subclass of ClusterSetup)
        """
        plugs = [self._default_plugin]
        if not self.disable_queue:
            plugs.append(self._sge_plugin)
        plugs += (plugins or self.plugins)[:]
        if reverse:
            plugs.reverse()
        for plug in plugs:
            self.run_plugin(plug, method_name=method_name, node=node)

    def run_plugin(self, plugin, name='', method_name='run', node=None):
        """
        Run a StarCluster plugin.

        plugin - an instance of the plugin's class
        name - a user-friendly label for the plugin
        method_name - the method to run within the plugin (default: "run")
        node - optional node to pass as first argument to plugin method (used
        for on_add_node/on_remove_node)
        """
        plugin_name = name or getattr(plugin, '__name__',
                                      utils.get_fq_class_name(plugin))
        try:
            func = getattr(plugin, method_name, None)
            if not func:
                log.warn("Plugin %s has no %s method...skipping" %
                         (plugin_name, method_name))
                return
            args = [self.nodes, self.master_node, self.cluster_user,
                    self.cluster_shell, self.volumes]
            if node:
                args.insert(0, node)
            log.info("Running plugin %s" % plugin_name)
            func(*args)
        except NotImplementedError:
            log.debug("method %s not implemented by plugin %s" % (method_name,
                                                                  plugin_name))
        except exception.MasterDoesNotExist:
            raise
        except KeyboardInterrupt:
            raise
        except Exception:
            log.error("Error occured while running plugin '%s':" % plugin_name)
            raise

    def ssh_to_master(self, user='root', command=None, forward_x11=False,
                      forward_agent=False, pseudo_tty=False):
        return self.master_node.shell(user=user, command=command,
                                      forward_x11=forward_x11,
                                      forward_agent=forward_agent,
                                      pseudo_tty=pseudo_tty)

    def ssh_to_node(self, alias, user='root', command=None, forward_x11=False,
                    forward_agent=False, pseudo_tty=False):
        node = self.get_node(alias)
        return node.shell(user=user, forward_x11=forward_x11,
                          forward_agent=forward_agent,
                          pseudo_tty=pseudo_tty,
                          command=command)


class ClusterValidator(validators.Validator):

    """
    Validates that cluster settings define a sane launch configuration.
    Throws exception.ClusterValidationError for all validation failures
    """
    def __init__(self, cluster):
        self.cluster = cluster

    def is_running_valid(self):
        """
        Checks whether the current running instances are compatible
        with this cluster template's settings
        """
        try:
            self.validate_running_instances()
            return True
        except exception.ClusterValidationError as e:
            log.error(e.msg)
            return False

    def validate_required_settings(self):
        has_all_required = True
        for opt in static.CLUSTER_SETTINGS:
            requirements = static.CLUSTER_SETTINGS[opt]
            name = opt
            required = requirements[1]
            if required and self.cluster.get(name.lower()) is None:
                log.warn('Missing required setting %s' % name)
                has_all_required = False
        return has_all_required

    def validate_running_instances(self):
        """
        Validate existing instances against this cluster's settings
        """
        cluster = self.cluster
        cluster.wait_for_active_spots()
        nodes = cluster.nodes
        if not nodes:
            raise exception.ClusterValidationError("No existing nodes found!")
        log.info("Validating existing instances...")
        mazone = cluster.master_node.placement
        # reset zone cache
        cluster._zone = None
        if cluster.zone and cluster.zone.name != mazone:
            raise exception.ClusterValidationError(
                "Running cluster's availability_zone (%s) != %s" %
                (mazone, cluster.zone.name))
        for node in nodes:
            if node.key_name != cluster.keyname:
                raise exception.ClusterValidationError(
                    "%s's key_name (%s) != %s" % (node.alias, node.key_name,
                                                  cluster.keyname))

    def validate_static_groups(self):
        """
        Check that the specified security groups actually exist.
        """
        for group in self.cluster.static_security_groups:
            # This will throw an exception if the security group does not exist.
            try:
                self.cluster.ec2.get_security_groups(filters={'group-name': group})
            except:
                raise exception.ClusterValidationError(
                    "Specified security group does not exist: {0}".format(group))

    def validate(self):
        """
        Checks that all cluster template settings are valid and raises an
        exception.ClusterValidationError exception if not.
        """
        log.info("Validating cluster template settings...")
        try:
            self.validate_required_settings()
            self.validate_vpc()
            self.validate_dns_prefix()
            self.validate_spot_bid()
            self.validate_cluster_size()
            self.validate_cluster_user()
            self.validate_shell_setting()
            self.validate_permission_settings()
            self.validate_credentials()
            self.validate_keypair()
            self.validate_zone()
            self.validate_ebs_settings()
            self.validate_ebs_aws_settings()
            self.validate_image_settings()
            self.validate_instance_types()
<<<<<<< HEAD
            self.validate_cluster_compute()
            self.validate_static_groups()
=======
>>>>>>> a7d4ef4d
            self.validate_userdata()
            log.info('Cluster template settings are valid')
            return True
        except exception.ClusterValidationError as e:
            e.msg = 'Cluster settings are not valid:\n%s' % e.msg
            raise

    def is_valid(self):
        """
        Returns True if all cluster template settings are valid
        """
        try:
            self.validate()
            return True
        except exception.ClusterValidationError as e:
            log.error(e.msg)
            return False

    def validate_dns_prefix(self):
        if not self.cluster.dns_prefix:
            return True

        # check that the dns prefix is a valid hostname
        is_valid = utils.is_valid_hostname(self.cluster.dns_prefix)
        if not is_valid:
            raise exception.ClusterValidationError(
                "The cluster name you chose, {dns_prefix}, is"
                " not a valid dns name. "
                " Since you have chosen to prepend the hostnames"
                " via the dns_prefix option, {dns_prefix} should only have"
                " alphanumeric characters and a '-' or '.'".format(
                    dns_prefix=self.cluster.dns_prefix))
        return True

    def validate_spot_bid(self):
        cluster = self.cluster
        if cluster.spot_bid is not None:
            if type(cluster.spot_bid) not in [int, float]:
                raise exception.ClusterValidationError(
                    'spot_bid must be integer or float')
            if cluster.spot_bid <= 0:
                raise exception.ClusterValidationError(
                    'spot_bid must be an integer or float > 0')
        return True

    def validate_cluster_size(self):
        cluster = self.cluster
        try:
            int(cluster.cluster_size)
            if cluster.cluster_size < 1:
                raise ValueError
        except (ValueError, TypeError):
            raise exception.ClusterValidationError(
                'cluster_size must be an integer >= 1')
        num_itypes = sum([i.get('size') for i in
                          cluster.node_instance_types])
        num_nodes = cluster.cluster_size - 1
        if num_itypes > num_nodes:
            raise exception.ClusterValidationError(
                "total number of nodes specified in node_instance_type (%s) "
                "must be <= cluster_size-1 (%s)" % (num_itypes, num_nodes))
        return True

    def validate_cluster_user(self):
        if self.cluster.cluster_user == "root":
            raise exception.ClusterValidationError(
                'cluster_user cannot be "root"')
        return True

    def validate_shell_setting(self):
        cluster_shell = self.cluster.cluster_shell
        if not static.AVAILABLE_SHELLS.get(cluster_shell):
            raise exception.ClusterValidationError(
                'Invalid user shell specified. Options are %s' %
                ' '.join(static.AVAILABLE_SHELLS.keys()))
        return True

    def validate_image_settings(self):
        cluster = self.cluster
        master_image_id = cluster.master_image_id
        node_image_id = cluster.node_image_id
        conn = cluster.ec2
        image = conn.get_image_or_none(node_image_id)
        if not image or image.id != node_image_id:
            raise exception.ClusterValidationError(
                'node_image_id %s does not exist' % node_image_id)
        if image.state != 'available':
            raise exception.ClusterValidationError(
                'node_image_id %s is not available' % node_image_id)
        if master_image_id:
            master_image = conn.get_image_or_none(master_image_id)
            if not master_image or master_image.id != master_image_id:
                raise exception.ClusterValidationError(
                    'master_image_id %s does not exist' % master_image_id)
            if master_image.state != 'available':
                raise exception.ClusterValidationError(
                    'master_image_id %s is not available' % master_image_id)
        return True

    def validate_zone(self):
        """
        Validates that the cluster's availability zone exists and is available.
        The 'zone' property additionally checks that all EBS volumes are in the
        same zone and that the cluster's availability zone setting, if
        specified, matches the EBS volume(s) zone.
        """
        zone = self.cluster.zone
        if zone and zone.state != 'available':
            raise exception.ClusterValidationError(
                "The '%s' availability zone is not available at this time" %
                zone.name)
        return True

    def __check_platform(self, image_id, instance_type):
        """
        Validates whether an image_id (AMI) is compatible with a given
        instance_type. image_id_setting and instance_type_setting are the
        setting labels in the config file.
        """
        image = self.cluster.ec2.get_image_or_none(image_id)
        if not image:
            raise exception.ClusterValidationError('Image %s does not exist' %
                                                   image_id)
        image_platform = image.architecture
        image_is_hvm = (image.virtualization_type == "hvm")
        if image_is_hvm and instance_type not in static.HVM_TYPES:
            cctypes_list = ', '.join(static.HVM_TYPES)
            raise exception.ClusterValidationError(
                "Image '%s' is a hardware virtual machine (HVM) image and "
                "cannot be used with instance type '%s'.\n\nHVM images "
                "require one of the following HVM instance types:\n%s" %
                (image_id, instance_type, cctypes_list))
        if instance_type in static.HVM_ONLY_TYPES and not image_is_hvm:
            raise exception.ClusterValidationError(
                "The '%s' instance type can only be used with hardware "
                "virtual machine (HVM) images. Image '%s' is not an HVM "
                "image." % (instance_type, image_id))
        instance_platforms = static.INSTANCE_TYPES[instance_type]
        if image_platform not in instance_platforms:
            error_msg = "Instance type %(instance_type)s is for an " \
                        "%(instance_platform)s platform while " \
                        "%(image_id)s is an %(image_platform)s platform"
            error_dict = {'instance_type': instance_type,
                          'instance_platform': ', '.join(instance_platforms),
                          'image_id': image_id,
                          'image_platform': image_platform}
            raise exception.ClusterValidationError(error_msg % error_dict)
        image_is_ebs = (image.root_device_type == 'ebs')
        if instance_type in static.EBS_ONLY_TYPES and not image_is_ebs:
            error_msg = ("Instance type %s can only be used with an "
                         "EBS-backed AMI and '%s' is not EBS-backed " %
                         (instance_type, image.id))
            raise exception.ClusterValidationError(error_msg)
        return True

    def validate_instance_types(self):
        cluster = self.cluster
        master_image_id = cluster.master_image_id
        node_image_id = cluster.node_image_id
        master_instance_type = cluster.master_instance_type
        node_instance_type = cluster.node_instance_type
        instance_types = static.INSTANCE_TYPES
        instance_type_list = ', '.join(instance_types.keys())
        if node_instance_type not in instance_types:
            raise exception.ClusterValidationError(
                "You specified an invalid node_instance_type %s\n"
                "Possible options are:\n%s" %
                (node_instance_type, instance_type_list))
        elif master_instance_type:
            if master_instance_type not in instance_types:
                raise exception.ClusterValidationError(
                    "You specified an invalid master_instance_type %s\n"
                    "Possible options are:\n%s" %
                    (master_instance_type, instance_type_list))
        try:
            self.__check_platform(node_image_id, node_instance_type)
        except exception.ClusterValidationError as e:
            raise exception.ClusterValidationError(
                'Incompatible node_image_id and node_instance_type:\n' + e.msg)
        if master_image_id and not master_instance_type:
            try:
                self.__check_platform(master_image_id, node_instance_type)
            except exception.ClusterValidationError as e:
                raise exception.ClusterValidationError(
                    'Incompatible master_image_id and node_instance_type\n' +
                    e.msg)
        elif master_image_id and master_instance_type:
            try:
                self.__check_platform(master_image_id, master_instance_type)
            except exception.ClusterValidationError as e:
                raise exception.ClusterValidationError(
                    'Incompatible master_image_id and master_instance_type\n' +
                    e.msg)
        elif master_instance_type and not master_image_id:
            try:
                self.__check_platform(node_image_id, master_instance_type)
            except exception.ClusterValidationError as e:
                raise exception.ClusterValidationError(
                    'Incompatible node_image_id and master_instance_type\n' +
                    e.msg)
        for itype in cluster.node_instance_types:
            type = itype.get('type')
            img = itype.get('image') or node_image_id
            if type not in instance_types:
                raise exception.ClusterValidationError(
                    "You specified an invalid instance type %s\n"
                    "Possible options are:\n%s" % (type, instance_type_list))
            try:
                self.__check_platform(img, type)
            except exception.ClusterValidationError as e:
                raise exception.ClusterValidationError(
                    "Invalid settings for node_instance_type %s: %s" %
                    (type, e.msg))
        return True

    def validate_permission_settings(self):
        permissions = self.cluster.permissions
        for perm in permissions:
            permission = permissions.get(perm)
            protocol = permission.get('ip_protocol')
            if protocol not in static.PROTOCOLS:
                raise exception.InvalidProtocol(protocol)
            from_port = permission.get('from_port')
            to_port = permission.get('to_port')
            try:
                from_port = int(from_port)
                to_port = int(to_port)
            except ValueError:
                raise exception.InvalidPortRange(
                    from_port, to_port, reason="integer range required")
            if from_port < 0 or to_port < 0:
                raise exception.InvalidPortRange(
                    from_port, to_port,
                    reason="from/to must be positive integers")
            if from_port > to_port:
                raise exception.InvalidPortRange(
                    from_port, to_port,
                    reason="'from_port' must be <= 'to_port'")
            cidr_ip = permission.get('cidr_ip')
            if not iptools.ipv4.validate_cidr(cidr_ip):
                raise exception.InvalidCIDRSpecified(cidr_ip)

    def validate_ebs_settings(self):
        """
        Check EBS vols for missing/duplicate DEVICE/PARTITION/MOUNT_PATHs and
        validate these settings.
        """
        volmap = {}
        devmap = {}
        mount_paths = []
        cluster = self.cluster
        for vol in cluster.volumes:
            vol_name = vol
            vol = cluster.volumes.get(vol)
            vol_id = vol.get('volume_id')
            device = vol.get('device')
            partition = vol.get('partition')
            mount_path = vol.get("mount_path")
            vmap = volmap.get(vol_id, {})
            devices = vmap.get('device', [])
            partitions = vmap.get('partition', [])
            if devices and device not in devices:
                raise exception.ClusterValidationError(
                    "Can't attach volume %s to more than one device" % vol_id)
            elif partitions and partition in partitions:
                raise exception.ClusterValidationError(
                    "Multiple configurations for %s\n"
                    "Either pick one or specify a separate partition for "
                    "each configuration" % vol_id)
            vmap['partition'] = partitions + [partition]
            vmap['device'] = devices + [device]
            volmap[vol_id] = vmap
            dmap = devmap.get(device, {})
            vol_ids = dmap.get('volume_id', [])
            if vol_ids and vol_id not in vol_ids:
                raise exception.ClusterValidationError(
                    "Can't attach more than one volume on device %s" % device)
            dmap['volume_id'] = vol_ids + [vol_id]
            devmap[device] = dmap
            mount_paths.append(mount_path)
            if not device:
                raise exception.ClusterValidationError(
                    'Missing DEVICE setting for volume %s' % vol_name)
            if not utils.is_valid_device(device):
                raise exception.ClusterValidationError(
                    "Invalid DEVICE value for volume %s" % vol_name)
            if partition:
                if not utils.is_valid_partition(partition):
                    raise exception.ClusterValidationError(
                        "Invalid PARTITION value for volume %s" % vol_name)
                if not partition.startswith(device):
                    raise exception.ClusterValidationError(
                        "Volume PARTITION must start with %s" % device)
            if not mount_path:
                raise exception.ClusterValidationError(
                    'Missing MOUNT_PATH setting for volume %s' % vol_name)
            if not mount_path.startswith('/'):
                raise exception.ClusterValidationError(
                    "MOUNT_PATH for volume %s should start with /" % vol_name)
            if mount_path == "/":
                raise exception.ClusterValidationError(
                    "MOUNT_PATH for volume %s cannot be /" % vol_name)
        for path in mount_paths:
            if mount_paths.count(path) > 1:
                raise exception.ClusterValidationError(
                    "Can't mount more than one volume on %s" % path)
        return True

    def validate_ebs_aws_settings(self):
        """
        Verify that all EBS volumes exist and are available.
        """
        cluster = self.cluster
        for vol in cluster.volumes:
            v = cluster.volumes.get(vol)
            vol_id = v.get('volume_id')
            vol = cluster.ec2.get_volume(vol_id)
            if vol.status != 'available':
                try:
                    if vol.attach_data.instance_id == cluster.master_node.id:
                        continue
                except exception.MasterDoesNotExist:
                    pass
                raise exception.ClusterValidationError(
                    "Volume '%s' is not available (status: %s)" %
                    (vol_id, vol.status))

    def validate_credentials(self):
        if not self.cluster.ec2.is_valid_conn():
            raise exception.ClusterValidationError(
                'Invalid AWS_ACCESS_KEY_ID/AWS_SECRET_ACCESS_KEY combination.')
        return True

    def validate_keypair(self):
        cluster = self.cluster
        key_location = cluster.key_location
        if not key_location:
            raise exception.ClusterValidationError(
                "no key_location specified for key '%s'" %
                cluster.keyname)
        if not os.path.exists(key_location):
            raise exception.ClusterValidationError(
                "key_location '%s' does not exist" % key_location)
        elif not os.path.isfile(key_location):
            raise exception.ClusterValidationError(
                "key_location '%s' is not a file" % key_location)
        keyname = cluster.keyname
        keypair = cluster.ec2.get_keypair_or_none(keyname)
        if not keypair:
            raise exception.ClusterValidationError(
                "Keypair '%s' does not exist in region '%s'" %
                (keyname, cluster.ec2.region.name))
        fingerprint = keypair.fingerprint
        try:
            open(key_location, 'r').close()
        except IOError as e:
            raise exception.ClusterValidationError(
                "Error loading key_location '%s':\n%s\n"
                "Please check that the file is readable" % (key_location, e))
        if len(fingerprint) == 59:
            keyfingerprint = sshutils.get_private_rsa_fingerprint(key_location)
        elif len(fingerprint) == 47:
            keyfingerprint = sshutils.get_public_rsa_fingerprint(key_location)
        else:
            raise exception.ClusterValidationError(
                "Unrecognized fingerprint for %s: %s" % (keyname, fingerprint))
        if keyfingerprint != fingerprint:
            raise exception.ClusterValidationError(
                "Incorrect fingerprint for key_location '%s'\n\n"
                "local fingerprint: %s\n\nkeypair fingerprint: %s"
                % (key_location, keyfingerprint, fingerprint))
        return True

    def validate_userdata(self):
        for script in self.cluster.userdata_scripts:
            if not os.path.exists(script):
                raise exception.ClusterValidationError(
                    "Userdata script does not exist: %s" % script)
            if not os.path.isfile(script):
                raise exception.ClusterValidationError(
                    "Userdata script is not a file: %s" % script)
        if self.cluster.spot_bid is None:
            lmap = self.cluster._get_launch_map()
            aliases = max(lmap.values(), key=lambda x: len(x))
            ud = self.cluster._get_cluster_userdata(aliases)
        else:
            ud = self.cluster._get_cluster_userdata(
                [self.cluster._make_alias(id=1)])
        ud_size_kb = utils.size_in_kb(ud)
        if ud_size_kb > 16:
            raise exception.ClusterValidationError(
                "User data is too big! (%.2fKB)\n"
                "User data scripts combined and compressed must be <= 16KB\n"
                "NOTE: StarCluster uses anywhere from 0.5-2KB "
                "to store internal metadata" % ud_size_kb)

    def validate_vpc(self):
        if self.cluster.subnet_id:
            try:
                assert self.cluster.subnet is not None
            except exception.SubnetDoesNotExist as e:
                raise exception.ClusterValidationError(e)
            azone = self.cluster.availability_zone
            szone = self.cluster.subnet.availability_zone
            if azone and szone != azone:
                raise exception.ClusterValidationError(
                    "The cluster availability_zone (%s) does not match the "
                    "subnet zone (%s)" % (azone, szone))
            ip_count = self.cluster.subnet.available_ip_address_count
            nodes = self.cluster.nodes
            if not nodes and ip_count < self.cluster.cluster_size:
                raise exception.ClusterValidationError(
                    "Not enough IP addresses available in %s (%d)" %
                    (self.cluster.subnet.id, ip_count))
            if self.cluster.public_ips:
                gws = self.cluster.ec2.get_internet_gateways(filters={
                    'attachment.vpc-id': self.cluster.subnet.vpc_id})
                if not gws:
                    raise exception.ClusterValidationError(
                        "No internet gateway attached to VPC: %s" %
                        self.cluster.subnet.vpc_id)
                rtables = self.cluster.ec2.get_route_tables(filters={
                    'association.subnet-id': self.cluster.subnet_id,
                    'route.destination-cidr-block': static.WORLD_CIDRIP,
                    'route.gateway-id': gws[0].id})
                if not rtables:
                    raise exception.ClusterValidationError(
                        "No route to %s found for subnet: %s" %
                        (static.WORLD_CIDRIP, self.cluster.subnet_id))
            else:
                log.warn(user_msgs.public_ips_disabled %
                         dict(vpc_id=self.cluster.subnet.vpc_id))
        elif self.cluster.public_ips is False:
            raise exception.ClusterValidationError(
                "Only VPC clusters can disable public IP addresses")


if __name__ == "__main__":
    from starcluster.config import StarClusterConfig
    cfg = StarClusterConfig().load()
    sc = cfg.get_cluster_template('smallcluster', 'mynewcluster')
    if sc.is_valid():
        sc.start(create=True)<|MERGE_RESOLUTION|>--- conflicted
+++ resolved
@@ -444,17 +444,8 @@
         self.volumes = self.load_volumes(volumes)
         self.plugins = self.load_plugins(plugins)
         self.userdata_scripts = userdata_scripts or []
-<<<<<<< HEAD
-        self.refresh_interval = refresh_interval
-        self.disable_queue = disable_queue
-        self.num_threads = num_threads
-        self.disable_threads = disable_threads
+        self.dns_prefix = dns_prefix and cluster_tag
         self.static_security_groups = static_security_groups
-        self.force_spot_master = force_spot_master
-        self.disable_cloudinit = disable_cloudinit
-=======
-        self.dns_prefix = dns_prefix and cluster_tag
->>>>>>> a7d4ef4d
 
         self._cluster_group = None
         self._placement_group = None
@@ -965,11 +956,7 @@
         user_data = self._get_cluster_userdata(aliases)
         kwargs = dict(price=spot_bid, instance_type=instance_type,
                       min_count=count, max_count=count, count=count,
-<<<<<<< HEAD
                       key_name=self.keyname, security_groups=security_groups,
-=======
-                      key_name=self.keyname,
->>>>>>> a7d4ef4d
                       availability_zone_group=cluster_sg,
                       launch_group=cluster_sg,
                       placement=zone or getattr(self.zone, 'name', None),
@@ -1858,11 +1845,7 @@
             self.validate_ebs_aws_settings()
             self.validate_image_settings()
             self.validate_instance_types()
-<<<<<<< HEAD
-            self.validate_cluster_compute()
             self.validate_static_groups()
-=======
->>>>>>> a7d4ef4d
             self.validate_userdata()
             log.info('Cluster template settings are valid')
             return True
