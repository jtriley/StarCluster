--- conflicted
+++ resolved
@@ -592,18 +592,6 @@
     def cluster_group(self):
         if self._cluster_group is None:
             desc = 'StarCluster-%s' % static.VERSION.replace('.', '_')
-<<<<<<< HEAD
-            sg = self.ec2.get_or_create_group(self._security_group,
-                                              description=desc,
-                                              auth_ssh=True,
-                                              auth_group_traffic=True)
-            if not static.VERSION_TAG in sg.tags:
-                sg.add_tag(static.VERSION_TAG, str(static.VERSION))
-            if not static.CORE_TAG in sg.tags:
-                self.save_core_settings(sg)
-            if not static.USER_TAG in sg.tags:
-                self.save_user_settings(sg)
-=======
             sg = self.ec2.get_group_or_none(self._security_group)
             if not sg:
                 sg = self.ec2.create_group(self._security_group,
@@ -629,7 +617,6 @@
                          spot_bid=self.spot_bid), use_json=True)
                 if not static.USER_TAG in sg.tags:
                     sg.add_tag('@sc-user', user_settings)
->>>>>>> d2f67a01
             ssh_port = static.DEFAULT_SSH_PORT
             for p in self.permissions:
                 perm = self.permissions.get(p)
