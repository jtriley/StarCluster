# Copyright 2009-2013 Justin Riley
#
# This file is part of StarCluster.
#
# StarCluster is free software: you can redistribute it and/or modify it under
# the terms of the GNU Lesser General Public License as published by the Free
# Software Foundation, either version 3 of the License, or (at your option) any
# later version.
#
# StarCluster is distributed in the hope that it will be useful, but WITHOUT
# ANY WARRANTY; without even the implied warranty of MERCHANTABILITY or FITNESS
# FOR A PARTICULAR PURPOSE. See the GNU Lesser General Public License for more
# details.
#
# You should have received a copy of the GNU Lesser General Public License
# along with StarCluster. If not, see <http://www.gnu.org/licenses/>.

import os
import re
import time
import string
import pprint
import warnings
import datetime

import iptools

from starcluster import utils
from starcluster import static
from starcluster import sshutils
from starcluster import managers
from starcluster import userdata
from starcluster import deathrow
from starcluster import exception
from starcluster import threadpool
from starcluster import validators
from starcluster import progressbar
from starcluster import clustersetup
from starcluster.node import Node
from starcluster.node import NodeManager
from starcluster.plugins import sge
from starcluster.utils import print_timing
from starcluster.templates import user_msgs
from starcluster.logger import log


class ClusterManager(managers.Manager):
    """
    Manager class for Cluster objects
    """
    def __repr__(self):
        return "<ClusterManager: %s>" % self.ec2.region.name

    def get_cluster(self, cluster_name, group=None, load_receipt=True,
                    load_plugins=True, load_volumes=True, require_keys=True):
        """
        Returns a Cluster object representing an active cluster
        """
        try:
            clname = self._get_cluster_name(cluster_name)
            cltag = self.get_tag_from_sg(clname)
            if not group:
                group = self.ec2.get_security_group(clname)
            cl = Cluster(ec2_conn=self.ec2, cluster_tag=cltag,
                         cluster_group=group)
            if load_receipt:
                cl.load_receipt(load_plugins=load_plugins,
                                load_volumes=load_volumes)
            try:
                cl.keyname = cl.keyname or cl.master_node.key_name
                key_location = self.cfg.get_key(cl.keyname).get('key_location')
                cl.key_location = key_location
                if require_keys:
                    cl.validator.validate_keypair()
            except (exception.KeyNotFound, exception.MasterDoesNotExist):
                if require_keys:
                    raise
                cl.key_location = ''
            return cl
        except exception.SecurityGroupDoesNotExist:
            raise exception.ClusterDoesNotExist(cluster_name)

    def get_clusters(self, load_receipt=True, load_plugins=True):
        """
        Returns a list of all active clusters
        """
        cluster_groups = self.get_cluster_security_groups()
        clusters = [self.get_cluster(g.name, group=g,
                                     load_receipt=load_receipt,
                                     load_plugins=load_plugins)
                    for g in cluster_groups]
        return clusters

    def get_default_cluster_template(self):
        """
        Returns name of the default cluster template defined in the config
        """
        return self.cfg.get_default_cluster_template()

    def get_cluster_template(self, template_name, tag_name=None):
        """
        Returns a new Cluster object using the settings from the cluster
        template template_name

        If tag_name is passed, the Cluster object's cluster_tag setting will
        be set to tag_name
        """
        cl = self.cfg.get_cluster_template(template_name, tag_name=tag_name,
                                           ec2_conn=self.ec2)
        return cl

    def get_cluster_or_none(self, cluster_name, **kwargs):
        """
        Same as get_cluster but returns None instead of throwing an exception
        if the cluster does not exist
        """
        try:
            return self.get_cluster(cluster_name, **kwargs)
        except exception.ClusterDoesNotExist:
            pass

    def cluster_exists(self, tag_name):
        """
        Returns True if cluster exists
        """
        return self.get_cluster_or_none(tag_name) is not None

    def ssh_to_master(self, cluster_name, user='root', command=None,
                      forward_x11=False, forward_agent=False,
                      pseudo_tty=False):
        """
        ssh to master node of cluster_name

        user keyword specifies an alternate user to login as
        """
        cluster = self.get_cluster(cluster_name, load_receipt=False,
                                   require_keys=True)
        return cluster.ssh_to_master(user=user, command=command,
                                     forward_x11=forward_x11,
                                     forward_agent=forward_agent,
                                     pseudo_tty=pseudo_tty)

    def ssh_to_cluster_node(self, cluster_name, node_id, user='root',
                            command=None, forward_x11=False,
                            forward_agent=False, pseudo_tty=False):
        """
        ssh to a node in cluster_name that has either an id,
        dns name, or alias matching node_id

        user keyword specifies an alternate user to login as
        """
        cluster = self.get_cluster(cluster_name, load_receipt=False,
                                   require_keys=False)
        node = cluster.get_node(node_id)
        key_location = self.cfg.get_key(node.key_name).get('key_location')
        cluster.key_location = key_location
        cluster.keyname = node.key_name
        cluster.validator.validate_keypair()
        return node.shell(user=user, forward_x11=forward_x11,
                          forward_agent=forward_agent,
                          pseudo_tty=pseudo_tty, command=command)

    def _get_cluster_name(self, cluster_name):
        """
        Returns human readable cluster name/tag prefixed with '@sc-'
        """
        if not cluster_name.startswith(static.SECURITY_GROUP_PREFIX):
            cluster_name = static.SECURITY_GROUP_TEMPLATE % cluster_name
        return cluster_name

    def add_node(self, cluster_name, alias=None, no_create=False,
                 image_id=None, instance_type=None, zone=None,
                 placement_group=None, spot_bid=None, reboot_interval=10,
                 n_reboot_restart=False):
        cl = self.get_cluster(cluster_name)
        return cl.add_node(alias=alias, image_id=image_id,
                           instance_type=instance_type, zone=zone,
                           placement_group=placement_group, spot_bid=spot_bid,
                           no_create=no_create,
                           reboot_interval=reboot_interval,
                           n_reboot_restart=n_reboot_restart)

    def add_nodes(self, cluster_name, num_nodes, aliases=None, no_create=False,
                  image_id=None, instance_type=None, zone=None,
                  placement_group=None, spot_bid=None, reboot_interval=10,
                  n_reboot_restart=False):
        """
        Add one or more nodes to cluster
        """
        cl = self.get_cluster(cluster_name)
        return cl.add_nodes(num_nodes, aliases=aliases, image_id=image_id,
                            instance_type=instance_type, zone=zone,
                            placement_group=placement_group, spot_bid=spot_bid,
                            no_create=no_create,
                            reboot_interval=reboot_interval,
                            n_reboot_restart=n_reboot_restart)

    def remove_node(self, cluster_name, alias=None, terminate=True,
                    force=False):
        """
        Remove a single node from a cluster
        """
        cl = self.get_cluster(cluster_name)
        n = cl.get_node(alias) if alias else None
        return cl.remove_node(node=n, terminate=terminate, force=force)

    def remove_nodes(self, cluster_name, num_nodes=None, aliases=None,
                     terminate=True, force=False):
        """
        Remove one or more nodes from cluster
        """
        cl = self.get_cluster(cluster_name)
        nodes = cl.get_nodes(aliases) if aliases else None
        return cl.remove_nodes(nodes=nodes, num_nodes=num_nodes,
                               terminate=terminate, force=force)

    def restart_cluster(self, cluster_name, reboot_only=False):
        """
        Reboots and reconfigures cluster_name
        """
        cl = self.get_cluster(cluster_name)
        cl.restart_cluster(reboot_only=reboot_only)

    def stop_cluster(self, cluster_name, terminate_unstoppable=False,
                     force=False):
        """
        Stop an EBS-backed cluster
        """
        cl = self.get_cluster(cluster_name, load_receipt=not force,
                              require_keys=not force)
        cl.stop_cluster(terminate_unstoppable, force=force)

    def terminate_cluster(self, cluster_name, force=False):
        """
        Terminates cluster_name
        """
        cl = self.get_cluster(cluster_name, load_receipt=not force,
                              require_keys=not force)
        cl.terminate_cluster(force=force)

    def get_cluster_security_group(self, group_name):
        """
        Return cluster security group by appending '@sc-' to group_name and
        querying EC2.
        """
        gname = self._get_cluster_name(group_name)
        return self.ec2.get_security_group(gname)

    def get_cluster_group_or_none(self, group_name):
        try:
            return self.get_cluster_security_group(group_name)
        except exception.SecurityGroupDoesNotExist:
            pass

    def get_cluster_security_groups(self):
        """
        Return all security groups on EC2 that start with '@sc-'
        """
        glob = static.SECURITY_GROUP_TEMPLATE % '*'
        sgs = self.ec2.get_security_groups(filters={'group-name': glob})
        return sgs

    def get_tag_from_sg(self, sg):
        """
        Returns the cluster tag name from a security group name that starts
        with static.SECURITY_GROUP_PREFIX

        Example:
            sg = '@sc-mycluster'
            print get_tag_from_sg(sg)
            mycluster
        """
        regex = re.compile('^' + static.SECURITY_GROUP_TEMPLATE % '(.*)')
        match = regex.match(sg)
        tag = None
        if match:
            tag = match.groups()[0]
        if not tag:
            raise ValueError("Invalid cluster group name: %s" % sg)
        return tag

    def list_clusters(self, cluster_groups=None, show_ssh_status=False):
        """
        Prints a summary for each active cluster on EC2
        """
        if not cluster_groups:
            cluster_groups = self.get_cluster_security_groups()
            if not cluster_groups:
                log.info("No clusters found...")
        else:
            try:
                cluster_groups = [self.get_cluster_security_group(g) for g
                                  in cluster_groups]
            except exception.SecurityGroupDoesNotExist:
                raise exception.ClusterDoesNotExist(g)
        for scg in cluster_groups:
            tag = self.get_tag_from_sg(scg.name)
            try:
                cl = self.get_cluster(tag, group=scg, load_plugins=False,
                                      load_volumes=False, require_keys=False)
            except exception.IncompatibleCluster as e:
                sep = '*' * 60
                log.error('\n'.join([sep, e.msg, sep]),
                          extra=dict(__textwrap__=True))
                print
                continue
            header = '%s (security group: %s)' % (tag, scg.name)
            print '-' * len(header)
            print header
            print '-' * len(header)
            nodes = cl.nodes
            try:
                n = nodes[0]
            except IndexError:
                n = None
            state = getattr(n, 'state', None)
            ltime = 'N/A'
            uptime = 'N/A'
            if state in ['pending', 'running']:
                ltime = getattr(n, 'local_launch_time', 'N/A')
                uptime = getattr(n, 'uptime', 'N/A')
            print 'Launch time: %s' % ltime
            print 'Uptime: %s' % uptime
            if scg.vpc_id:
                print 'VPC: %s' % scg.vpc_id
                print 'Subnet: %s' % getattr(n, 'subnet_id', 'N/A')
            print 'Zone: %s' % getattr(n, 'placement', 'N/A')
            print 'Keypair: %s' % getattr(n, 'key_name', 'N/A')
            ebs_vols = []
            for node in nodes:
                devices = node.attached_vols
                if not devices:
                    continue
                node_id = node.alias or node.id
                for dev in devices:
                    d = devices.get(dev)
                    vol_id = d.volume_id
                    status = d.status
                    ebs_vols.append((vol_id, node_id, dev, status))
            if ebs_vols:
                print 'EBS volumes:'
                for vid, nid, dev, status in ebs_vols:
                    print('    %s on %s:%s (status: %s)' %
                          (vid, nid, dev, status))
            else:
                print 'EBS volumes: N/A'
            spot_reqs = cl.spot_requests
            if spot_reqs:
                active = len([s for s in spot_reqs if s.state == 'active'])
                opn = len([s for s in spot_reqs if s.state == 'open'])
                msg = ''
                if active != 0:
                    msg += '%d active' % active
                if opn != 0:
                    if msg:
                        msg += ', '
                    msg += '%d open' % opn
                print 'Spot requests: %s' % msg
            if nodes:
                print 'Cluster nodes:'
                for node in nodes:
                    nodeline = "    %7s %s %s %s" % (node.alias, node.state,
                                                     node.id, node.addr or '')
                    if node.spot_id:
                        nodeline += ' (spot %s)' % node.spot_id
                    if show_ssh_status:
                        ssh_status = {True: 'Up', False: 'Down'}
                        nodeline += ' (SSH: %s)' % ssh_status[node.is_up()]
                    print nodeline
                print 'Total nodes: %d' % len(nodes)
            else:
                print 'Cluster nodes: N/A'
            print

    def run_plugin(self, plugin_name, cluster_tag):
        """
        Run a plugin defined in the config.

        plugin_name must match the plugin's section name in the config
        cluster_tag specifies the cluster to run the plugin on
        """
        cl = self.get_cluster(cluster_tag, load_plugins=False)
        if not cl.is_cluster_up():
            raise exception.ClusterNotRunning(cluster_tag)
        plugs = [self.cfg.get_plugin(plugin_name)]
        plug = deathrow._load_plugins(plugs)[0]
        cl.run_plugin(plug, name=plugin_name)


class Cluster(object):

    def __init__(self,
                 ec2_conn=None,
                 spot_bid=None,
                 cluster_tag=None,
                 cluster_description=None,
                 cluster_size=None,
                 cluster_user=None,
                 cluster_shell=None,
                 dns_prefix=None,
                 master_image_id=None,
                 master_instance_type=None,
                 node_image_id=None,
                 node_instance_type=None,
                 node_instance_types=[],
                 availability_zone=None,
                 keyname=None,
                 key_location=None,
                 volumes=[],
                 plugins=[],
                 permissions=[],
                 userdata_scripts=[],
                 refresh_interval=30,
                 disable_queue=False,
                 num_threads=20,
                 disable_threads=False,
                 cluster_group=None,
                 force_spot_master=False,
                 disable_cloudinit=False,
                 subnet_id=None,
<<<<<<< HEAD
                 plugins_order=[],
=======
                 public_ips=True,
>>>>>>> 859aa6dd
                 **kwargs):
        # update class vars with given vars
        _vars = locals().copy()
        del _vars['cluster_group']
        del _vars['ec2_conn']
        self.__dict__.update(_vars)

        # more configuration
        now = time.strftime("%Y%m%d%H%M")
        if self.cluster_tag is None:
            self.cluster_tag = "cluster%s" % now
        if cluster_description is None:
            self.cluster_description = "Cluster created at %s" % now
        self.ec2 = ec2_conn
        self.cluster_size = cluster_size or 0
        self.volumes = self.load_volumes(volumes)
        self.plugins = self.load_plugins(plugins)
        self.userdata_scripts = userdata_scripts or []
        self.dns_prefix = dns_prefix and cluster_tag
        self.refresh_interval = refresh_interval
        self.disable_queue = disable_queue
        self.num_threads = num_threads
        self.disable_threads = disable_threads
        self.force_spot_master = force_spot_master
        self.disable_cloudinit = disable_cloudinit
        self.plugins_order = plugins_order

        self._cluster_group = None
        self._placement_group = None
        self._subnet = None
        self._zone = None
        self._master = None
        self._nodes = []
        self._pool = None
        self._progress_bar = None
        self._config_fields = None
        self.__default_plugin = None
        self.__sge_plugin = None

    def __repr__(self):
        return '<Cluster: %s (%s-node)>' % (self.cluster_tag,
                                            self.cluster_size)

    @property
    def zone(self):
        if not self._zone:
            self._zone = self._get_cluster_zone()
        return self._zone

    def _get_cluster_zone(self):
        """
        Returns the cluster's zone. If volumes are specified, this method
        determines the common zone between those volumes. If a zone is
        explicitly specified in the config and does not match the common zone
        of the volumes, an exception is raised. If all volumes are not in the
        same zone an exception is raised. If no volumes are specified, returns
        the user-specified zone if it exists. Returns None if no volumes and no
        zone is specified.
        """
        zone = None
        if self.availability_zone:
            zone = self.ec2.get_zone(self.availability_zone)
        common_zone = None
        for volume in self.volumes:
            volid = self.volumes.get(volume).get('volume_id')
            vol = self.ec2.get_volume(volid)
            if not common_zone:
                common_zone = vol.zone
            elif vol.zone != common_zone:
                vols = [self.volumes.get(v).get('volume_id')
                        for v in self.volumes]
                raise exception.VolumesZoneError(vols)
        if common_zone and zone and zone.name != common_zone:
            raise exception.InvalidZone(zone.name, common_zone)
        if not zone and common_zone:
            zone = self.ec2.get_zone(common_zone)
        if not zone:
            try:
                zone = self.ec2.get_zone(self.master_node.placement)
            except exception.MasterDoesNotExist:
                pass
        return zone

    @property
    def _plugins(self):
        return [p.__plugin_metadata__ for p in self.plugins]

    def load_plugins(self, plugins):
        if plugins and isinstance(plugins[0], dict):
            warnings.warn("In a future release the plugins kwarg for Cluster "
                          "will require a list of plugin objects and not a "
                          "list of dicts", DeprecationWarning)
            plugins = deathrow._load_plugins(plugins)
        return plugins

    @property
    def _default_plugin(self):
        if not self.__default_plugin:
            self.__default_plugin = clustersetup.DefaultClusterSetup(
                disable_threads=self.disable_threads,
                num_threads=self.num_threads)
        return self.__default_plugin

    @property
    def _sge_plugin(self):
        if not self.__sge_plugin:
            self.__sge_plugin = sge.SGEPlugin(
                disable_threads=self.disable_threads,
                num_threads=self.num_threads)
        return self.__sge_plugin

    def load_volumes(self, vols):
        """
        Iterate through vols and set device/partition settings automatically if
        not specified.

        This method assigns the first volume to /dev/sdz, second to /dev/sdy,
        etc. for all volumes that do not include a device/partition setting
        """
        devices = ['/dev/sd%s' % s for s in string.lowercase]
        devmap = {}
        for volname in vols:
            vol = vols.get(volname)
            dev = vol.get('device')
            if dev in devices:
                # rm user-defined devices from the list of auto-assigned
                # devices
                devices.remove(dev)
            volid = vol.get('volume_id')
            if dev and not volid in devmap:
                devmap[volid] = dev
        volumes = utils.AttributeDict()
        for volname in vols:
            vol = vols.get(volname)
            vol_id = vol.get('volume_id')
            device = vol.get('device')
            if not device:
                if vol_id in devmap:
                    device = devmap.get(vol_id)
                else:
                    device = devices.pop()
                    devmap[vol_id] = device
            if not utils.is_valid_device(device):
                raise exception.InvalidDevice(device)
            v = volumes[volname] = utils.AttributeDict()
            v.update(vol)
            v['device'] = device
            part = vol.get('partition')
            if part:
                partition = device + str(part)
                if not utils.is_valid_partition(partition):
                    raise exception.InvalidPartition(part)
                v['partition'] = partition
        return volumes

    def update(self, kwargs):
        for key in kwargs.keys():
            if hasattr(self, key):
                self.__dict__[key] = kwargs[key]

    def get(self, name):
        return self.__dict__.get(name)

    def __str__(self):
        cfg = self.__getstate__()
        return pprint.pformat(cfg)

    def print_config(self):
        config = {}
        for key in self._config_fields:
            config[key] = getattr(self, key)
        pprint.pprint(config)

    def load_receipt(self, load_plugins=True, load_volumes=True):
        """
        Load the original settings used to launch this cluster into this
        Cluster object. Settings are loaded from cluster group tags and the
        master node's user data.
        """
        if not (load_plugins or load_volumes):
            return True
        try:
            tags = self.cluster_group.tags
            version = tags.get(static.VERSION_TAG, '')
            if utils.program_version_greater(version, static.VERSION):
                d = dict(cluster=self.cluster_tag, old_version=static.VERSION,
                         new_version=version)
                msg = user_msgs.version_mismatch % d
                sep = '*' * 60
                log.warn('\n'.join([sep, msg, sep]), extra={'__textwrap__': 1})
<<<<<<< HEAD
            cluster_settings = {}
            if static.CORE_TAG in tags:
                core = tags.get(static.CORE_TAG, '')
                cluster_settings.update(
                    utils.decode_uncompress_load(core, use_json=True))
            if static.USER_TAG in tags:
                user = tags.get(static.USER_TAG, '')
                cluster_settings.update(
                    utils.decode_uncompress_load(user, use_json=True))
            self._config_fields = cluster_settings.keys()
            self.update(cluster_settings)
=======
            self.update(self._get_settings_from_tags())
>>>>>>> 859aa6dd
            try:
                master = self.master_node
            except exception.MasterDoesNotExist:
                unfulfilled_spots = [sr for sr in self.spot_requests if not
                                     sr.instance_id]
                if unfulfilled_spots:
                    self.wait_for_active_spots()
                    master = self.master_node
                else:
                    raise
            if load_plugins:
                self.plugins = self.load_plugins(
                    master.get_plugins(self.plugins_order))
            if load_volumes:
                self.volumes = master.get_volumes()
        except exception.PluginError:
            log.error("An error occurred while loading plugins: ",
                      exc_info=True)
            raise
        except exception.MasterDoesNotExist:
            raise
        except Exception:
            log.debug('load receipt exception: ', exc_info=True)
            raise exception.IncompatibleCluster(self.cluster_group)
        return True

    def __getstate__(self):
        cfg = {}
        exclude = ['key_location', 'plugins']
        include = ['_zone', '_plugins']
        for key in self.__dict__.keys():
            private = key.startswith('_')
            if (not private or key in include) and not key in exclude:
                val = getattr(self, key)
                if type(val) in [str, unicode, bool, int, float, list, dict]:
                    cfg[key] = val
                elif isinstance(val, utils.AttributeDict):
                    cfg[key] = dict(val)
        return cfg

    @property
    def _security_group(self):
        return static.SECURITY_GROUP_TEMPLATE % self.cluster_tag

    def save_core_settings(self, sg):
        core_settings = utils.dump_compress_encode(
            dict(cluster_size=self.cluster_size,
                 master_image_id=self.master_image_id,
                 master_instance_type=self.master_instance_type,
                 node_image_id=self.node_image_id,
                 node_instance_type=self.node_instance_type,
                 disable_queue=self.disable_queue,
                 disable_cloudinit=self.disable_cloudinit,
                 plugins_order=self.plugins_order),
            use_json=True)
        sg.add_tag(static.CORE_TAG, core_settings)

    def save_user_settings(self, sg):
        user_settings = utils.dump_compress_encode(
            dict(cluster_user=self.cluster_user,
                 cluster_shell=self.cluster_shell, keyname=self.keyname,
                 spot_bid=self.spot_bid), use_json=True)
        sg.add_tag(static.USER_TAG, user_settings)

    @property
    def subnet(self):
        if not self._subnet and self.subnet_id:
            self._subnet = self.ec2.get_subnet(self.subnet_id)
        return self._subnet

    @property
    def cluster_group(self):
        if self._cluster_group:
            return self._cluster_group
        sg = self.ec2.get_group_or_none(self._security_group)
        if not sg:
            desc = 'StarCluster-%s' % static.VERSION.replace('.', '_')
            if self.subnet:
                desc += ' (VPC)'
            vpc_id = getattr(self.subnet, 'vpc_id', None)
            sg = self.ec2.create_group(self._security_group,
                                       description=desc,
                                       auth_ssh=True,
                                       auth_group_traffic=True,
                                       vpc_id=vpc_id)
            self._add_tags_to_sg(sg)
        self._add_permissions_to_sg(sg)
        self._cluster_group = sg
        return sg

    def _add_permissions_to_sg(self, sg):
        ssh_port = static.DEFAULT_SSH_PORT
        for p in self.permissions:
            perm = self.permissions.get(p)
            ip_protocol = perm.get('ip_protocol', 'tcp')
            from_port = perm.get('from_port')
            to_port = perm.get('to_port')
            cidr_ip = perm.get('cidr_ip', static.WORLD_CIDRIP)
            if not self.ec2.has_permission(sg, ip_protocol, from_port,
                                           to_port, cidr_ip):
                log.info("Opening %s port range %s-%s for CIDR %s" %
                        (ip_protocol, from_port, to_port, cidr_ip))
                sg.authorize(ip_protocol, from_port, to_port, cidr_ip)
            else:
                log.info("Already open: %s port range %s-%s for CIDR %s" %
                         (ip_protocol, from_port, to_port, cidr_ip))
            includes_ssh = from_port <= ssh_port <= to_port
            open_to_world = cidr_ip == static.WORLD_CIDRIP
            if ip_protocol == 'tcp' and includes_ssh and not open_to_world:
                sg.revoke(ip_protocol, ssh_port, ssh_port,
                          static.WORLD_CIDRIP)

    def _add_chunked_tags(self, sg, chunks, base_tag_name):
        for i, chunk in enumerate(chunks):
            tag = "%s-%s" % (base_tag_name, i) if i != 0 else base_tag_name
            if not tag in sg.tags:
                sg.add_tag(tag, chunk)

    def _add_tags_to_sg(self, sg):
        if not static.VERSION_TAG in sg.tags:
            sg.add_tag(static.VERSION_TAG, str(static.VERSION))
        core_settings = dict(cluster_size=self.cluster_size,
                             master_image_id=self.master_image_id,
                             master_instance_type=self.master_instance_type,
                             node_image_id=self.node_image_id,
                             node_instance_type=self.node_instance_type,
                             availability_zone=self.availability_zone,
                             dns_prefix=self.dns_prefix,
                             subnet_id=self.subnet_id,
                             public_ips=self.public_ips,
                             disable_queue=self.disable_queue,
                             disable_cloudinit=self.disable_cloudinit)
        user_settings = dict(cluster_user=self.cluster_user,
                             cluster_shell=self.cluster_shell,
                             keyname=self.keyname, spot_bid=self.spot_bid)
        core = utils.dump_compress_encode(core_settings, use_json=True,
                                          chunk_size=static.MAX_TAG_LEN)
        self._add_chunked_tags(sg, core, static.CORE_TAG)
        user = utils.dump_compress_encode(user_settings, use_json=True,
                                          chunk_size=static.MAX_TAG_LEN)
        self._add_chunked_tags(sg, user, static.USER_TAG)

    def _load_chunked_tags(self, sg, base_tag_name):
        tags = [i for i in sg.tags if i.startswith(base_tag_name)]
        tags.sort()
        chunks = [sg.tags[i] for i in tags if i.startswith(base_tag_name)]
        return utils.decode_uncompress_load(chunks, use_json=True)

    def _get_settings_from_tags(self, sg=None):
        sg = sg or self.cluster_group
        cluster = {}
        if static.CORE_TAG in sg.tags:
            cluster.update(self._load_chunked_tags(sg, static.CORE_TAG))
        if static.USER_TAG in sg.tags:
            cluster.update(self._load_chunked_tags(sg, static.USER_TAG))
        return cluster

    @property
    def placement_group(self):
        if self._placement_group is None:
            pg = self.ec2.get_or_create_placement_group(self._security_group)
            self._placement_group = pg
        return self._placement_group

    @property
    def master_node(self):
        if not self._master:
            for node in self.nodes:
                if node.is_master():
                    self._master = node
            if not self._master:
                raise exception.MasterDoesNotExist()
        self._master.key_location = self.key_location
        return self._master

    @property
    def nodes(self):
        states = ['pending', 'running', 'stopping', 'stopped']
        filters = {'instance-state-name': states,
                   'instance.group-name': self._security_group}
        nodes = self.ec2.get_all_instances(filters=filters)

        def filterFct(n):
            return n.spot_instance_request_id is None or \
                n.state in ["running", "pending"]

        nodes = filter(filterFct, nodes)  # filter stopping/stopped spot
        # remove any cached nodes not in the current node list from EC2
        current_ids = [n.id for n in nodes]

        #If a node was terminated due to error, even if it still shows up,
        #ignore it
        to_remove = set()
        for id in NodeManager.nodes_id_ignore:
            if id in current_ids:
                log.info("Ignoring node id [" + id + "]")
                del current_ids[current_ids.index(id)]
            else:
                log.info("Node id [" + id + "] is gone.")
                to_remove.add(id)

        for id in to_remove:
            NodeManager.nodes_id_ignore.remove(id)
        del to_remove

        remove_nodes = [n for n in self._nodes if n.id not in current_ids]
        for node in remove_nodes:
            self._nodes.remove(node)
        # update node cache with latest instance data from EC2
        existing_nodes = dict([(n.id, n) for n in self._nodes])
        log.debug('existing nodes: %s' % existing_nodes)
        for node in nodes:
            if node.id in existing_nodes:
                log.debug('updating existing node %s in self._nodes' % node.id)
                enode = existing_nodes.get(node.id)
                enode.key_location = self.key_location
                enode.instance = node
            else:
                log.debug('adding node %s to self._nodes list' % node.id)
                n = Node(node, self.key_location)
                if n.is_master():
                    self._master = n
                    self._nodes.insert(0, n)
                else:
                    self._nodes.append(n)
        self._nodes.sort(key=lambda n: n.alias)
        log.debug('returning self._nodes = %s' % self._nodes)
        aliases = [n.alias for n in self._nodes]
        if len(aliases) != len(set(aliases)):
            log.error("Nodes with same name detected!")
            if not any([n.reset_alias() for n in self._nodes]):
                raise exception.BaseException("Failed to fix nodes with same "
                                              "name issue")

            aliases = [n.alias for n in self._nodes]
            if len(aliases) != len(set(aliases)):
                raise exception.BaseException("Failed to fix nodes with same "
                                              "name issue")

            self.recover()

        return self._nodes

    def get_nodes_or_raise(self):
        nodes = self.nodes
        if not nodes:
            filters = {'instance.group-name': self._security_group}
            terminated_nodes = self.ec2.get_all_instances(filters=filters)
            raise exception.NoClusterNodesFound(terminated_nodes)
        return nodes

    def get_node(self, identifier, nodes=None):
        """
        Returns a node if the identifier specified matches any unique instance
        attribute (e.g. instance id, alias, spot id, dns name, private ip,
        public ip, etc.)
        """
        nodes = nodes or self.nodes
        for node in self.nodes:
            if node.alias == identifier:
                return node
            if node.id == identifier:
                return node
            if node.spot_id == identifier:
                return node
            if node.dns_name == identifier:
                return node
            if node.ip_address == identifier:
                return node
            if node.private_ip_address == identifier:
                return node
            if node.public_dns_name == identifier:
                return node
            if node.private_dns_name == identifier:
                return node
        raise exception.InstanceDoesNotExist(identifier, label='node')

    def get_nodes(self, identifiers, nodes=None):
        """
        Same as get_node but takes a list of identifiers and returns a list of
        nodes.
        """
        nodes = nodes or self.nodes
        node_list = []
        for i in identifiers:
            n = self.get_node(i, nodes=nodes)
            if n in node_list:
                continue
            else:
                node_list.append(n)
        return node_list

    def get_node_by_dns_name(self, dns_name, nodes=None):
        warnings.warn("Please update your code to use Cluster.get_node()",
                      DeprecationWarning)
        return self.get_node(dns_name, nodes=nodes)

    def get_node_by_id(self, instance_id, nodes=None):
        warnings.warn("Please update your code to use Cluster.get_node()",
                      DeprecationWarning)
        return self.get_node(instance_id, nodes=nodes)

    def get_node_by_alias(self, alias, nodes=None):
        warnings.warn("Please update your code to use Cluster.get_node()",
                      DeprecationWarning)
        return self.get_node(alias, nodes=nodes)

    def _nodes_in_states(self, states):
        return filter(lambda x: x.state in states, self.nodes)

    def _make_alias(self, id=None, master=False):
        if master:
            if self.dns_prefix:
                return "%s-master" % self.dns_prefix
            else:
                return "master"
        elif id is not None:
            if self.dns_prefix:
                alias = '%s-node%.3d' % (self.dns_prefix, id)
            else:
                alias = 'node%.3d' % id
        else:
            raise AttributeError("_make_alias(...) must receive either"
                                 " master=True or a node id number")
        return alias

    @property
    def running_nodes(self):
        return self._nodes_in_states(['running'])

    @property
    def stopped_nodes(self):
        return self._nodes_in_states(['stopping', 'stopped'])

    @property
    def spot_requests(self):
        group_id = self.cluster_group.id
        states = ['active', 'open']
        filters = {'state': states}
        if self.cluster_group.vpc_id:
            # According to the EC2 API docs this *should* be
            # launch.network-interface.group-id but it doesn't work
            filters['network-interface.group-id'] = group_id
        else:
            filters['launch.group-id'] = group_id
        return self.ec2.get_all_spot_requests(filters=filters)

    def get_spot_requests_or_raise(self):
        spots = self.spot_requests
        if not spots:
            raise exception.NoClusterSpotRequests
        return spots

    def create_node(self, alias, image_id=None, instance_type=None, zone=None,
                    placement_group=None, spot_bid=None, force_flat=False):
        return self.create_nodes([alias], image_id=image_id,
                                 instance_type=instance_type, zone=zone,
                                 placement_group=placement_group,
                                 spot_bid=spot_bid, force_flat=force_flat)[0]

    def _get_cluster_userdata(self, aliases):
        alias_file = utils.string_to_file('\n'.join(['#ignored'] + aliases),
                                          static.UD_ALIASES_FNAME)
        plugins = utils.dump_compress_encode(self._plugins)
        plugins_file = utils.string_to_file('\n'.join(['#ignored', plugins]),
                                            static.UD_PLUGINS_FNAME)
        volumes = utils.dump_compress_encode(self.volumes)
        volumes_file = utils.string_to_file('\n'.join(['#ignored', volumes]),
                                            static.UD_VOLUMES_FNAME)
        udfiles = [alias_file, plugins_file, volumes_file]
        user_scripts = self.userdata_scripts or []
        udfiles += [open(f) for f in user_scripts]
        use_cloudinit = not self.disable_cloudinit
        udata = userdata.bundle_userdata_files(udfiles,
                                               use_cloudinit=use_cloudinit)
        log.debug('Userdata size in KB: %.2f' % utils.size_in_kb(udata))
        return udata

    def create_nodes(self, aliases, image_id=None, instance_type=None,
                     zone=None, placement_group=None, spot_bid=None,
                     force_flat=False):
        """
        Convenience method for requesting instances with this cluster's
        settings. All settings (kwargs) except force_flat default to cluster
        settings if not provided. Passing force_flat=True ignores spot_bid
        completely forcing a flat-rate instance to be requested.
        """
        spot_bid = spot_bid or self.spot_bid
        if force_flat:
            spot_bid = None
        cluster_sg = self.cluster_group.name
        instance_type = instance_type or self.node_instance_type
        if placement_group or instance_type in static.PLACEMENT_GROUP_TYPES:
            region = self.ec2.region.name
            if not region in static.PLACEMENT_GROUP_REGIONS:
                cluster_regions = ', '.join(static.PLACEMENT_GROUP_REGIONS)
                log.warn("Placement groups are only supported in the "
                         "following regions:\n%s" % cluster_regions)
                log.warn("Instances will not be launched in a placement group")
                placement_group = None
            elif placement_group is None:
                #if placement_group is False -> leave false
                placement_group = self.placement_group.name
        availability_zone_group = None if placement_group is False \
            else cluster_sg
        if zone is None and placement_group is not False:
            zone = getattr(self.zone, 'name', None)

        #launch_group is related to placement group
        launch_group = availability_zone_group
        image_id = image_id or self.node_image_id
        count = len(aliases) if not spot_bid else 1
        user_data = self._get_cluster_userdata(aliases)
        kwargs = dict(price=spot_bid, instance_type=instance_type,
                      min_count=count, max_count=count, count=count,
<<<<<<< HEAD
                      key_name=self.keyname, security_groups=[cluster_sg],
                      availability_zone_group=availability_zone_group,
                      launch_group=launch_group,
                      placement=zone,
=======
                      key_name=self.keyname,
                      availability_zone_group=cluster_sg,
                      launch_group=cluster_sg,
                      placement=zone or getattr(self.zone, 'name', None),
>>>>>>> 859aa6dd
                      user_data=user_data,
                      placement_group=placement_group)
        if self.subnet_id:
            netif = self.ec2.get_network_spec(
                device_index=0, associate_public_ip_address=self.public_ips,
                subnet_id=self.subnet_id, groups=[self.cluster_group.id])
            kwargs.update(
                network_interfaces=self.ec2.get_network_collection(netif))
        else:
            kwargs.update(security_groups=[cluster_sg])
        resvs = []
        if spot_bid:
            security_group_id = self.cluster_group.id
            for alias in aliases:
                if not self.subnet_id:
                    kwargs['security_group_ids'] = [security_group_id]
                kwargs['user_data'] = self._get_cluster_userdata([alias])
                resvs.extend(self.ec2.request_instances(image_id, **kwargs))
        else:
            resvs.append(self.ec2.request_instances(image_id, **kwargs))
        for resv in resvs:
            log.info(str(resv), extra=dict(__raw__=True))
        return resvs

    def _get_next_node_num(self):
        nodes = self._nodes_in_states(['pending', 'running'])
        nodes = filter(lambda x: not x.is_master(), nodes)
        highest = 0
        for n in nodes:
            match = re.search('node(\d{3})', n.alias)
            try:
                _possible_highest = match.group(1)
            except AttributeError:
                continue
            highest = max(int(_possible_highest), highest)
        next = int(highest) + 1
        log.debug("Highest node number is %d. choosing %d." % (highest, next))
        return next

    def add_node(self, alias=None, no_create=False, image_id=None,
                 instance_type=None, zone=None, placement_group=None,
                 spot_bid=None, reboot_interval=10, n_reboot_restart=False):

        """
        Add a single node to this cluster
        """
        aliases = [alias] if alias else None
        return self.add_nodes(1, aliases=aliases, image_id=image_id,
                              instance_type=instance_type, zone=zone,
                              placement_group=placement_group,
                              spot_bid=spot_bid, no_create=no_create,
                              reboot_interval=reboot_interval,
                              n_reboot_restart=n_reboot_restart)

    def add_nodes(self, num_nodes, aliases=None, image_id=None,
                  instance_type=None, zone=None, placement_group=None,
                  spot_bid=None, no_create=False, reboot_interval=10,
                  n_reboot_restart=False):
        """
        Add new nodes to this cluster

        aliases - list of aliases to assign to new nodes (len must equal
        num_nodes)
        """
        running_pending = self._nodes_in_states(['pending', 'running'])
        aliases = aliases or []
        if not aliases:
            next_node_id = self._get_next_node_num()
            for i in range(next_node_id, next_node_id + num_nodes):
                alias = self._make_alias(i)
                aliases.append(alias)
        assert len(aliases) == num_nodes
        if self._make_alias(master=True) in aliases:
            raise exception.ClusterValidationError(
                "worker nodes cannot have master as an alias")
        if not no_create:
            if self.subnet:
                ip_count = self.subnet.available_ip_address_count
                if ip_count < len(aliases):
                    raise exception.ClusterValidationError(
                        "Not enough IP addresses available in %s (%d)" %
                        (self.subnet.id, ip_count))
            for node in running_pending:
                if node.alias in aliases:
                    raise exception.ClusterValidationError(
                        "node with alias %s already exists" % node.alias)
            log.info("Launching node(s): %s" % ', '.join(aliases))
            resp = self.create_nodes(aliases, image_id=image_id,
                                     instance_type=instance_type, zone=zone,
                                     placement_group=placement_group,
                                     spot_bid=spot_bid)
            if spot_bid or self.spot_bid:
                self.ec2.wait_for_propagation(spot_requests=resp)
            else:
                self.ec2.wait_for_propagation(instances=resp[0].instances)
        self.wait_for_cluster(msg="Waiting for node(s) to come up...",
                              reboot_interval=reboot_interval,
                              n_reboot_restart=n_reboot_restart)
        if all([not no_create, spot_bid, reboot_interval, n_reboot_restart]):
            #this will recreate the spot instances that might have died in
            #wait_for_cluster
            try_again_aliases = []
            while 1:
                for alias in aliases:
                    #verify all nodes were correctly added
                    try:
                        self.get_node_by_alias(alias)
                    except exception.InstanceDoesNotExist:
                        try_again_aliases.append(alias)
                if try_again_aliases:
                    log.info("Some spot instances have been terminated and "
                             "will be recreated.")
                    resp = self.create_nodes(try_again_aliases,
                                             image_id=image_id,
                                             instance_type=instance_type,
                                             zone=zone,
                                             placement_group=placement_group,
                                             spot_bid=spot_bid)
                    if spot_bid or self.spot_bid:
                        self.ec2.wait_for_propagation(spot_requests=resp)
                    else:
                        self.ec2.wait_for_propagation(
                            instances=resp[0].instances)
                    self.wait_for_cluster(
                        msg="Waiting for node(s) to come up...",
                        reboot_interval=reboot_interval,
                        n_reboot_restart=n_reboot_restart)
                else:
                    #all nodes successfully created
                    break

        log.debug("Adding node(s): %s" % aliases)
        for alias in aliases:
            node = self.get_node(alias)
            self.run_plugins(method_name="on_add_node", node=node)

    def remove_node(self, node=None, terminate=True, force=False):
        """
        Remove a single node from this cluster
        """
        nodes = [node] if node else None
        return self.remove_nodes(nodes=nodes, num_nodes=1, terminate=terminate,
                                 force=force)

    def remove_nodes(self, nodes=None, num_nodes=None, terminate=True,
                     force=False):
        """
        Remove a list of nodes from this cluster
        No step should prevent us to go further.
        """
        if nodes is None and num_nodes is None:
            raise exception.BaseException(
                "please specify either nodes or num_nodes kwargs")
        if not nodes:
            worker_nodes = self.nodes[1:]
            nodes = worker_nodes[-num_nodes:]
            nodes.reverse()
            if len(nodes) != num_nodes:
                raise exception.BaseException(
                    "cant remove %d nodes - only %d nodes exist" %
                    (num_nodes, len(worker_nodes)))
        else:
            for node in nodes:
                if node.is_master():
                    raise exception.InvalidOperation(
                        "cannot remove master node")
        for node in nodes:
            try:
                self.run_plugins(method_name="on_remove_node",
                                 node=node, reverse=True)
            except:
                #will still allow node termination
                pass
            if not terminate:
                continue
            node.terminate()

    def _get_launch_map(self, reverse=False):
        """
        Groups all node-aliases that have similar instance types/image ids
        Returns a dictionary that's used to launch all similar instance types
        and image ids in the same request. Example return value:

        {('c1.xlarge', 'ami-a5c02dcc'): ['node001', 'node002'],
         ('m1.large', 'ami-a5c02dcc'): ['node003'],
         ('m1.small', 'ami-17b15e7e'): ['master', 'node005', 'node006'],
         ('m1.small', 'ami-19e17a2b'): ['node004']}

        Passing reverse=True will return the same information only keyed by
        node aliases:

        {'master': ('m1.small', 'ami-17b15e7e'),
         'node001': ('c1.xlarge', 'ami-a5c02dcc'),
         'node002': ('c1.xlarge', 'ami-a5c02dcc'),
         'node003': ('m1.large', 'ami-a5c02dcc'),
         'node004': ('m1.small', 'ami-19e17a2b'),
         'node005': ('m1.small', 'ami-17b15e7e'),
         'node006': ('m1.small', 'ami-17b15e7e')}
        """
        lmap = {}
        mtype = self.master_instance_type or self.node_instance_type
        mimage = self.master_image_id or self.node_image_id
        lmap[(mtype, mimage)] = [self._make_alias(master=True)]
        id_start = 1
        for itype in self.node_instance_types:
            count = itype['size']
            image_id = itype['image'] or self.node_image_id
            type = itype['type'] or self.node_instance_type
            if not (type, image_id) in lmap:
                lmap[(type, image_id)] = []
            for id in range(id_start, id_start + count):
                alias = self._make_alias(id)
                log.debug("Launch map: %s (ami: %s, type: %s)..." %
                          (alias, image_id, type))
                lmap[(type, image_id)].append(alias)
                id_start += 1
        ntype = self.node_instance_type
        nimage = self.node_image_id
        if not (ntype, nimage) in lmap:
            lmap[(ntype, nimage)] = []
        for id in range(id_start, self.cluster_size):
            alias = self._make_alias(id)
            log.debug("Launch map: %s (ami: %s, type: %s)..." %
                      (alias, nimage, ntype))
            lmap[(ntype, nimage)].append(alias)
        if reverse:
            rlmap = {}
            for (itype, image_id) in lmap:
                aliases = lmap.get((itype, image_id))
                for alias in aliases:
                    rlmap[alias] = (itype, image_id)
            return rlmap
        return lmap

    def _get_type_and_image_id(self, alias):
        """
        Returns (instance_type,image_id) for a given alias based
        on the map returned from self._get_launch_map
        """
        lmap = self._get_launch_map()
        for (type, image) in lmap:
            key = (type, image)
            if alias in lmap.get(key):
                return key

    def create_cluster(self):
        """
        Launches all EC2 instances based on this cluster's settings.
        """
        log.info("Launching a %d-node cluster..." % self.cluster_size)
        mtype = self.master_instance_type or self.node_instance_type
        self.master_instance_type = mtype
        if self.spot_bid:
            self._create_spot_cluster()
        else:
            self._create_flat_rate_cluster()

    def _create_flat_rate_cluster(self):
        """
        Launches cluster using flat-rate instances. This method attempts to
        minimize the number of launch requests by grouping nodes of the same
        type/ami and launching each group simultaneously within a single launch
        request. This is especially important for Cluster Compute instances
        given that Amazon *highly* recommends requesting all CCI in a single
        launch request.
        """
        lmap = self._get_launch_map()
        zone = None
        master_map = None
        insts = []
        for (type, image) in lmap:
            # launch all aliases that match master's itype/image_id
            aliases = lmap.get((type, image))
            if self._make_alias(master=True) in aliases:
                master_map = (type, image)
                for alias in aliases:
                    log.debug("Launching %s (ami: %s, type: %s)" %
                              (alias, image, type))
                master_response = self.create_nodes(aliases, image_id=image,
                                                    instance_type=type,
                                                    force_flat=True)[0]
                zone = master_response.instances[0].placement
                insts.extend(master_response.instances)
        lmap.pop(master_map)
        if self.cluster_size <= 1:
            return
        for (type, image) in lmap:
            aliases = lmap.get((type, image))
            for alias in aliases:
                log.debug("Launching %s (ami: %s, type: %s)" %
                          (alias, image, type))
            resv = self.create_nodes(aliases, image_id=image,
                                     instance_type=type, zone=zone,
                                     force_flat=True)
            insts.extend(resv[0].instances)
        if insts:
            self.ec2.wait_for_propagation(instances=insts)

    def _create_spot_cluster(self):
        """
        Launches cluster using spot instances for all worker nodes. This method
        makes a single spot request for each node in the cluster since spot
        instances *always* have an ami_launch_index of 0. This is needed in
        order to correctly assign aliases to nodes.
        """
        master_alias = self._make_alias(master=True)
        (mtype, mimage) = self._get_type_and_image_id(master_alias)
        log.info("Launching master node (ami: %s, type: %s)..." %
                 (mimage, mtype))
        force_flat = not self.force_spot_master
        master_response = self.create_node(master_alias,
                                           image_id=mimage,
                                           instance_type=mtype,
                                           force_flat=force_flat)
        insts, spot_reqs = [], []
        zone = None
        if not force_flat and self.spot_bid:
            # Make sure nodes are in same zone as master
            launch_spec = master_response.launch_specification
            zone = launch_spec.placement
            spot_reqs.append(master_response)
        else:
            # Make sure nodes are in same zone as master
            zone = master_response.instances[0].placement
            insts.extend(master_response.instances)
        if self.cluster_size <= 1:
            return
        for id in range(1, self.cluster_size):
            alias = self._make_alias(id)
            (ntype, nimage) = self._get_type_and_image_id(alias)
            log.info("Launching %s (ami: %s, type: %s)" %
                     (alias, nimage, ntype))
            spot_req = self.create_node(alias, image_id=nimage,
                                        instance_type=ntype, zone=zone)
            spot_reqs.append(spot_req)
        self.ec2.wait_for_propagation(instances=insts, spot_requests=spot_reqs)

    def is_spot_cluster(self):
        """
        Returns True if all nodes are spot instances
        """
        nodes = self.nodes
        if not nodes:
            return False
        for node in nodes:
            if not node.is_spot():
                return False
        return True

    def has_spot_nodes(self):
        """
        Returns True if any nodes are spot instances
        """
        for node in self.nodes:
            if node.is_spot():
                return True
        return False

    def is_ebs_cluster(self):
        """
        Returns True if all nodes are EBS-backed
        """
        nodes = self.nodes
        if not nodes:
            return False
        for node in nodes:
            if not node.is_ebs_backed():
                return False
        return True

    def has_ebs_nodes(self):
        """
        Returns True if any nodes are EBS-backed
        """
        for node in self.nodes:
            if node.is_ebs_backed():
                return True
        return False

    def is_stoppable(self):
        """
        Returns True if all nodes are stoppable (i.e. non-spot and EBS-backed)
        """
        nodes = self.nodes
        if not nodes:
            return False
        for node in self.nodes:
            if not node.is_stoppable():
                return False
        return True

    def has_stoppable_nodes(self):
        """
        Returns True if any nodes are stoppable (i.e. non-spot and EBS-backed)
        """
        nodes = self.nodes
        if not nodes:
            return False
        for node in nodes:
            if node.is_stoppable():
                return True
        return False

    def is_cluster_compute(self):
        """
        Returns true if all instances are Cluster/GPU Compute type
        """
        nodes = self.nodes
        if not nodes:
            return False
        for node in nodes:
            if not node.is_cluster_compute():
                return False
        return True

    def has_cluster_compute_nodes(self):
        for node in self.nodes:
            if node.is_cluster_compute():
                return True
        return False

    def is_cluster_up(self):
        """
        Check that all nodes are 'running' and that ssh is up on all nodes
        This method will return False if any spot requests are in an 'open'
        state.
        """
        spots = self.spot_requests
        active_spots = filter(lambda x: x.state == 'active', spots)
        if len(spots) != len(active_spots):
            return False
        nodes = self.nodes
        if not nodes:
            return False
        for node in nodes:
            if not node.is_up():
                return False
        return True

    @property
    def progress_bar(self):
        if not self._progress_bar:
            widgets = ['', progressbar.Fraction(), ' ',
                       progressbar.Bar(marker=progressbar.RotatingMarker()),
                       ' ', progressbar.Percentage(), ' ', ' ']
            pbar = progressbar.ProgressBar(widgets=widgets,
                                           maxval=self.cluster_size,
                                           force_update=True)
            self._progress_bar = pbar
        return self._progress_bar

    @property
    def pool(self):
        if not self._pool:
            self._pool = threadpool.get_thread_pool(
                size=self.num_threads, disable_threads=self.disable_threads)
        return self._pool

    @property
    def validator(self):
        return ClusterValidator(self)

    def is_valid(self):
        return self.validator.is_valid()

    def validate(self):
        return self.validator.validate()

    def wait_for_active_spots(self, spots=None):
        """
        Wait for all open spot requests for this cluster to transition to
        'active'.
        """
        spots = spots or self.spot_requests
        open_spots = [spot for spot in spots if spot.state == "open"]
        if open_spots:
            pbar = self.progress_bar.reset()
            log.info('Waiting for open spot requests to become active...')
            pbar.maxval = len(spots)
            pbar.update(0)
            while not pbar.finished:
                active_spots = filter(lambda x: x.state == "active", spots)
                pbar.maxval = len(spots)
                pbar.update(len(active_spots))
                if not pbar.finished:
                    time.sleep(self.refresh_interval)
                    spots = self.get_spot_requests_or_raise()
                else:
                    self.ec2.wait_for_propagation(
                        instances=[s.instance_id for s in active_spots])
            pbar.reset()

    def wait_for_running_instances(self, nodes=None,
                                   kill_pending_after_mins=15):
        """
        Wait until all cluster nodes are in a 'running' state
        """
        log.info("Waiting for all nodes to be in a 'running' state...")
        nodes = nodes or self.get_nodes_or_raise()
        pbar = self.progress_bar.reset()
        pbar.maxval = len(nodes)
        pbar.update(0)
        now = datetime.datetime.utcnow()
        timeout = now + datetime.timedelta(minutes=kill_pending_after_mins)
        while not pbar.finished:
            running_nodes = [n for n in nodes if n.state == "running"]
            pbar.maxval = len(nodes)
            pbar.update(len(running_nodes))
            if not pbar.finished:
                if datetime.datetime.utcnow() > timeout:
                    pending = [n for n in nodes if n not in running_nodes]
                    log.warn("%d nodes have been pending for >= %d mins "
                             "- terminating" % (len(pending),
                                                kill_pending_after_mins))
                    for node in pending:
                        node.terminate()
                else:
                    time.sleep(self.refresh_interval)
                nodes = self.get_nodes_or_raise()
        pbar.reset()

    def wait_for_ssh(self, nodes=None, reboot_interval=10,
                     n_reboot_restart=False):
        """
        Wait until all cluster nodes are in a 'running' state
        """
        log.info("Waiting for SSH to come up on all nodes...")
        nodes = nodes or self.get_nodes_or_raise()
        params = {"interval": self.refresh_interval,
                  "reboot_interval": reboot_interval,
                  "n_reboot_restart": n_reboot_restart}
        self.pool.map(
            lambda n: n.wait(**params),
            nodes,
            jobid_fn=lambda n: n.alias)

    @print_timing("Waiting for cluster to come up")
    def wait_for_cluster(self, msg="Waiting for cluster to come up...",
                         reboot_interval=10, n_reboot_restart=False):
        """
        Wait for cluster to come up and display progress bar. Waits for all
        spot requests to become 'active', all instances to be in a 'running'
        state, and for all SSH daemons to come up.

        msg - custom message to print out before waiting on the cluster
        """
        interval = self.refresh_interval
        log.info("%s %s" % (msg, "(updating every %ds)" % interval))
        try:
            self.wait_for_active_spots()
            self.wait_for_running_instances()
            self.wait_for_ssh(reboot_interval=reboot_interval,
                              n_reboot_restart=n_reboot_restart)
        except Exception:
            self.progress_bar.finish()
            raise

    def is_cluster_stopped(self):
        """
        Check whether all nodes are in the 'stopped' state
        """
        nodes = self.nodes
        if not nodes:
            return False
        for node in nodes:
            if node.state != 'stopped':
                return False
        return True

    def is_cluster_terminated(self):
        """
        Check whether all nodes are in a 'terminated' state
        """
        states = filter(lambda x: x != 'terminated', static.INSTANCE_STATES)
        filters = {'instance.group-name': self._security_group,
                   'instance-state-name': states}
        insts = self.ec2.get_all_instances(filters=filters)
        return len(insts) == 0

    def attach_volumes_to_master(self):
        """
        Attach each volume to the master node
        """
        wait_for_volumes = []
        for vol in self.volumes:
            volume = self.volumes.get(vol)
            device = volume.get('device')
            vol_id = volume.get('volume_id')
            vol = self.ec2.get_volume(vol_id)
            if vol.attach_data.instance_id == self.master_node.id:
                log.info("Volume %s already attached to master...skipping" %
                         vol.id)
                continue
            if vol.status != "available":
                log.error('Volume %s not available...'
                          'please check and try again' % vol.id)
                continue
            log.info("Attaching volume %s to master node on %s ..." %
                     (vol.id, device))
            resp = vol.attach(self.master_node.id, device)
            log.debug("resp = %s" % resp)
            wait_for_volumes.append(vol)
        for vol in wait_for_volumes:
            self.ec2.wait_for_volume(vol, state='attached')

    def detach_volumes(self):
        """
        Detach all volumes from all nodes
        """
        for node in self.nodes:
            node.detach_external_volumes()

    @print_timing('Restarting cluster')
    def restart_cluster(self, reboot_only=False):
        """
        Reboot all instances and reconfigure the cluster
        """
        nodes = self.nodes
        if not nodes:
            raise exception.ClusterValidationError("No running nodes found")
        self.run_plugins(method_name="on_restart", reverse=True)
        log.info("Rebooting cluster...")
        for node in nodes:
            node.reboot()
        if reboot_only:
            return
        sleep = 20
        log.info("Sleeping for %d seconds..." % sleep)
        time.sleep(sleep)
        self.setup_cluster()

    def stop_cluster(self, terminate_unstoppable=False, force=False):
        """
        Shutdown this cluster by detaching all volumes and 'stopping' all nodes

        In general, all nodes in the cluster must be 'stoppable' meaning all
        nodes are backed by flat-rate EBS-backed instances. If any
        'unstoppable' nodes are found an exception is raised. A node is
        'unstoppable' if it is backed by either a spot or S3-backed instance.

        If the cluster contains a mix of 'stoppable' and 'unstoppable' nodes
        you can stop all stoppable nodes and terminate any unstoppable nodes by
        setting terminate_unstoppable=True.
        """
        nodes = self.nodes
        if not nodes:
            raise exception.ClusterValidationError("No running nodes found")
        if not self.is_stoppable():
            has_stoppable_nodes = self.has_stoppable_nodes()
            if not terminate_unstoppable and has_stoppable_nodes:
                raise exception.InvalidOperation(
                    "Cluster contains nodes that are not stoppable")
            if not has_stoppable_nodes:
                raise exception.InvalidOperation(
                    "Cluster does not contain any stoppable nodes")
        try:
            self.run_plugins(method_name="on_shutdown", reverse=True)
        except exception.MasterDoesNotExist as e:
            if force:
                log.warn("Cannot run plugins: %s" % e)
            else:
                raise
        self.detach_volumes()
        for node in nodes:
            node.shutdown()

    def terminate_cluster(self, force=False):
        """
        Destroy this cluster by first detaching all volumes, shutting down all
        instances, canceling all spot requests (if any), removing its placement
        group (if any), and removing its security group.
        """
        try:
            self.run_plugins(method_name="on_shutdown", reverse=True)
        except exception.MasterDoesNotExist as e:
            if force:
                log.warn("Cannot run plugins: %s" % e)
            else:
                raise
        self.detach_volumes()
        nodes = self.nodes
        for node in nodes:
            node.terminate()
        for spot in self.spot_requests:
            if spot.state not in ['cancelled', 'closed']:
                log.info("Canceling spot instance request: %s" % spot.id)
                spot.cancel()
        s = utils.get_spinner("Waiting for cluster to terminate...")
        try:
            while not self.is_cluster_terminated():
                time.sleep(5)
        finally:
            s.stop()
        region = self.ec2.region.name
        if region in static.PLACEMENT_GROUP_REGIONS:
            pg = self.ec2.get_placement_group_or_none(self._security_group)
            if pg:
                self.ec2.delete_group(pg)
        sg = self.ec2.get_group_or_none(self._security_group)
        if sg:
            self.ec2.delete_group(sg)

    def start(self, create=True, create_only=False, validate=True,
              validate_only=False, validate_running=False):
        """
        Creates and configures a cluster from this cluster template's settings.

        create - create new nodes when starting the cluster. set to False to
                 use existing nodes
        create_only - only create the cluster node instances, don't configure
                      the cluster
        validate - whether or not to validate the cluster settings used.
                   False will ignore validate_only and validate_running
                   keywords and is effectively the same as running _start
        validate_only - only validate cluster settings, do not create or
                        configure cluster
        validate_running - whether or not to validate the existing instances
                           being used against this cluster's settings
        """
        if validate:
            validator = self.validator
            if not create and validate_running:
                try:
                    validator.validate_running_instances()
                except exception.ClusterValidationError as e:
                    msg = "Existing nodes are not compatible with cluster "
                    msg += "settings:\n"
                    e.msg = msg + e.msg
                    raise
            validator.validate()
            if validate_only:
                return
        else:
            log.warn("SKIPPING VALIDATION - USE AT YOUR OWN RISK")
        return self._start(create=create, create_only=create_only)

    @print_timing("Starting cluster")
    def _start(self, create=True, create_only=False):
        """
        Create and configure a cluster from this cluster template's settings
        (Does not attempt to validate before running)

        create - create new nodes when starting the cluster. set to False to
                 use existing nodes
        create_only - only create the cluster node instances, don't configure
                      the cluster
        """
        log.info("Starting cluster...")
        if create:
            self.create_cluster()
        else:
            assert self.master_node is not None
            for node in self.stopped_nodes:
                log.info("Starting stopped node: %s" % node.alias)
                node.start()
        if create_only:
            return
        self.setup_cluster()

    def setup_cluster(self):
        """
        Waits for all nodes to come up and then runs the default
        StarCluster setup routines followed by any additional plugin setup
        routines
        """
        self.wait_for_cluster()
        self._setup_cluster()

    @print_timing("Configuring cluster")
    def _setup_cluster(self):
        """
        Runs the default StarCluster setup routines followed by any additional
        plugin setup routines. Does not wait for nodes to come up.
        """
        log.info("The master node is %s" % self.master_node.dns_name)
        log.info("Configuring cluster...")
        if self.volumes:
            self.attach_volumes_to_master()
        self.run_plugins()

    def run_plugins(self, plugins=None, method_name="run", node=None,
                    reverse=False):
        """
        Run all plugins specified in this Cluster object's self.plugins list
        Uses plugins list instead of self.plugins if specified.

        plugins must be a tuple: the first element is the plugin's name, the
        second element is the plugin object (a subclass of ClusterSetup)
        """
        plugs = [self._default_plugin]
        if not self.disable_queue:
            plugs.append(self._sge_plugin)
        plugs += (plugins or self.plugins)[:]
        if reverse:
            plugs.reverse()
        for plug in plugs:
            self.run_plugin(plug, method_name=method_name, node=node)

    def run_plugin(self, plugin, name='', method_name='run', node=None):
        """
        Run a StarCluster plugin.

        plugin - an instance of the plugin's class
        name - a user-friendly label for the plugin
        method_name - the method to run within the plugin (default: "run")
        node - optional node to pass as first argument to plugin method (used
        for on_add_node/on_remove_node)
        """
        plugin_name = name or getattr(plugin, '__name__',
                                      utils.get_fq_class_name(plugin))
        try:
            func = getattr(plugin, method_name, None)
            if not func:
                log.warn("Plugin %s has no %s method...skipping" %
                         (plugin_name, method_name))
                return
            args = [self.nodes, self.master_node, self.cluster_user,
                    self.cluster_shell, self.volumes]
            if node:
                args.insert(0, node)
            log.info("Running plugin %s" % plugin_name)
            func(*args)
        except NotImplementedError:
            log.debug("method %s not implemented by plugin %s" % (method_name,
                                                                  plugin_name))
        except exception.MasterDoesNotExist:
            raise
        except KeyboardInterrupt:
            raise
        except Exception:
            import traceback
            log.debug(traceback.format_exc())
            log.error("Error occured while running plugin '%s':" % plugin_name)
            raise

    def ssh_to_master(self, user='root', command=None, forward_x11=False,
                      forward_agent=False, pseudo_tty=False):
        return self.master_node.shell(user=user, command=command,
                                      forward_x11=forward_x11,
                                      forward_agent=forward_agent,
                                      pseudo_tty=pseudo_tty)

    def ssh_to_node(self, alias, user='root', command=None, forward_x11=False,
                    forward_agent=False, pseudo_tty=False):
        node = self.get_node(alias)
        return node.shell(user=user, forward_x11=forward_x11,
                          forward_agent=forward_agent,
                          pseudo_tty=pseudo_tty,
                          command=command)

    def clean(self):
        if not self.disable_queue:
            #clean sge
            sge_plugin = sge.SGEPlugin()
            sge_plugin.clean_cluster(self.nodes, self.master_node,
                                     self.cluster_user,
                                     self.cluster_shell, self.volumes)

        self.run_plugins(method_name="clean_cluster", reverse=True)

    def recover(self, remove_on_error=False, retries=0):
        """
        Will try to recover dangling nodes.
        remove_on_error The hour block minute after wich termination is
            authorised. False means it will never be terminated. True is
            equivalent to setting 0, meaning that it will only try to add
            it back once before terminating.
        """
        self.run_plugins(method_name="recover", reverse=True)
        self.wait_for_active_spots()
        while 1:
            failures = 0
            to_recover = []
            if not self.disable_queue:
                sge_plugin = sge.SGEPlugin()
                to_recover.append(sge_plugin.get_nodes_to_recover(self.nodes))
            for plugin in self.plugins:
                try:
                    result = plugin.get_nodes_to_recover(self.nodes)
                    to_recover.append(result)
                except:
                    #the plugin does not implement get_nodes_to_recover
                    pass
            if len(to_recover) > 1:
                log.error("Support for more than one list of nodes "
                          "to recover is not implemented")
            elif len(to_recover) == 1:
                errors = []
                for node in to_recover[0]:
                    #call it one at a time so that x doesn't prevent
                    #y to be added
                    if node.alias == "master":
                        raise Exception("Cannot add back master node")
                    try:
                        log.info("Adding back node " + node.alias)
                        self.add_nodes(num_nodes=1, aliases=[node.alias],
                                       no_create=True)
                    except:
                        failures += 1
                        import traceback
                        log.error(traceback.format_exc())
                        log.error("Failed to add back node " + node.alias)
                        errors.append(node)
                        log.info("Rebooting node " + node.alias)
                        node.reboot()

                if remove_on_error or type(remove_on_error) == int:
                    for node in errors:
                        try:
                            if remove_on_error is True:
                                log.info("Terminating misbehaving node "
                                         + node.alias)
                                self.remove_nodes([node])
                                failures -= 1
                                NodeManager.nodes_id_ignore.add(node.id)
                            else:
                                dt = utils\
                                    .iso_to_datetime_tuple(node.launch_time)
                                now = datetime.datetime.utcnow()
                                t_delta = now - dt
                                if (t_delta.seconds / 60) % 60 \
                                        > remove_on_error:
                                    self.remove_nodes([node])
                                    failures -= 1
                                    NodeManager.nodes_id_ignore.add(node.id)
                        except:
                            import traceback
                            log.error(traceback.format_exc())
                            log.error("type:" + str(type(remove_on_error)))
                            log.error("val:" + str(remove_on_error))
                            log.error("Failed to remove misbehaving node " +
                                      node.alias)
                            log.error("Forcing termination via EC2")
                            node.terminate()
                            failures -= 1
                            NodeManager.nodes_id_ignore.add(node.id)

            if failures:
                log.error("Failures occured, sleeping for a minute "
                          "then trying again")
                log.info("Sleeping, it's "
                         + str(datetime.datetime.utcnow()))
                time.sleep(60)
                log.info("Waiking up, it's "
                         + str(datetime.datetime.utcnow()))
                continue
            log.info("Out of recover procedure")
            break


class ClusterValidator(validators.Validator):

    """
    Validates that cluster settings define a sane launch configuration.
    Throws exception.ClusterValidationError for all validation failures
    """
    def __init__(self, cluster):
        self.cluster = cluster

    def is_running_valid(self):
        """
        Checks whether the current running instances are compatible
        with this cluster template's settings
        """
        try:
            self.validate_running_instances()
            return True
        except exception.ClusterValidationError as e:
            log.error(e.msg)
            return False

    def validate_required_settings(self):
        has_all_required = True
        for opt in static.CLUSTER_SETTINGS:
            requirements = static.CLUSTER_SETTINGS[opt]
            name = opt
            required = requirements[1]
            if required and self.cluster.get(name.lower()) is None:
                log.warn('Missing required setting %s' % name)
                has_all_required = False
        return has_all_required

    def validate_running_instances(self):
        """
        Validate existing instances against this cluster's settings
        """
        cluster = self.cluster
        cluster.wait_for_active_spots()
        nodes = cluster.nodes
        if not nodes:
            raise exception.ClusterValidationError("No existing nodes found!")
        log.info("Validating existing instances...")
        mazone = cluster.master_node.placement
        # reset zone cache
        cluster._zone = None
        if cluster.zone and cluster.zone.name != mazone:
            raise exception.ClusterValidationError(
                "Running cluster's availability_zone (%s) != %s" %
                (mazone, cluster.zone.name))
        for node in nodes:
            if node.key_name != cluster.keyname:
                raise exception.ClusterValidationError(
                    "%s's key_name (%s) != %s" % (node.alias, node.key_name,
                                                  cluster.keyname))

    def validate(self):
        """
        Checks that all cluster template settings are valid and raises an
        exception.ClusterValidationError exception if not.
        """
        log.info("Validating cluster template settings...")
        try:
            self.validate_required_settings()
            self.validate_vpc()
            self.validate_dns_prefix()
            self.validate_spot_bid()
            self.validate_cluster_size()
            self.validate_cluster_user()
            self.validate_shell_setting()
            self.validate_permission_settings()
            self.validate_credentials()
            self.validate_keypair()
            self.validate_zone()
            self.validate_ebs_settings()
            self.validate_ebs_aws_settings()
            self.validate_image_settings()
            self.validate_instance_types()
            self.validate_userdata()
            log.info('Cluster template settings are valid')
            return True
        except exception.ClusterValidationError as e:
            e.msg = 'Cluster settings are not valid:\n%s' % e.msg
            raise

    def is_valid(self):
        """
        Returns True if all cluster template settings are valid
        """
        try:
            self.validate()
            return True
        except exception.ClusterValidationError as e:
            log.error(e.msg)
            return False

    def validate_dns_prefix(self):
        if not self.cluster.dns_prefix:
            return True

        # check that the dns prefix is a valid hostname
        is_valid = utils.is_valid_hostname(self.cluster.dns_prefix)
        if not is_valid:
            raise exception.ClusterValidationError(
                "The cluster name you chose, {dns_prefix}, is"
                " not a valid dns name. "
                " Since you have chosen to prepend the hostnames"
                " via the dns_prefix option, {dns_prefix} should only have"
                " alphanumeric characters and a '-' or '.'".format(
                    dns_prefix=self.cluster.dns_prefix))
        return True

    def validate_spot_bid(self):
        cluster = self.cluster
        if cluster.spot_bid is not None:
            if type(cluster.spot_bid) not in [int, float]:
                raise exception.ClusterValidationError(
                    'spot_bid must be integer or float')
            if cluster.spot_bid <= 0:
                raise exception.ClusterValidationError(
                    'spot_bid must be an integer or float > 0')
        return True

    def validate_cluster_size(self):
        cluster = self.cluster
        try:
            int(cluster.cluster_size)
            if cluster.cluster_size < 1:
                raise ValueError
        except (ValueError, TypeError):
            raise exception.ClusterValidationError(
                'cluster_size must be an integer >= 1')
        num_itypes = sum([i.get('size') for i in
                          cluster.node_instance_types])
        num_nodes = cluster.cluster_size - 1
        if num_itypes > num_nodes:
            raise exception.ClusterValidationError(
                "total number of nodes specified in node_instance_type (%s) "
                "must be <= cluster_size-1 (%s)" % (num_itypes, num_nodes))
        return True

    def validate_cluster_user(self):
        if self.cluster.cluster_user == "root":
            raise exception.ClusterValidationError(
                'cluster_user cannot be "root"')
        return True

    def validate_shell_setting(self):
        cluster_shell = self.cluster.cluster_shell
        if not static.AVAILABLE_SHELLS.get(cluster_shell):
            raise exception.ClusterValidationError(
                'Invalid user shell specified. Options are %s' %
                ' '.join(static.AVAILABLE_SHELLS.keys()))
        return True

    def validate_image_settings(self):
        cluster = self.cluster
        master_image_id = cluster.master_image_id
        node_image_id = cluster.node_image_id
        conn = cluster.ec2
        image = conn.get_image_or_none(node_image_id)
        if not image or image.id != node_image_id:
            raise exception.ClusterValidationError(
                'node_image_id %s does not exist' % node_image_id)
        if image.state != 'available':
            raise exception.ClusterValidationError(
                'node_image_id %s is not available' % node_image_id)
        if master_image_id:
            master_image = conn.get_image_or_none(master_image_id)
            if not master_image or master_image.id != master_image_id:
                raise exception.ClusterValidationError(
                    'master_image_id %s does not exist' % master_image_id)
            if master_image.state != 'available':
                raise exception.ClusterValidationError(
                    'master_image_id %s is not available' % master_image_id)
        return True

    def validate_zone(self):
        """
        Validates that the cluster's availability zone exists and is available.
        The 'zone' property additionally checks that all EBS volumes are in the
        same zone and that the cluster's availability zone setting, if
        specified, matches the EBS volume(s) zone.
        """
        zone = self.cluster.zone
        if zone and zone.state != 'available':
            raise exception.ClusterValidationError(
                "The '%s' availability zone is not available at this time" %
                zone.name)
        return True

    def __check_platform(self, image_id, instance_type):
        """
        Validates whether an image_id (AMI) is compatible with a given
        instance_type. image_id_setting and instance_type_setting are the
        setting labels in the config file.
        """
        image = self.cluster.ec2.get_image_or_none(image_id)
        if not image:
            raise exception.ClusterValidationError('Image %s does not exist' %
                                                   image_id)
        image_platform = image.architecture
        image_is_hvm = (image.virtualization_type == "hvm")
        if image_is_hvm and instance_type not in static.HVM_TYPES:
            cctypes_list = ', '.join(static.HVM_TYPES)
            raise exception.ClusterValidationError(
                "Image '%s' is a hardware virtual machine (HVM) image and "
                "cannot be used with instance type '%s'.\n\nHVM images "
                "require one of the following HVM instance types:\n%s" %
                (image_id, instance_type, cctypes_list))
        if instance_type in static.HVM_ONLY_TYPES and not image_is_hvm:
            raise exception.ClusterValidationError(
                "The '%s' instance type can only be used with hardware "
                "virtual machine (HVM) images. Image '%s' is not an HVM "
                "image." % (instance_type, image_id))
        instance_platforms = static.INSTANCE_TYPES[instance_type]
        if image_platform not in instance_platforms:
            error_msg = "Instance type %(instance_type)s is for an " \
                        "%(instance_platform)s platform while " \
                        "%(image_id)s is an %(image_platform)s platform"
            error_dict = {'instance_type': instance_type,
                          'instance_platform': ', '.join(instance_platforms),
                          'image_id': image_id,
                          'image_platform': image_platform}
            raise exception.ClusterValidationError(error_msg % error_dict)
        image_is_ebs = (image.root_device_type == 'ebs')
        if instance_type in static.EBS_ONLY_TYPES and not image_is_ebs:
            error_msg = ("Instance type %s can only be used with an "
                         "EBS-backed AMI and '%s' is not EBS-backed " %
                         (instance_type, image.id))
            raise exception.ClusterValidationError(error_msg)
        return True

    def validate_instance_types(self):
        cluster = self.cluster
        master_image_id = cluster.master_image_id
        node_image_id = cluster.node_image_id
        master_instance_type = cluster.master_instance_type
        node_instance_type = cluster.node_instance_type
        instance_types = static.INSTANCE_TYPES
        instance_type_list = ', '.join(instance_types.keys())
        if not node_instance_type in instance_types:
            raise exception.ClusterValidationError(
                "You specified an invalid node_instance_type %s\n"
                "Possible options are:\n%s" %
                (node_instance_type, instance_type_list))
        elif master_instance_type:
            if not master_instance_type in instance_types:
                raise exception.ClusterValidationError(
                    "You specified an invalid master_instance_type %s\n"
                    "Possible options are:\n%s" %
                    (master_instance_type, instance_type_list))
        try:
            self.__check_platform(node_image_id, node_instance_type)
        except exception.ClusterValidationError as e:
            raise exception.ClusterValidationError(
                'Incompatible node_image_id and node_instance_type:\n' + e.msg)
        if master_image_id and not master_instance_type:
            try:
                self.__check_platform(master_image_id, node_instance_type)
            except exception.ClusterValidationError as e:
                raise exception.ClusterValidationError(
                    'Incompatible master_image_id and node_instance_type\n' +
                    e.msg)
        elif master_image_id and master_instance_type:
            try:
                self.__check_platform(master_image_id, master_instance_type)
            except exception.ClusterValidationError as e:
                raise exception.ClusterValidationError(
                    'Incompatible master_image_id and master_instance_type\n' +
                    e.msg)
        elif master_instance_type and not master_image_id:
            try:
                self.__check_platform(node_image_id, master_instance_type)
            except exception.ClusterValidationError as e:
                raise exception.ClusterValidationError(
                    'Incompatible node_image_id and master_instance_type\n' +
                    e.msg)
        for itype in cluster.node_instance_types:
            type = itype.get('type')
            img = itype.get('image') or node_image_id
            if not type in instance_types:
                raise exception.ClusterValidationError(
                    "You specified an invalid instance type %s\n"
                    "Possible options are:\n%s" % (type, instance_type_list))
            try:
                self.__check_platform(img, type)
            except exception.ClusterValidationError as e:
                raise exception.ClusterValidationError(
                    "Invalid settings for node_instance_type %s: %s" %
                    (type, e.msg))
        return True

    def validate_permission_settings(self):
        permissions = self.cluster.permissions
        for perm in permissions:
            permission = permissions.get(perm)
            protocol = permission.get('ip_protocol')
            if protocol not in static.PROTOCOLS:
                raise exception.InvalidProtocol(protocol)
            from_port = permission.get('from_port')
            to_port = permission.get('to_port')
            try:
                from_port = int(from_port)
                to_port = int(to_port)
            except ValueError:
                raise exception.InvalidPortRange(
                    from_port, to_port, reason="integer range required")
            if from_port < 0 or to_port < 0:
                raise exception.InvalidPortRange(
                    from_port, to_port,
                    reason="from/to must be positive integers")
            if from_port > to_port:
                raise exception.InvalidPortRange(
                    from_port, to_port,
                    reason="'from_port' must be <= 'to_port'")
            cidr_ip = permission.get('cidr_ip')
            if not iptools.ipv4.validate_cidr(cidr_ip):
                raise exception.InvalidCIDRSpecified(cidr_ip)

    def validate_ebs_settings(self):
        """
        Check EBS vols for missing/duplicate DEVICE/PARTITION/MOUNT_PATHs and
        validate these settings.
        """
        volmap = {}
        devmap = {}
        mount_paths = []
        cluster = self.cluster
        for vol in cluster.volumes:
            vol_name = vol
            vol = cluster.volumes.get(vol)
            vol_id = vol.get('volume_id')
            device = vol.get('device')
            partition = vol.get('partition')
            mount_path = vol.get("mount_path")
            vmap = volmap.get(vol_id, {})
            devices = vmap.get('device', [])
            partitions = vmap.get('partition', [])
            if devices and device not in devices:
                raise exception.ClusterValidationError(
                    "Can't attach volume %s to more than one device" % vol_id)
            elif partitions and partition in partitions:
                raise exception.ClusterValidationError(
                    "Multiple configurations for %s\n"
                    "Either pick one or specify a separate partition for "
                    "each configuration" % vol_id)
            vmap['partition'] = partitions + [partition]
            vmap['device'] = devices + [device]
            volmap[vol_id] = vmap
            dmap = devmap.get(device, {})
            vol_ids = dmap.get('volume_id', [])
            if vol_ids and vol_id not in vol_ids:
                raise exception.ClusterValidationError(
                    "Can't attach more than one volume on device %s" % device)
            dmap['volume_id'] = vol_ids + [vol_id]
            devmap[device] = dmap
            mount_paths.append(mount_path)
            if not device:
                raise exception.ClusterValidationError(
                    'Missing DEVICE setting for volume %s' % vol_name)
            if not utils.is_valid_device(device):
                raise exception.ClusterValidationError(
                    "Invalid DEVICE value for volume %s" % vol_name)
            if partition:
                if not utils.is_valid_partition(partition):
                    raise exception.ClusterValidationError(
                        "Invalid PARTITION value for volume %s" % vol_name)
                if not partition.startswith(device):
                    raise exception.ClusterValidationError(
                        "Volume PARTITION must start with %s" % device)
            if not mount_path:
                raise exception.ClusterValidationError(
                    'Missing MOUNT_PATH setting for volume %s' % vol_name)
            if not mount_path.startswith('/'):
                raise exception.ClusterValidationError(
                    "MOUNT_PATH for volume %s should start with /" % vol_name)
            if mount_path == "/":
                raise exception.ClusterValidationError(
                    "MOUNT_PATH for volume %s cannot be /" % vol_name)
        for path in mount_paths:
            if mount_paths.count(path) > 1:
                raise exception.ClusterValidationError(
                    "Can't mount more than one volume on %s" % path)
        return True

    def validate_ebs_aws_settings(self):
        """
        Verify that all EBS volumes exist and are available.
        """
        cluster = self.cluster
        for vol in cluster.volumes:
            v = cluster.volumes.get(vol)
            vol_id = v.get('volume_id')
            vol = cluster.ec2.get_volume(vol_id)
            if vol.status != 'available':
                try:
                    if vol.attach_data.instance_id == cluster.master_node.id:
                        continue
                except exception.MasterDoesNotExist:
                    pass
                raise exception.ClusterValidationError(
                    "Volume '%s' is not available (status: %s)" %
                    (vol_id, vol.status))

    def validate_credentials(self):
        if not self.cluster.ec2.is_valid_conn():
            raise exception.ClusterValidationError(
                'Invalid AWS_ACCESS_KEY_ID/AWS_SECRET_ACCESS_KEY combination.')
        return True

    def validate_keypair(self):
        cluster = self.cluster
        key_location = cluster.key_location
        if not key_location:
            raise exception.ClusterValidationError(
                "no key_location specified for key '%s'" %
                cluster.keyname)
        if not os.path.exists(key_location):
            raise exception.ClusterValidationError(
                "key_location '%s' does not exist" % key_location)
        elif not os.path.isfile(key_location):
            raise exception.ClusterValidationError(
                "key_location '%s' is not a file" % key_location)
        keyname = cluster.keyname
        keypair = cluster.ec2.get_keypair_or_none(keyname)
        if not keypair:
            raise exception.ClusterValidationError(
                "Keypair '%s' does not exist in region '%s'" %
                (keyname, cluster.ec2.region.name))
        fingerprint = keypair.fingerprint
        try:
            open(key_location, 'r').close()
        except IOError as e:
            raise exception.ClusterValidationError(
                "Error loading key_location '%s':\n%s\n"
                "Please check that the file is readable" % (key_location, e))
        if len(fingerprint) == 59:
            keyfingerprint = sshutils.get_private_rsa_fingerprint(key_location)
        elif len(fingerprint) == 47:
            keyfingerprint = sshutils.get_public_rsa_fingerprint(key_location)
        else:
            raise exception.ClusterValidationError(
                "Unrecognized fingerprint for %s: %s" % (keyname, fingerprint))
        if keyfingerprint != fingerprint:
            raise exception.ClusterValidationError(
                "Incorrect fingerprint for key_location '%s'\n\n"
                "local fingerprint: %s\n\nkeypair fingerprint: %s"
                % (key_location, keyfingerprint, fingerprint))
        return True

    def validate_userdata(self):
        for script in self.cluster.userdata_scripts:
            if not os.path.exists(script):
                raise exception.ClusterValidationError(
                    "Userdata script does not exist: %s" % script)
            if not os.path.isfile(script):
                raise exception.ClusterValidationError(
                    "Userdata script is not a file: %s" % script)
        if self.cluster.spot_bid is None:
            lmap = self.cluster._get_launch_map()
            aliases = max(lmap.values(), key=lambda x: len(x))
            ud = self.cluster._get_cluster_userdata(aliases)
        else:
            ud = self.cluster._get_cluster_userdata(
                [self.cluster._make_alias(id=1)])
        ud_size_kb = utils.size_in_kb(ud)
        if ud_size_kb > 16:
            raise exception.ClusterValidationError(
                "User data is too big! (%.2fKB)\n"
                "User data scripts combined and compressed must be <= 16KB\n"
                "NOTE: StarCluster uses anywhere from 0.5-2KB "
                "to store internal metadata" % ud_size_kb)

    def validate_vpc(self):
        if self.cluster.subnet_id:
            try:
                assert self.cluster.subnet is not None
            except exception.SubnetDoesNotExist as e:
                raise exception.ClusterValidationError(e)
            azone = self.cluster.availability_zone
            szone = self.cluster.subnet.availability_zone
            if azone and szone != azone:
                raise exception.ClusterValidationError(
                    "The cluster availability_zone (%s) does not match the "
                    "subnet zone (%s)" % (azone, szone))
            ip_count = self.cluster.subnet.available_ip_address_count
            nodes = self.cluster.nodes
            if not nodes and ip_count < self.cluster.cluster_size:
                raise exception.ClusterValidationError(
                    "Not enough IP addresses available in %s (%d)" %
                    (self.cluster.subnet.id, ip_count))
        elif not self.cluster.public_ips:
            raise exception.ClusterValidationError(
                "Only VPC clusters can disable public IP addresses")
        if not self.cluster.public_ips:
            log.warn(user_msgs.public_ips_disabled %
                     dict(vpc_id=self.cluster.subnet.vpc_id))


if __name__ == "__main__":
    from starcluster.config import StarClusterConfig
    cfg = StarClusterConfig().load()
    sc = cfg.get_cluster_template('smallcluster', 'mynewcluster')
    if sc.is_valid():
        sc.start(create=True)<|MERGE_RESOLUTION|>--- conflicted
+++ resolved
@@ -418,11 +418,8 @@
                  force_spot_master=False,
                  disable_cloudinit=False,
                  subnet_id=None,
-<<<<<<< HEAD
+                 public_ips=True,
                  plugins_order=[],
-=======
-                 public_ips=True,
->>>>>>> 859aa6dd
                  **kwargs):
         # update class vars with given vars
         _vars = locals().copy()
@@ -613,21 +610,8 @@
                 msg = user_msgs.version_mismatch % d
                 sep = '*' * 60
                 log.warn('\n'.join([sep, msg, sep]), extra={'__textwrap__': 1})
-<<<<<<< HEAD
-            cluster_settings = {}
-            if static.CORE_TAG in tags:
-                core = tags.get(static.CORE_TAG, '')
-                cluster_settings.update(
-                    utils.decode_uncompress_load(core, use_json=True))
-            if static.USER_TAG in tags:
-                user = tags.get(static.USER_TAG, '')
-                cluster_settings.update(
-                    utils.decode_uncompress_load(user, use_json=True))
             self._config_fields = cluster_settings.keys()
-            self.update(cluster_settings)
-=======
             self.update(self._get_settings_from_tags())
->>>>>>> 859aa6dd
             try:
                 master = self.master_node
             except exception.MasterDoesNotExist:
@@ -1043,17 +1027,10 @@
         user_data = self._get_cluster_userdata(aliases)
         kwargs = dict(price=spot_bid, instance_type=instance_type,
                       min_count=count, max_count=count, count=count,
-<<<<<<< HEAD
                       key_name=self.keyname, security_groups=[cluster_sg],
                       availability_zone_group=availability_zone_group,
                       launch_group=launch_group,
-                      placement=zone,
-=======
-                      key_name=self.keyname,
-                      availability_zone_group=cluster_sg,
-                      launch_group=cluster_sg,
                       placement=zone or getattr(self.zone, 'name', None),
->>>>>>> 859aa6dd
                       user_data=user_data,
                       placement_group=placement_group)
         if self.subnet_id:
