import os
import re
import zlib
import time
import string
import pprint
import traceback
import warnings

from starcluster import utils
from starcluster import static
from starcluster import spinner
from starcluster import iptools
from starcluster import sshutils
from starcluster import managers
from starcluster import userdata
from starcluster import deathrow
from starcluster import exception
from starcluster import threadpool
from starcluster import validators
from starcluster import progressbar
from starcluster import clustersetup
from starcluster.node import Node
from starcluster.plugins import sge
from starcluster.utils import print_timing
from starcluster.templates import user_msgs
from starcluster.logger import log


class ClusterManager(managers.Manager):
    """
    Manager class for Cluster objects
    """
    def __repr__(self):
        return "<ClusterManager: %s>" % self.ec2.region.name

    def get_cluster(self, cluster_name, group=None, load_receipt=True,
                    load_plugins=True, require_keys=True):
        """
        Returns a Cluster object representing an active cluster
        """
        try:
            clname = self._get_cluster_name(cluster_name)
            cltag = self.get_tag_from_sg(clname)
            if not group:
                group = self.ec2.get_security_group(clname)
            cl = Cluster(ec2_conn=self.ec2, cluster_tag=cltag,
                         cluster_group=group)
            if load_receipt:
                cl.load_receipt(load_plugins=load_plugins)
            try:
                key_location = self.cfg.get_key(cl.keyname).get('key_location')
                cl.key_location = key_location
            except exception.KeyNotFound:
                if require_keys:
                    raise
                cl.key_location = ''
            if require_keys:
                cl.validator.validate_keypair()
            return cl
        except exception.SecurityGroupDoesNotExist:
            raise exception.ClusterDoesNotExist(cluster_name)

    def get_clusters(self, load_receipt=True, load_plugins=True):
        """
        Returns a list of all active clusters
        """
        cluster_groups = self.get_cluster_security_groups()
        clusters = [self.get_cluster(g.name, group=g,
                                     load_receipt=load_receipt,
                                     load_plugins=load_plugins)
                    for g in cluster_groups]
        return clusters

    def get_default_cluster_template(self):
        """
        Returns name of the default cluster template defined in the config
        """
        return self.cfg.get_default_cluster_template()

    def get_cluster_template(self, template_name, tag_name=None):
        """
        Returns a new Cluster object using the settings from the cluster
        template template_name

        If tag_name is passed, the Cluster object's cluster_tag setting will
        be set to tag_name
        """
        cl = self.cfg.get_cluster_template(template_name, tag_name=tag_name,
                                           ec2_conn=self.ec2)
        return cl

    def get_cluster_or_none(self, cluster_name, **kwargs):
        """
        Same as get_cluster but returns None instead of throwing an exception
        if the cluster does not exist
        """
        try:
            return self.get_cluster(cluster_name, **kwargs)
        except exception.ClusterDoesNotExist:
            pass

    def cluster_exists(self, tag_name):
        """
        Returns True if cluster exists
        """
        return self.get_cluster_or_none(tag_name) is not None

    def ssh_to_master(self, cluster_name, user='root', command=None,
                      forward_x11=False, forward_agent=False):
        """
        ssh to master node of cluster_name

        user keyword specifies an alternate user to login as
        """
        cluster = self.get_cluster(cluster_name)
        return cluster.ssh_to_master(user=user, command=command,
                                     forward_x11=forward_x11,
                                     forward_agent=forward_agent)

    def ssh_to_cluster_node(self, cluster_name, node_id, user='root',
                            command=None, forward_x11=False,
                            forward_agent=False):
        """
        ssh to a node in cluster_name that has either an id,
        dns name, or alias matching node_id

        user keyword specifies an alternate user to login as
        """
        cluster = self.get_cluster(cluster_name)
        return cluster.ssh_to_node(node_id, user=user, command=command,
                                   forward_x11=forward_x11,
                                   forward_agent=forward_agent)

    def _get_cluster_name(self, cluster_name):
        """
        Returns human readable cluster name/tag prefixed with '@sc-'
        """
        if not cluster_name.startswith(static.SECURITY_GROUP_PREFIX):
            cluster_name = static.SECURITY_GROUP_TEMPLATE % cluster_name
        return cluster_name

    def add_node(self, cluster_name, alias=None, no_create=False,
                 image_id=None, instance_type=None, zone=None,
                 placement_group=None, spot_bid=None):
        cl = self.get_cluster(cluster_name)
        return cl.add_node(alias=alias, image_id=image_id,
                           instance_type=instance_type, zone=zone,
                           placement_group=placement_group, spot_bid=spot_bid,
                           no_create=no_create)

    def add_nodes(self, cluster_name, num_nodes, aliases=None, no_create=False,
                  image_id=None, instance_type=None, zone=None,
                  placement_group=None, spot_bid=None):
        """
        Add one or more nodes to cluster
        """
        cl = self.get_cluster(cluster_name)
        return cl.add_nodes(num_nodes, aliases=aliases, image_id=image_id,
                            instance_type=instance_type, zone=zone,
                            placement_group=placement_group, spot_bid=spot_bid,
                            no_create=no_create)

    def remove_node(self, cluster_name, alias, terminate=True):
        """
        Remove a single node from a cluster
        """
        cl = self.get_cluster(cluster_name)
        n = cl.get_node_by_alias(alias)
        if not n:
            raise exception.InstanceDoesNotExist(alias, label='node')
        cl.remove_node(n, terminate=terminate)

    def restart_cluster(self, cluster_name):
        """
        Reboots and reconfigures cluster_name
        """
        cl = self.get_cluster(cluster_name)
        cl.restart_cluster()

    def stop_cluster(self, cluster_name, terminate_unstoppable=False):
        """
        Stop an EBS-backed cluster
        """
        cl = self.get_cluster(cluster_name, require_keys=False)
        cl.stop_cluster(terminate_unstoppable)

    def terminate_cluster(self, cluster_name):
        """
        Terminates cluster_name
        """
        cl = self.get_cluster(cluster_name, require_keys=False)
        cl.terminate_cluster()

    def get_cluster_security_group(self, group_name):
        """
        Return all security groups on EC2 that start with '@sc-'
        """
        gname = self._get_cluster_name(group_name)
        return self.ec2.get_security_group(gname)

    def get_cluster_security_groups(self):
        """
        Return all security groups on EC2 that start with '@sc-'
        """
        glob = static.SECURITY_GROUP_TEMPLATE % '*'
        sgs = self.ec2.get_security_groups(filters={'group-name': glob})
        return sgs

    def get_tag_from_sg(self, sg):
        """
        Returns the cluster tag name from a security group name that starts
        with static.SECURITY_GROUP_PREFIX

        Example:
            sg = '@sc-mycluster'
            print get_tag_from_sg(sg)
            mycluster
        """
        regex = re.compile(static.SECURITY_GROUP_PREFIX + '-(.*)')
        match = regex.match(sg)
        if match:
            return match.groups()[0]

    def list_clusters(self, cluster_groups=None, show_ssh_status=False):
        """
        Prints a summary for each active cluster on EC2
        """
        if not cluster_groups:
            cluster_groups = self.get_cluster_security_groups()
            if not cluster_groups:
                log.info("No clusters found...")
        else:
            try:
                cluster_groups = [self.get_cluster_security_group(g) for g
                                  in cluster_groups]
            except exception.SecurityGroupDoesNotExist:
                raise exception.ClusterDoesNotExist(g)
        for scg in cluster_groups:
            tag = self.get_tag_from_sg(scg.name)
            try:
                cl = self.get_cluster(tag, group=scg, load_plugins=False,
                                      require_keys=False)
            except exception.IncompatibleCluster, e:
                sep = '*' * 60
                log.error('\n'.join([sep, e.msg, sep]),
                          extra=dict(__textwrap__=True))
                continue
            header = '%s (security group: %s)' % (tag, scg.name)
            print '-' * len(header)
            print header
            print '-' * len(header)
            nodes = cl.nodes
            try:
                n = nodes[0]
            except IndexError:
                n = None
            state = getattr(n, 'state', None)
            ltime = 'N/A'
            uptime = 'N/A'
            if state in ['pending', 'running']:
                ltime = getattr(n, 'local_launch_time', 'N/A')
                uptime = getattr(n, 'uptime', 'N/A')
            print 'Launch time: %s' % ltime
            print 'Uptime: %s' % uptime
            print 'Zone: %s' % getattr(n, 'placement', 'N/A')
            print 'Keypair: %s' % getattr(n, 'key_name', 'N/A')
            ebs_nodes = [n for n in nodes if n.attached_vols]
            if ebs_nodes:
                print 'EBS volumes:'
                for node in ebs_nodes:
                    devices = node.attached_vols
                    node_id = node.alias or node.id
                    for dev in devices:
                        d = devices.get(dev)
                        vol_id = d.volume_id
                        status = d.status
                        print('    %s on %s:%s (status: %s)' %
                              (vol_id, node_id, dev, status))
            else:
                print 'EBS volumes: N/A'
            spot_reqs = cl.spot_requests
            if spot_reqs:
                active = len([s for s in spot_reqs if s.state == 'active'])
                opn = len([s for s in spot_reqs if s.state == 'open'])
                msg = ''
                if active != 0:
                    msg += '%d active' % active
                if opn != 0:
                    if msg:
                        msg += ', '
                    msg += '%d open' % opn
                print 'Spot requests: %s' % msg
            if nodes:
                print 'Cluster nodes:'
                for node in nodes:
                    nodeline = "    %7s %s %s %s" % (node.alias, node.state,
                                                     node.id, node.dns_name)
                    if node.spot_id:
                        nodeline += ' (spot %s)' % node.spot_id
                    if show_ssh_status:
                        ssh_status = {True: 'Up', False: 'Down'}
                        nodeline += ' (SSH: %s)' % ssh_status[node.is_up()]
                    print nodeline
                print 'Total nodes: %d' % len(nodes)
            else:
                print 'Cluster nodes: N/A'
            print

    def run_plugin(self, plugin_name, cluster_tag):
        """
        Run a plugin defined in the config.

        plugin_name must match the plugin's section name in the config
        cluster_tag specifies the cluster to run the plugin on
        """
        cl = self.get_cluster(cluster_tag, load_plugins=False)
        if not cl.is_cluster_up():
            raise exception.ClusterNotRunning(cluster_tag)
        plugs = [self.cfg.get_plugin(plugin_name)]
        name, plugin = cl.load_plugins(plugs)[0]
        cl.run_plugin(plugin, name)


class Cluster(object):
    def __init__(self,
                 ec2_conn=None,
                 spot_bid=None,
                 cluster_tag=None,
                 cluster_description=None,
                 cluster_size=None,
                 cluster_user=None,
                 cluster_shell=None,
                 master_image_id=None,
                 master_instance_type=None,
                 node_image_id=None,
                 node_instance_type=None,
                 node_instance_types=[],
                 availability_zone=None,
                 keyname=None,
                 key_location=None,
                 volumes=[],
                 plugins=[],
                 permissions=[],
                 refresh_interval=30,
                 disable_queue=False,
                 num_threads=20,
                 disable_threads=False,
                 cluster_group=None,
                 force_spot_master=False,
                 disable_cloudinit=False,
                 **kwargs):

        now = time.strftime("%Y%m%d%H%M")
        self.ec2 = ec2_conn
        self.spot_bid = spot_bid
        self.cluster_tag = cluster_tag
        self.cluster_description = cluster_description
        if self.cluster_tag is None:
            self.cluster_tag = "cluster%s" % now
        if cluster_description is None:
            self.cluster_description = "Cluster created at %s" % now
        self.cluster_size = cluster_size or 0
        self.cluster_user = cluster_user
        self.cluster_shell = cluster_shell
        self.master_image_id = master_image_id
        self.master_instance_type = master_instance_type
        self.node_image_id = node_image_id
        self.node_instance_type = node_instance_type
        self.node_instance_types = node_instance_types
        self.availability_zone = availability_zone
        self.keyname = keyname
        self.key_location = key_location
        self.volumes = self.load_volumes(volumes)
        self.plugins = self.load_plugins(plugins)
        self.permissions = permissions
        self.refresh_interval = refresh_interval
        self.disable_queue = disable_queue
        self.num_threads = num_threads
        self.disable_threads = disable_threads
        self.force_spot_master = force_spot_master
        self.disable_cloudinit = disable_cloudinit

        self._cluster_group = None
        self._placement_group = None
        self._zone = None
        self._master = None
        self._nodes = []
        self._plugins = plugins
        self._pool = None
        self._progress_bar = None
        self._config_fields = None

    def __repr__(self):
        return '<Cluster: %s (%s-node)>' % (self.cluster_tag,
                                            self.cluster_size)

    @property
    def zone(self):
        if not self._zone and self.availability_zone or self.volumes:
            self._zone = self._get_cluster_zone()
        return self._zone

    def _get_cluster_zone(self):
        """
        Returns the cluster's zone. If volumes are specified, this method
        determines the common zone between those volumes. If a zone is
        explicitly specified in the config and does not match the common zone
        of the volumes, an exception is raised. If all volumes are not in the
        same zone an exception is raised. If no volumes are specified, returns
        the user-specified zone if it exists. Returns None if no volumes and no
        zone is specified.
        """
        zone = None
        if self.availability_zone:
            zone = self.ec2.get_zone(self.availability_zone)
        common_zone = None
        for volume in self.volumes:
            volid = self.volumes.get(volume).get('volume_id')
            vol = self.ec2.get_volume(volid)
            if not common_zone:
                common_zone = vol.zone
            elif vol.zone != common_zone:
                vols = [self.volumes.get(v).get('volume_id')
                        for v in self.volumes]
                raise exception.VolumesZoneError(vols)
        if common_zone and zone and zone.name != common_zone:
            raise exception.InvalidZone(zone.name, common_zone)
        if not zone and common_zone:
            zone = self.ec2.get_zone(common_zone)
        return zone

    def load_plugins(self, plugins):
        if plugins and isinstance(plugins[0], dict):
            warnings.warn("In a future release the plugins kwarg for Cluster "
                          "will require a list of plugin objects and not a "
                          "list of dicts", DeprecationWarning)
            plugins = deathrow._load_plugins(plugins)
        return plugins

    def load_volumes(self, vols):
        """
        Iterate through vols and set device/partition settings automatically if
        not specified.

        This method assigns the first volume to /dev/sdz, second to /dev/sdy,
        etc. for all volumes that do not include a device/partition setting
        """
        devices = ['/dev/sd%s' % s for s in string.lowercase]
        devmap = {}
        for volname in vols:
            vol = vols.get(volname)
            dev = vol.get('device')
            if dev in devices:
                #rm user-defined devices from the list of auto-assigned devices
                devices.remove(dev)
            volid = vol.get('volume_id')
            if dev and not volid in devmap:
                devmap[volid] = dev
        volumes = {}
        for volname in vols:
            vol = vols.get(volname)
            vol_id = vol.get('volume_id')
            device = vol.get('device')
            if not device:
                if vol_id in devmap:
                    device = devmap.get(vol_id)
                else:
                    device = devices.pop()
                    devmap[vol_id] = device
            if not utils.is_valid_device(device):
                raise exception.InvalidDevice(device)
            v = volumes[volname] = utils.AttributeDict()
            v.update(vol)
            v['device'] = device
            part = vol.get('partition')
            if part:
                partition = device + str(part)
                if not utils.is_valid_partition(partition):
                    raise exception.InvalidPartition(part)
                v['partition'] = partition
        return volumes

    def update(self, kwargs):
        for key in kwargs.keys():
            if hasattr(self, key):
                self.__dict__[key] = kwargs[key]

    def get(self, name):
        return self.__dict__.get(name)

    def __str__(self):
        cfg = self.__getstate__()
        return pprint.pformat(cfg)

    def print_config(self):
        config = {}
        for key in self._config_fields:
            config[key] = getattr(self, key)
        pprint.pprint(config)



    def load_receipt(self, load_plugins=True):
        """
        Load the original settings used to launch this cluster into this
        Cluster object. Settings are loaded from cluster group tags and plugins
        and volumes from the master node's user data.
        """
        try:
            tags = self.cluster_group.tags
            version = tags.get(static.VERSION_TAG, '')
            if utils.program_version_greater(version, static.VERSION):
                d = dict(cluster=self.cluster_tag, old_version=static.VERSION,
                         new_version=version)
                msg = user_msgs.version_mismatch % d
                sep = '*' * 60
                log.warn('\n'.join([sep, msg, sep]), extra={'__textwrap__': 1})
            cluster_settings = {}
            if static.CORE_TAG in tags:
                core = tags.get(static.CORE_TAG, '')
                cluster_settings.update(
                    utils.decode_uncompress_load(core, use_json=True))
            if static.USER_TAG in tags:
                user = tags.get(static.USER_TAG, '')
                cluster_settings.update(
                    utils.decode_uncompress_load(user, use_json=True))
                
        except (zlib.error, ValueError, TypeError, EOFError, IndexError), e:
            log.debug('load receipt exception: ', exc_info=True)
            raise exception.IncompatibleCluster(self.cluster_group)
        except Exception, e:
            log.debug('Failed to load cluster receipt:', exc_info=True)
            raise exception.ClusterReceiptError(
                'failed to load cluster receipt: %s' % e)
        self._config_fields = cluster_settings.keys()
        self.update(cluster_settings)
        if load_plugins:
            try:
                self.plugins = self.master_node.get_plugins()
            except exception.MasterDoesNotExist:
                log.error("Unable to load plugins: no master node found")
                raise
            except exception.PluginError:
                log.error("An error occurred while loading plugins: ",
                          exc_info=True)
                raise
            except Exception, e:
                log.debug('load receipt exception (plugins): ', exc_info=True)
                raise exception.ClusterReceiptError(
                    'failed to load cluster receipt: %s' % e)
        return True

    def __getstate__(self):
        cfg = {}
        exclude = ['key_location', 'plugins']
        include = ['_zone', '_plugins']
        for key in self.__dict__.keys():
            private = key.startswith('_')
            if (not private or key in include) and not key in exclude:
                val = getattr(self, key)
                if type(val) in [str, unicode, bool, int, float, list, dict]:
                    cfg[key] = val
                elif type(val) is utils.AttributeDict:
                    cfg[key] = dict(val)
        return cfg

    @property
    def _security_group(self):
        return static.SECURITY_GROUP_TEMPLATE % self.cluster_tag

    
    def save_core_settings(self, sg):
        core_settings = utils.dump_compress_encode(
            dict(cluster_size=self.cluster_size,
                 master_image_id=self.master_image_id,
                 master_instance_type=self.master_instance_type,
                 node_image_id=self.node_image_id,
                 node_instance_type=self.node_instance_type,
                 disable_queue=self.disable_queue,
                 disable_cloudinit=self.disable_cloudinit),
            use_json=True)
        sg.add_tag(static.CORE_TAG, core_settings)

    def save_user_settings(self, sg):
        user_settings = utils.dump_compress_encode(
            dict(cluster_user=self.cluster_user,
                 cluster_shell=self.cluster_shell, keyname=self.keyname,
                 spot_bid=self.spot_bid), use_json=True)
        sg.add_tag(static.USER_TAG, user_settings)
        

    @property
    def cluster_group(self):
        if self._cluster_group is None:
            desc = 'StarCluster-%s' % static.VERSION.replace('.', '_')
            sg = self.ec2.get_or_create_group(self._security_group,
                                              description=desc,
                                              auth_ssh=True,
                                              auth_group_traffic=True)
            if not static.VERSION_TAG in sg.tags:
                sg.add_tag(static.VERSION_TAG, str(static.VERSION))
            if not static.CORE_TAG in sg.tags:
                self.save_core_settings(sg)
            if not static.USER_TAG in sg.tags:
                self.save_user_settings(sg)
            ssh_port = static.DEFAULT_SSH_PORT
            for p in self.permissions:
                perm = self.permissions.get(p)
                ip_protocol = perm.get('ip_protocol', 'tcp')
                from_port = perm.get('from_port')
                to_port = perm.get('to_port')
                cidr_ip = perm.get('cidr_ip', static.WORLD_CIDRIP)
                if not self.ec2.has_permission(sg, ip_protocol, from_port,
                                               to_port, cidr_ip):
                    log.info("Opening %s port range %s-%s for CIDR %s" %
                             (ip_protocol, from_port, to_port, cidr_ip))
                    sg.authorize(ip_protocol, from_port, to_port, cidr_ip)
                includes_ssh = from_port <= ssh_port <= to_port
                open_to_world = cidr_ip == static.WORLD_CIDRIP
                if ip_protocol == 'tcp' and includes_ssh and not open_to_world:
                    sg.revoke(ip_protocol, ssh_port, ssh_port,
                              static.WORLD_CIDRIP)
            self._cluster_group = sg
        return self._cluster_group

    @property
    def placement_group(self):
        if self._placement_group is None:
            pg = self.ec2.get_or_create_placement_group(self._security_group)
            self._placement_group = pg
        return self._placement_group

    @property
    def master_node(self):
        if not self._master:
            for node in self.nodes:
                if node.is_master():
                    self._master = node
            if not self._master:
                raise exception.MasterDoesNotExist()
        self._master.key_location = self.key_location
        return self._master

    @property
    def nodes(self):
        states = ['pending', 'running', 'stopping', 'stopped']
        filters = {'group-name': self._security_group,
                   'instance-state-name': states}
        nodes = self.ec2.get_all_instances(filters=filters)
        # remove any cached nodes not in the current node list from EC2
        current_ids = [n.id for n in nodes]
        remove_nodes = [n for n in self._nodes if n.id not in current_ids]
        for node in remove_nodes:
            self._nodes.remove(node)
        # update node cache with latest instance data from EC2
        existing_nodes = dict([(n.id, n) for n in self._nodes])
        log.debug('existing nodes: %s' % existing_nodes)
        for node in nodes:
            if node.id in existing_nodes:
                log.debug('updating existing node %s in self._nodes' % node.id)
                enode = existing_nodes.get(node.id)
                enode.key_location = self.key_location
                enode.instance = node
            else:
                log.debug('adding node %s to self._nodes list' % node.id)
                n = Node(node, self.key_location)
                if n.is_master():
                    self._master = n
                    self._nodes.insert(0, n)
                else:
                    self._nodes.append(n)
        self._nodes.sort(key=lambda n: n.alias)
        log.debug('returning self._nodes = %s' % self._nodes)
        return self._nodes

    def get_nodes_or_raise(self):
        nodes = self.nodes
        if not nodes:
            filters = {'group-name': self._security_group}
            terminated_nodes = self.ec2.get_all_instances(filters=filters)
            raise exception.NoClusterNodesFound(terminated_nodes)
        return nodes

    def get_node_by_dns_name(self, dns_name):
        for node in self.nodes:
            if node.dns_name == dns_name:
                return node
        raise exception.InstanceDoesNotExist(dns_name, label='node')

    def get_node_by_id(self, instance_id):
        for node in self.nodes:
            if node.id == instance_id:
                return node
        raise exception.InstanceDoesNotExist(instance_id, label='node')

    def get_node_by_alias(self, alias):
        for node in self.nodes:
            if node.alias == alias:
                return node
        raise exception.InstanceDoesNotExist(alias, label='node')

    def _nodes_in_states(self, states):
        return filter(lambda x: x.state in states, self.nodes)

    @property
    def running_nodes(self):
        return self._nodes_in_states(['running'])

    @property
    def stopped_nodes(self):
        return self._nodes_in_states(['stopping', 'stopped'])

    @property
    def spot_requests(self):
        filters = {'launch.group-id': self.cluster_group.id,
                   'state': ['active', 'open']}
        return self.ec2.get_all_spot_requests(filters=filters)

    def get_spot_requests_or_raise(self):
        spots = self.spot_requests
        if not spots:
            raise exception.NoClusterSpotRequests
        return spots

    def create_node(self, alias, image_id=None, instance_type=None, zone=None,
                    placement_group=None, spot_bid=None, force_flat=False):
        return self.create_nodes([alias], image_id=image_id,
                                 instance_type=instance_type, zone=zone,
                                 placement_group=placement_group,
                                 spot_bid=spot_bid, force_flat=force_flat)[0]

    def _get_cluster_userdata(self, aliases):
        alias_file = utils.string_to_file('\n'.join(['#ignored'] + aliases),
                                          static.UD_ALIASES_FNAME)
        plugins = utils.dump_compress_encode(self.plugins)
        plugins_file = utils.string_to_file('\n'.join(['#ignored', plugins]),
                                            static.UD_PLUGINS_FNAME)
        udfiles = [alias_file, plugins_file]
        use_cloudinit = not self.disable_cloudinit
        return userdata.bundle_userdata_files(udfiles,
                                              use_cloudinit=use_cloudinit)

    def create_nodes(self, aliases, image_id=None, instance_type=None,
                     zone=None, placement_group=None, spot_bid=None,
                     force_flat=False):
        """
        Convenience method for requesting instances with this cluster's
        settings. All settings (kwargs) except force_flat default to cluster
        settings if not provided. Passing force_flat=True ignores spot_bid
        completely forcing a flat-rate instance to be requested.
        """
        spot_bid = spot_bid or self.spot_bid
        if force_flat:
            spot_bid = None
        cluster_sg = self.cluster_group.name
        instance_type = instance_type or self.node_instance_type
        if not placement_group and instance_type in static.CLUSTER_TYPES:
            placement_group = self.placement_group.name
        image_id = image_id or self.node_image_id
        count = len(aliases) if not spot_bid else 1
        user_data = self._get_cluster_userdata(aliases)
        kwargs = dict(price=spot_bid, instance_type=instance_type,
                      min_count=count, max_count=count, count=count,
                      key_name=self.keyname, security_groups=[cluster_sg],
                      availability_zone_group=cluster_sg,
                      launch_group=cluster_sg,
                      placement=zone or getattr(self.zone, 'name', None),
                      user_data=user_data,
                      placement_group=placement_group)
        resvs = []
        if spot_bid:
            for alias in aliases:
                kwargs['user_data'] = self._get_cluster_userdata([alias])
                resvs.extend(self.ec2.request_instances(image_id, **kwargs))
        else:
            resvs.append(self.ec2.request_instances(image_id, **kwargs))
        for resv in resvs:
            log.info(str(resv), extra=dict(__raw__=True))
        return resvs

    def _get_next_node_num(self):
        nodes = self._nodes_in_states(['pending', 'running'])
        nodes = filter(lambda x: not x.is_master(), nodes)
        highest = 0
        for n in nodes:
            try:
                highest = max(highest, int(n.alias[4:8]))
            except ValueError:
                pass
        next = highest + 1
        log.debug("Highest node number is %d. choosing %d." % (highest, next))
        return next

    def add_node(self, alias=None, no_create=False, image_id=None,
                 instance_type=None, zone=None, placement_group=None,
                 spot_bid=None):
        """
        Add a single node to this cluster
        """
        aliases = None
        if alias:
            aliases = [alias]
        return self.add_nodes(1, aliases=aliases, image_id=image_id,
                              instance_type=instance_type, zone=zone,
                              placement_group=placement_group,
                              spot_bid=spot_bid, no_create=no_create)

    def add_nodes(self, num_nodes, aliases=None, image_id=None,
                  instance_type=None, zone=None, placement_group=None,
                  spot_bid=None, no_create=False):
        """
        Add new nodes to this cluster

        aliases - list of aliases to assign to new nodes (len must equal
        num_nodes)
        """
        running_pending = self._nodes_in_states(['pending', 'running'])
        aliases = aliases or []
        if not aliases:
            next_node_id = self._get_next_node_num()
            for i in range(next_node_id, next_node_id + num_nodes):
                alias = 'node%.3d' % i
                aliases.append(alias)
        assert len(aliases) == num_nodes
        if "master" in aliases:
            raise exception.ClusterValidationError(
                "worker nodes cannot have master as an alias")
        if not no_create:
            for node in running_pending:
                if node.alias in aliases:
                    raise exception.ClusterValidationError(
                        "node with alias %s already exists" % node.alias)
            log.info("Launching node(s): %s" % ', '.join(aliases))
            self.create_nodes(aliases, image_id=image_id,
                              instance_type=instance_type, zone=zone,
                              placement_group=placement_group,
                              spot_bid=spot_bid)
        self.wait_for_cluster(msg="Waiting for node(s) to come up...")
        log.debug("Adding node(s): %s" % aliases)
        default_plugin = clustersetup.DefaultClusterSetup(
            disable_threads=self.disable_threads, num_threads=self.num_threads)
        if not self.disable_queue:
            sge_plugin = sge.SGEPlugin(disable_threads=self.disable_threads,
                                       num_threads=self.num_threads)
        for alias in aliases:
            node = self.get_node_by_alias(alias)
            default_plugin.on_add_node(node, self.nodes, self.master_node,
                                       self.cluster_user, self.cluster_shell,
                                       self.volumes)
            if not self.disable_queue:
                sge_plugin.on_add_node(node, self.nodes, self.master_node,
                                       self.cluster_user, self.cluster_shell,
                                       self.volumes)
                
            self.run_plugins(method_name="on_add_node", node=node)

    def remove_node(self, node, terminate=True):
        """
        Remove a single node from this cluster
        """
        return self.remove_nodes([node], terminate=terminate)

    def remove_nodes(self, nodes, terminate=True):
        """
        Remove a list of nodes from this cluster
        """
        default_plugin = clustersetup.DefaultClusterSetup(
            disable_threads=self.disable_threads, num_threads=self.num_threads)
        if not self.disable_queue:
            sge_plugin = sge.SGEPlugin(disable_threads=self.disable_threads,
                                       num_threads=self.num_threads)
        for node in nodes:
            if node.is_master():
                raise exception.InvalidOperation("cannot remove master node")
            self.run_plugins(method_name="on_remove_node",
                             node=node, reverse=True)
            if not self.disable_queue:
                sge_plugin.on_remove_node(node, self.nodes, self.master_node,
                                          self.cluster_user,
                                          self.cluster_shell, self.volumes)
            default_plugin.on_remove_node(node, self.nodes, self.master_node,
                                          self.cluster_user,
                                          self.cluster_shell, self.volumes)
            if not terminate:
                continue
            if node.spot_id:
                log.info("Canceling spot request %s" % node.spot_id)
                node.get_spot_request().cancel()
            node.terminate()

    def _get_launch_map(self, reverse=False):
        """
        Groups all node-aliases that have similar instance types/image ids
        Returns a dictionary that's used to launch all similar instance types
        and image ids in the same request. Example return value:

        {('c1.xlarge', 'ami-a5c02dcc'): ['node001', 'node002'],
         ('m1.large', 'ami-a5c02dcc'): ['node003'],
         ('m1.small', 'ami-17b15e7e'): ['master', 'node005', 'node006'],
         ('m1.small', 'ami-19e17a2b'): ['node004']}

        Passing reverse=True will return the same information only keyed by
        node aliases:

        {'master': ('m1.small', 'ami-17b15e7e'),
         'node001': ('c1.xlarge', 'ami-a5c02dcc'),
         'node002': ('c1.xlarge', 'ami-a5c02dcc'),
         'node003': ('m1.large', 'ami-a5c02dcc'),
         'node004': ('m1.small', 'ami-19e17a2b'),
         'node005': ('m1.small', 'ami-17b15e7e'),
         'node006': ('m1.small', 'ami-17b15e7e')}
        """
        lmap = {}
        mtype = self.master_instance_type or self.node_instance_type
        mimage = self.master_image_id or self.node_image_id
        lmap[(mtype, mimage)] = ['master']
        id_start = 1
        for itype in self.node_instance_types:
            count = itype['size']
            image_id = itype['image'] or self.node_image_id
            type = itype['type'] or self.node_instance_type
            if not (type, image_id) in lmap:
                lmap[(type, image_id)] = []
            for id in range(id_start, id_start + count):
                alias = 'node%.3d' % id
                log.debug("Launch map: %s (ami: %s, type: %s)..." %
                          (alias, image_id, type))
                lmap[(type, image_id)].append(alias)
                id_start += 1
        ntype = self.node_instance_type
        nimage = self.node_image_id
        if not (ntype, nimage) in lmap:
            lmap[(ntype, nimage)] = []
        for id in range(id_start, self.cluster_size):
            alias = 'node%.3d' % id
            log.debug("Launch map: %s (ami: %s, type: %s)..." %
                      (alias, nimage, ntype))
            lmap[(ntype, nimage)].append(alias)
        if reverse:
            rlmap = {}
            for (itype, image_id) in lmap:
                aliases = lmap.get((itype, image_id))
                for alias in aliases:
                    rlmap[alias] = (itype, image_id)
            return rlmap
        return lmap

    def _get_type_and_image_id(self, alias):
        """
        Returns (instance_type,image_id) for a given alias based
        on the map returned from self._get_launch_map
        """
        lmap = self._get_launch_map()
        for (type, image) in lmap:
            key = (type, image)
            if alias in lmap.get(key):
                return key

    def create_cluster(self):
        """
        Launches all EC2 instances based on this cluster's settings.
        """
        log.info("Launching a %d-node cluster..." % self.cluster_size)
        mtype = self.master_instance_type or self.node_instance_type
        self.master_instance_type = mtype
        if self.spot_bid:
            self._create_spot_cluster()
        else:
            self._create_flat_rate_cluster()

    def _create_flat_rate_cluster(self):
        """
        Launches cluster using flat-rate instances. This method attempts to
        minimize the number of launch requests by grouping nodes of the same
        type/ami and launching each group simultaneously within a single launch
        request. This is especially important for Cluster Compute instances
        given that Amazon *highly* recommends requesting all CCI in a single
        launch request.
        """
        lmap = self._get_launch_map()
        zone = None
        master_map = None
        for (type, image) in lmap:
            # launch all aliases that match master's itype/image_id
            aliases = lmap.get((type, image))
            if 'master' in aliases:
                master_map = (type, image)
                for alias in aliases:
                    log.debug("Launching %s (ami: %s, type: %s)" %
                              (alias, image, type))
                master_response = self.create_nodes(aliases, image_id=image,
                                                    instance_type=type,
                                                    force_flat=True)[0]
                zone = master_response.instances[0].placement
        lmap.pop(master_map)
        if self.cluster_size <= 1:
            return
        for (type, image) in lmap:
            aliases = lmap.get((type, image))
            for alias in aliases:
                log.debug("Launching %s (ami: %s, type: %s)" %
                          (alias, image, type))
            self.create_nodes(aliases, image_id=image, instance_type=type,
                              zone=zone, force_flat=True)

    def _create_spot_cluster(self):
        """
        Launches cluster using spot instances for all worker nodes. This method
        makes a single spot request for each node in the cluster since spot
        instances *always* have an ami_launch_index of 0. This is needed in
        order to correctly assign aliases to nodes.
        """
        (mtype, mimage) = self._get_type_and_image_id('master')
        log.info("Launching master node (ami: %s, type: %s)..." %
                 (mimage, mtype))
        force_flat = not self.force_spot_master
        master_response = self.create_node('master',
                                           image_id=mimage,
                                           instance_type=mtype,
                                           force_flat=force_flat)
        zone = None
        if not force_flat and self.spot_bid:
            # Make sure nodes are in same zone as master
            launch_spec = master_response.launch_specification
            zone = launch_spec.placement
        else:
            # Make sure nodes are in same zone as master
            zone = master_response.instances[0].placement
        if self.cluster_size <= 1:
            return
        for id in range(1, self.cluster_size):
            alias = 'node%.3d' % id
            (ntype, nimage) = self._get_type_and_image_id(alias)
            log.info("Launching %s (ami: %s, type: %s)" %
                     (alias, nimage, ntype))
            self.create_node(alias, image_id=nimage, instance_type=ntype,
                             zone=zone)

    def is_spot_cluster(self):
        """
        Returns True if all nodes are spot instances
        """
        nodes = self.nodes
        if not nodes:
            return False
        for node in nodes:
            if not node.is_spot():
                return False
        return True

    def has_spot_nodes(self):
        """
        Returns True if any nodes are spot instances
        """
        for node in self.nodes:
            if node.is_spot():
                return True
        return False

    def is_ebs_cluster(self):
        """
        Returns True if all nodes are EBS-backed
        """
        nodes = self.nodes
        if not nodes:
            return False
        for node in nodes:
            if not node.is_ebs_backed():
                return False
        return True

    def has_ebs_nodes(self):
        """
        Returns True if any nodes are EBS-backed
        """
        for node in self.nodes:
            if node.is_ebs_backed():
                return True
        return False

    def is_stoppable(self):
        """
        Returns True if all nodes are stoppable (i.e. non-spot and EBS-backed)
        """
        nodes = self.nodes
        if not nodes:
            return False
        for node in self.nodes:
            if not node.is_stoppable():
                return False
        return True

    def has_stoppable_nodes(self):
        """
        Returns True if any nodes are stoppable (i.e. non-spot and EBS-backed)
        """
        nodes = self.nodes
        if not nodes:
            return False
        for node in nodes:
            if node.is_stoppable():
                return True
        return False

    def is_cluster_compute(self):
        """
        Returns true if all instances are Cluster/GPU Compute type
        """
        nodes = self.nodes
        if not nodes:
            return False
        for node in nodes:
            if not node.is_cluster_compute():
                return False
        return True

    def has_cluster_compute_nodes(self):
        for node in self.nodes:
            if node.is_cluster_compute():
                return True
        return False

    def is_cluster_up(self):
        """
        Check that all nodes are 'running' and that ssh is up on all nodes
        This method will return False if any spot requests are in an 'open'
        state.
        """
        spots = self.spot_requests
        active_spots = filter(lambda x: x.state == 'active', spots)
        if len(spots) != len(active_spots):
            return False
        nodes = self.nodes
        if not nodes:
            return False
        for node in nodes:
            if not node.is_up():
                return False
        return True

    def get_spinner(self, msg):
        """
        Logs a status msg, starts a spinner, and returns the spinner object.
        This is useful for long running processes:

            s = self.get_spinner("Long running process running...")
            (do something)
            s.stop()
        """
        s = spinner.Spinner()
        log.info(msg, extra=dict(__nonewline__=True))
        s.start()
        return s

    @property
    def progress_bar(self):
        if not self._progress_bar:
            widgets = ['', progressbar.Fraction(), ' ',
                       progressbar.Bar(marker=progressbar.RotatingMarker()),
                       ' ', progressbar.Percentage(), ' ', ' ']
            pbar = progressbar.ProgressBar(widgets=widgets,
                                           maxval=self.cluster_size,
                                           force_update=True)
            self._progress_bar = pbar
        return self._progress_bar

    @property
    def pool(self):
        if not self._pool:
            self._pool = threadpool.get_thread_pool(
                size=self.num_threads, disable_threads=self.disable_threads)
        return self._pool

    @property
    def validator(self):
        return ClusterValidator(self)

    def is_valid(self):
        return self.validator.is_valid()

    def validate(self):
        return self.validator.validate()

    def wait_for_active_spots(self, spots=None):
        """
        Wait for all open spot requests for this cluster to transition to
        'active'.
        """
        spots = spots or self.spot_requests
        open_spots = [spot for spot in spots if spot.state == "open"]
        if open_spots:
            pbar = self.progress_bar.reset()
            log.info('Waiting for open spot requests to become active...')
            pbar.maxval = len(spots)
            pbar.update(0)
            while not pbar.finished:
                active_spots = filter(lambda x: x.state == "active", spots)
                pbar.maxval = len(spots)
                pbar.update(len(active_spots))
                if not pbar.finished:
                    time.sleep(self.refresh_interval)
                    spots = self.get_spot_requests_or_raise()
            pbar.reset()

    def wait_for_active_instances(self, nodes=None):
        """
        Wait indefinitely for cluster nodes to show up.
        """
        nodes = nodes or self.nodes
        if len(nodes) == 0:
            s = self.get_spinner("Waiting for instances to activate...")
            while len(nodes) == 0:
                time.sleep(self.refresh_interval)
                nodes = self.nodes
            s.stop()

    def wait_for_running_instances(self, nodes=None):
        """
        Wait until all cluster nodes are in a 'running' state
        """
        log.info("Waiting for all nodes to be in a 'running' state...")
        nodes = nodes or self.get_nodes_or_raise()
        pbar = self.progress_bar.reset()
        pbar.maxval = len(nodes)
        pbar.update(0)
        while not pbar.finished:
            running_nodes = filter(lambda x: x.state == "running", nodes)
            pbar.maxval = len(nodes)
            pbar.update(len(running_nodes))
            if not pbar.finished:
                time.sleep(self.refresh_interval)
                nodes = self.get_nodes_or_raise()
        pbar.reset()

    def wait_for_ssh(self, nodes=None):
        """
        Wait until all cluster nodes are in a 'running' state
        """
        log.info("Waiting for SSH to come up on all nodes...")
        nodes = nodes or self.get_nodes_or_raise()
        self.pool.map(lambda n: n.wait(interval=self.refresh_interval), nodes)

    @print_timing("Waiting for cluster to come up")
    def wait_for_cluster(self, msg="Waiting for cluster to come up..."):
        """
        Wait for cluster to come up and display progress bar. Waits for all
        spot requests to become 'active', all instances to be in a 'running'
        state, and for all SSH daemons to come up.

        msg - custom message to print out before waiting on the cluster
        """
        interval = self.refresh_interval
        log.info("%s %s" % (msg, "(updating every %ds)" % interval))
        try:
            self.wait_for_active_spots()
            self.wait_for_active_instances()
            self.wait_for_running_instances()
            self.wait_for_ssh()
        except Exception:
            self.progress_bar.finish()
            raise

    def is_cluster_stopped(self):
        """
        Check whether all nodes are in the 'stopped' state
        """
        nodes = self.nodes
        if not nodes:
            return False
        for node in nodes:
            if node.state != 'stopped':
                return False
        return True

    def is_cluster_terminated(self):
        """
        Check whether all nodes are in a 'terminated' state
        """
        states = filter(lambda x: x != 'terminated', static.INSTANCE_STATES)
        filters = {'group-name': self._security_group,
                   'instance-state-name': states}
        insts = self.ec2.get_all_instances(filters=filters)
        return len(insts) == 0

    def attach_volumes_to_master(self):
        """
        Attach each volume to the master node
        """
        for vol in self.volumes:
            volume = self.volumes.get(vol)
            device = volume.get('device')
            vol_id = volume.get('volume_id')
            vol = self.ec2.get_volume(vol_id)
            if vol.attach_data.instance_id == self.master_node.id:
                log.info("Volume %s already attached to master...skipping" %
                         vol.id)
                continue
            if vol.status != "available":
                log.error('Volume %s not available...'
                          'please check and try again' % vol.id)
                continue
            log.info("Attaching volume %s to master node on %s ..." % (vol.id,
                                                                       device))
            resp = vol.attach(self.master_node.id, device)
            log.debug("resp = %s" % resp)
            while True:
                vol.update()
                if vol.attachment_state() == 'attached':
                    break
                time.sleep(5)

    def detach_volumes(self):
        """
        Detach all volumes from all nodes
        """
        for node in self.nodes:
            node.detach_external_volumes()

    @print_timing('Restarting cluster')
    def restart_cluster(self):
        """
        Reboot all instances and reconfigure the cluster
        """
        nodes = self.nodes
        if not nodes:
            raise exception.ClusterValidationError("No running nodes found")
        self.run_plugins(method_name="on_restart", reverse=True)
        log.info("Rebooting cluster...")
        for node in nodes:
            node.reboot()
        sleep = 20
        log.info("Sleeping for %d seconds..." % sleep)
        time.sleep(sleep)
        self.setup_cluster()

    def stop_cluster(self, terminate_unstoppable=False):
        """
        Shutdown this cluster by detaching all volumes and 'stopping' all nodes

        In general, all nodes in the cluster must be 'stoppable' meaning all
        nodes are backed by flat-rate EBS-backed instances. If any
        'unstoppable' nodes are found an exception is raised. A node is
        'unstoppable' if it is backed by either a spot or S3-backed instance.

        If the cluster contains a mix of 'stoppable' and 'unstoppable' nodes
        you can stop all stoppable nodes and terminate any unstoppable nodes by
        setting terminate_unstoppable=True.

        This will stop all nodes that can be stopped and terminate the rest.
        """
        nodes = self.nodes
        if not nodes:
            raise exception.ClusterValidationError("No running nodes found")
        if not self.is_stoppable():
            has_stoppable_nodes = self.has_stoppable_nodes()
            if not terminate_unstoppable and has_stoppable_nodes:
                raise exception.InvalidOperation(
                    "Cluster contains nodes that are not stoppable")
            if not has_stoppable_nodes:
                raise exception.InvalidOperation(
                    "Cluster does not contain any stoppable nodes")
        try:
            self.run_plugins(method_name="on_shutdown", reverse=True)
        except exception.MasterDoesNotExist, e:
            log.warn("Cannot run plugins: %s" % e)
        self.detach_volumes()
        for node in nodes:
            node.shutdown()

    def terminate_cluster(self):
        """
        Destroy this cluster by first detaching all volumes, shutting down all
        instances, canceling all spot requests (if any), removing its placement
        group (if any), and removing its security group.
        """
        try:
            self.run_plugins(method_name="on_shutdown", reverse=True)
        except exception.MasterDoesNotExist, e:
            log.warn("Cannot run plugins: %s" % e)
        self.detach_volumes()
        nodes = self.nodes
        for node in nodes:
            node.terminate()
        for spot in self.spot_requests:
            if spot.state not in ['cancelled', 'closed']:
                log.info("Canceling spot instance request: %s" % spot.id)
                spot.cancel()
        sg = self.ec2.get_group_or_none(self._security_group)
        pg = self.ec2.get_placement_group_or_none(self._security_group)
        s = self.get_spinner("Waiting for cluster to terminate...")
        while not self.is_cluster_terminated():
            time.sleep(5)
        s.stop()
        if pg:
            log.info("Removing %s placement group" % pg.name)
            pg.delete()
        if sg:
            log.info("Removing %s security group" % sg.name)
            sg.delete()

    def start(self, create=True, create_only=False, validate=True,
              validate_only=False, validate_running=False):
        """
        Creates and configures a cluster from this cluster template's settings.

        create - create new nodes when starting the cluster. set to False to
                 use existing nodes
        create_only - only create the cluster node instances, don't configure
                      the cluster
        validate - whether or not to validate the cluster settings used.
                   False will ignore validate_only and validate_running
                   keywords and is effectively the same as running _start
        validate_only - only validate cluster settings, do not create or
                        configure cluster
        validate_running - whether or not to validate the existing instances
                           being used against this cluster's settings
        """
        if validate:
            validator = self.validator
            if not create and validate_running:
                try:
                    validator.validate_running_instances()
                except exception.ClusterValidationError, e:
                    msg = "Existing nodes are not compatible with cluster "
                    msg += "settings:\n"
                    e.msg = msg + e.msg
                    raise
            validator.validate()
            if validate_only:
                return
        else:
            log.warn("SKIPPING VALIDATION - USE AT YOUR OWN RISK")
        return self._start(create=create, create_only=create_only)

    @print_timing("Starting cluster")
    def _start(self, create=True, create_only=False):
        """
        Create and configure a cluster from this cluster template's settings
        (Does not attempt to validate before running)

        create - create new nodes when starting the cluster. set to False to
                 use existing nodes
        create_only - only create the cluster node instances, don't configure
                      the cluster
        """
        log.info("Starting cluster...")
        if create:
            self.create_cluster()
        else:
            assert self.master_node is not None
            for node in self.stopped_nodes:
                log.info("Starting stopped node: %s" % node.alias)
                node.start()
        if create_only:
            return
        self.setup_cluster()

    def setup_cluster(self):
        """
        Waits for all nodes to come up and then runs the default
        StarCluster setup routines followed by any additional plugin setup
        routines
        """
        self.wait_for_cluster()
        self._setup_cluster()

    @print_timing("Configuring cluster")
    def _setup_cluster(self):
        """
        Runs the default StarCluster setup routines followed by any additional
        plugin setup routines. Does not wait for nodes to come up.
        """
        log.info("The master node is %s" % self.master_node.dns_name)
        log.info("Setting up the cluster...")
        if self.volumes:
            self.attach_volumes_to_master()
        default_plugin = clustersetup.DefaultClusterSetup(
            disable_threads=self.disable_threads, num_threads=self.num_threads)
        default_plugin.run(self.nodes, self.master_node, self.cluster_user,
                           self.cluster_shell, self.volumes)
        if not self.disable_queue:
            sge_plugin = sge.SGEPlugin(disable_threads=self.disable_threads,
                                       num_threads=self.num_threads)
            sge_plugin.run(self.nodes, self.master_node, self.cluster_user,
                           self.cluster_shell, self.volumes)
            
        self.run_plugins()

    def run_plugins(self, plugins=None, method_name="run", node=None,
                    reverse=False):
        """
        Run all plugins specified in this Cluster object's self.plugins list
        Uses plugins list instead of self.plugins if specified.

        plugins must be a tuple: the first element is the plugin's name, the
        second element is the plugin object (a subclass of ClusterSetup)
        """
        plugs = plugins or self.plugins
        if reverse:
            plugs = plugs[:]
            plugs.reverse()
        for plug in plugs:
            self.run_plugin(plug, method_name=method_name, node=node)

    def run_plugin(self, plugin, name='', method_name='run', node=None):
        """
        Run a StarCluster plugin.

        plugin - an instance of the plugin's class
        name - a user-friendly label for the plugin
        method_name - the method to run within the plugin (default: "run")
        node - optional node to pass as first argument to plugin method (used
        for on_add_node/on_remove_node)
        """
        plugin_name = name or getattr(plugin, '__name__',
                                      utils.get_fq_class_name(plugin))
        try:
            func = getattr(plugin, method_name, None)
            if not func:
                log.warn("Plugin %s has no %s method...skipping" %
                         (plugin_name, method_name))
                return
            args = [self.nodes, self.master_node, self.cluster_user,
                    self.cluster_shell, self.volumes]
            if node:
                args.insert(0, node)
            log.info("Running plugin %s" % plugin_name)
            func(*args)
        except NotImplementedError:
            log.debug("method %s not implemented by plugin %s" % (method_name,
                                                                  plugin_name))
        except exception.MasterDoesNotExist:
            raise
        except KeyboardInterrupt:
            raise
        except Exception, e:
            msg = "Error occurred while running plugin '%s':" % plugin_name
            if isinstance(e, exception.ThreadPoolException):
                log.error('\n'.join([msg, e.format_excs()]))
            else:
                log.error(msg, exc_info=True)

    def ssh_to_master(self, user='root', command=None, forward_x11=False,
                      forward_agent=False):
        return self.ssh_to_node('master', user=user, command=command,
                                forward_x11=forward_x11,
                                forward_agent=forward_agent)

    def ssh_to_node(self, alias, user='root', command=None, forward_x11=False,
                    forward_agent=False):
        node = self.get_node_by_alias(alias)
        node = node or self.get_node_by_dns_name(alias)
        node = node or self.get_node_by_id(alias)
        if not node:
            raise exception.InstanceDoesNotExist(alias, label='node')
        return node.shell(user=user, forward_x11=forward_x11,
                          forward_agent=forward_agent, command=command)

<<<<<<< HEAD
    def clean(self):
        if not self.disable_queue:
            #clean sge
            sge_plugin = sge.SGEPlugin()
            sge_plugin.clean_cluster(self.nodes, self.master_node,
                                      self.cluster_user,
                                      self.cluster_shell, self.volumes)
        
        self.run_plugins(method_name="clean_cluster", reverse=True)

=======
    def recover(self, remove_on_error=False):
        to_recover = []
        if not self.disable_queue:
            sge_plugin = sge.SGEPlugin()
            to_recover.append(sge_plugin.get_nodes_to_recover(self.nodes))
                                                
        for plugin in self.plugins:
            try:
                result = plugin.get_nodes_to_recover(self.nodes)
                to_recover.append(result)
            except:
                #the plugin does not implement get_nodes_to_recover
                pass
        if len(to_recover) > 1:
            log.error("Cannot support more than one list of nodes to recover")
        elif len(to_recover) == 1:
            errors = []
            for alias in aliases:
                #call it one at a time so that x doesn't prevent y to be added
                try:
                    log.info("Adding back node " + alias)
                    self.add_nodes(aliases=[alias], no_create=True)
                except:
                    log.error("Failed to add back node " + alias)
                    errors.append(alias)

            for alias in errors:
                try:
                    log.info("Terminating misbehaving node " + alias)
                    self.remove_nodes([alias])
                except:
                    log.error("Failed to remove misbehaving node " + alias)
>>>>>>> 5b69475c

class ClusterValidator(validators.Validator):
    """
    Validates that cluster settings define a sane launch configuration.
    Throws exception.ClusterValidationError for all validation failures
    """
    def __init__(self, cluster):
        self.cluster = cluster

    def is_running_valid(self):
        """
        Checks whether the current running instances are compatible
        with this cluster template's settings
        """
        try:
            self.validate_running_instances()
            return True
        except exception.ClusterValidationError, e:
            log.error(e.msg)
            return False

    def validate_required_settings(self):
        has_all_required = True
        for opt in static.CLUSTER_SETTINGS:
            requirements = static.CLUSTER_SETTINGS[opt]
            name = opt
            required = requirements[1]
            if required and self.cluster.get(name.lower()) is None:
                log.warn('Missing required setting %s' % name)
                has_all_required = False
        return has_all_required

    def validate_running_instances(self):
        """
        Validate existing instances against this cluster's settings
        """
        cluster = self.cluster
        cluster.wait_for_active_spots()
        nodes = cluster.nodes
        if not nodes:
            raise exception.ClusterValidationError("No existing nodes found!")
        log.info("Validating existing instances...")
        mazone = cluster.master_node.placement
        # reset zone cache
        cluster._zone = None
        if cluster.zone and cluster.zone.name != mazone:
            raise exception.ClusterValidationError(
                "Running cluster's availability_zone (%s) != %s" %
                (mazone, cluster.zone.name))
        for node in nodes:
            if node.key_name != cluster.keyname:
                raise exception.ClusterValidationError(
                    "%s's key_name (%s) != %s" % (node.alias, node.key_name,
                                                  cluster.keyname))

    def validate(self):
        """
        Checks that all cluster template settings are valid and raises an
        exception.ClusterValidationError exception if not.
        """
        log.info("Validating cluster template settings...")
        try:
            self.validate_required_settings()
            self.validate_spot_bid()
            self.validate_cluster_size()
            self.validate_cluster_user()
            self.validate_shell_setting()
            self.validate_permission_settings()
            self.validate_credentials()
            self.validate_keypair()
            self.validate_zone()
            self.validate_ebs_settings()
            self.validate_ebs_aws_settings()
            self.validate_image_settings()
            self.validate_instance_types()
            self.validate_cluster_compute()
            log.info('Cluster template settings are valid')
            return True
        except exception.ClusterValidationError, e:
            e.msg = 'Cluster settings are not valid:\n%s' % e.msg
            raise

    def is_valid(self):
        """
        Returns True if all cluster template settings are valid
        """
        try:
            self.validate()
            return True
        except exception.ClusterValidationError, e:
            log.error(e.msg)
            return False

    def validate_spot_bid(self):
        cluster = self.cluster
        if cluster.spot_bid is not None:
            if type(cluster.spot_bid) not in [int, float]:
                raise exception.ClusterValidationError(
                    'spot_bid must be integer or float')
            if cluster.spot_bid <= 0:
                raise exception.ClusterValidationError(
                    'spot_bid must be an integer or float > 0')
        return True

    def validate_cluster_size(self):
        cluster = self.cluster
        try:
            int(cluster.cluster_size)
            if cluster.cluster_size < 1:
                raise ValueError
        except (ValueError, TypeError):
            raise exception.ClusterValidationError(
                'cluster_size must be an integer >= 1')
        num_itypes = sum([i.get('size') for i in
                          cluster.node_instance_types])
        num_nodes = cluster.cluster_size - 1
        if num_itypes > num_nodes:
            raise exception.ClusterValidationError(
                "total number of nodes specified in node_instance_type (%s) "
                "must be <= cluster_size-1 (%s)" % (num_itypes, num_nodes))
        return True

    def validate_cluster_user(self):
        if self.cluster.cluster_user == "root":
            raise exception.ClusterValidationError(
                'cluster_user cannot be "root"')
        return True

    def validate_shell_setting(self):
        cluster_shell = self.cluster.cluster_shell
        if not static.AVAILABLE_SHELLS.get(cluster_shell):
            raise exception.ClusterValidationError(
                'Invalid user shell specified. Options are %s' %
                ' '.join(static.AVAILABLE_SHELLS.keys()))
        return True

    def validate_image_settings(self):
        cluster = self.cluster
        master_image_id = cluster.master_image_id
        node_image_id = cluster.node_image_id
        conn = cluster.ec2
        image = conn.get_image_or_none(node_image_id)
        if not image or image.id != node_image_id:
            raise exception.ClusterValidationError(
                'node_image_id %s does not exist' % node_image_id)
        if image.state != 'available':
            raise exception.ClusterValidationError(
                'node_image_id %s is not available' % node_image_id)
        if master_image_id:
            master_image = conn.get_image_or_none(master_image_id)
            if not master_image or master_image.id != master_image_id:
                raise exception.ClusterValidationError(
                    'master_image_id %s does not exist' % master_image_id)
            if master_image.state != 'available':
                raise exception.ClusterValidationError(
                    'master_image_id %s is not available' % master_image_id)
        return True

    def validate_zone(self):
        """
        Validates that the cluster's availability zone exists and is available.
        The 'zone' property additionally checks that all EBS volumes are in the
        same zone and that the cluster's availability zone setting, if
        specified, matches the EBS volume(s) zone.
        """
        zone = self.cluster.zone
        if zone and zone.state != 'available':
            raise exception.ClusterValidationError(
                "The '%s' availability zone is not available at this time" %
                zone.name)
        return True

    def __check_platform(self, image_id, instance_type):
        """
        Validates whether an image_id (AMI) is compatible with a given
        instance_type. image_id_setting and instance_type_setting are the
        setting labels in the config file.
        """
        image = self.cluster.ec2.get_image_or_none(image_id)
        if not image:
            raise exception.ClusterValidationError('Image %s does not exist' %
                                                   image_id)
        image_platform = image.architecture
        image_is_hvm = (image.virtualization_type == "hvm")
        instance_is_hvm = instance_type in static.CLUSTER_TYPES
        instance_is_hi_io = instance_type in static.HI_IO_TYPES
        if image_is_hvm and not instance_is_hvm and not instance_is_hi_io:
            cctypes_list = ', '.join(static.CLUSTER_TYPES + static.HI_IO_TYPES)
            raise exception.ClusterValidationError(
                "Image '%s' is a hardware virtual machine (HVM) image and "
                "cannot be used with instance type '%s'.\n\nHVM images "
                "require one of the following HVM instance types:\n%s" %
                (image_id, instance_type, cctypes_list))
        if instance_is_hvm and not image_is_hvm:
            raise exception.ClusterValidationError(
                "The '%s' instance type can only be used with hardware "
                "virtual machine (HVM) images. Image '%s' is not an HVM "
                "image." % (instance_type, image_id))
        instance_platforms = static.INSTANCE_TYPES[instance_type]
        if image_platform not in instance_platforms:
            error_msg = "Instance type %(instance_type)s is for an " \
                        "%(instance_platform)s platform while " \
                        "%(image_id)s is an %(image_platform)s platform"
            error_dict = {'instance_type': instance_type,
                          'instance_platform': ', '.join(instance_platforms),
                          'image_id': image_id,
                          'image_platform': image_platform}
            raise exception.ClusterValidationError(error_msg % error_dict)
        image_is_ebs = (image.root_device_type == 'ebs')
        if instance_type in static.MICRO_INSTANCE_TYPES and not image_is_ebs:
            error_msg = ("Instance type %s can only be used with an "
                         "EBS-backed AMI and '%s' is not EBS-backed " %
                         (instance_type, image.id))
            raise exception.ClusterValidationError(error_msg)
        return True

    def validate_instance_types(self):
        cluster = self.cluster
        master_image_id = cluster.master_image_id
        node_image_id = cluster.node_image_id
        master_instance_type = cluster.master_instance_type
        node_instance_type = cluster.node_instance_type
        instance_types = static.INSTANCE_TYPES
        instance_type_list = ', '.join(instance_types.keys())
        if not node_instance_type in instance_types:
            raise exception.ClusterValidationError(
                "You specified an invalid node_instance_type %s\n"
                "Possible options are:\n%s" %
                (node_instance_type, instance_type_list))
        elif master_instance_type:
            if not master_instance_type in instance_types:
                raise exception.ClusterValidationError(
                    "You specified an invalid master_instance_type %s\n"
                    "Possible options are:\n%s" %
                    (master_instance_type, instance_type_list))
        try:
            self.__check_platform(node_image_id, node_instance_type)
        except exception.ClusterValidationError, e:
            raise exception.ClusterValidationError(
                'Incompatible node_image_id and node_instance_type:\n' + e.msg)
        if master_image_id and not master_instance_type:
            try:
                self.__check_platform(master_image_id, node_instance_type)
            except exception.ClusterValidationError, e:
                raise exception.ClusterValidationError(
                    'Incompatible master_image_id and node_instance_type\n' +
                    e.msg)
        elif master_image_id and master_instance_type:
            try:
                self.__check_platform(master_image_id, master_instance_type)
            except exception.ClusterValidationError, e:
                raise exception.ClusterValidationError(
                    'Incompatible master_image_id and master_instance_type\n' +
                    e.msg)
        elif master_instance_type and not master_image_id:
            try:
                self.__check_platform(node_image_id, master_instance_type)
            except exception.ClusterValidationError, e:
                raise exception.ClusterValidationError(
                    'Incompatible node_image_id and master_instance_type\n' +
                    e.msg)
        for itype in cluster.node_instance_types:
            type = itype.get('type')
            img = itype.get('image') or node_image_id
            if not type in instance_types:
                raise exception.ClusterValidationError(
                    "You specified an invalid instance type %s\n"
                    "Possible options are:\n%s" % (type, instance_type_list))
            try:
                self.__check_platform(img, type)
            except exception.ClusterValidationError, e:
                raise exception.ClusterValidationError(
                    "Invalid settings for node_instance_type %s: %s" %
                    (type, e.msg))
        return True

    def validate_cluster_compute(self):
        cluster = self.cluster
        lmap = cluster._get_launch_map()
        for (type, image) in lmap:
            if type in static.CLUSTER_TYPES:
                img = cluster.ec2.get_image(image)
                if img.virtualization_type != 'hvm':
                    raise exception.ClusterValidationError(
                        'Cluster Compute/GPU instance type %s '
                        'can only be used with HVM images.\n'
                        'Image %s is NOT an HVM image.' % (type, image))

    def validate_permission_settings(self):
        permissions = self.cluster.permissions
        for perm in permissions:
            permission = permissions.get(perm)
            protocol = permission.get('ip_protocol')
            if protocol not in static.PROTOCOLS:
                raise exception.InvalidProtocol(protocol)
            from_port = permission.get('from_port')
            to_port = permission.get('to_port')
            try:
                from_port = int(from_port)
                to_port = int(to_port)
            except ValueError:
                raise exception.InvalidPortRange(
                    from_port, to_port, reason="integer range required")
            if from_port < 0 or to_port < 0:
                raise exception.InvalidPortRange(
                    from_port, to_port,
                    reason="from/to must be positive integers")
            if from_port > to_port:
                raise exception.InvalidPortRange(
                    from_port, to_port,
                    reason="'from_port' must be <= 'to_port'")
            cidr_ip = permission.get('cidr_ip')
            if not iptools.validate_cidr(cidr_ip):
                raise exception.InvalidCIDRSpecified(cidr_ip)

    def validate_ebs_settings(self):
        """
        Check EBS vols for missing/duplicate DEVICE/PARTITION/MOUNT_PATHs and
        validate these settings.
        """
        volmap = {}
        devmap = {}
        mount_paths = []
        cluster = self.cluster
        for vol in cluster.volumes:
            vol_name = vol
            vol = cluster.volumes.get(vol)
            vol_id = vol.get('volume_id')
            device = vol.get('device')
            partition = vol.get('partition')
            mount_path = vol.get("mount_path")
            vmap = volmap.get(vol_id, {})
            devices = vmap.get('device', [])
            partitions = vmap.get('partition', [])
            if devices and device not in devices:
                raise exception.ClusterValidationError(
                    "Can't attach volume %s to more than one device" % vol_id)
            elif partitions and partition in partitions:
                raise exception.ClusterValidationError(
                    "Multiple configurations for %s\n"
                    "Either pick one or specify a separate partition for "
                    "each configuration" % vol_id)
            vmap['partition'] = partitions + [partition]
            vmap['device'] = devices + [device]
            volmap[vol_id] = vmap
            dmap = devmap.get(device, {})
            vol_ids = dmap.get('volume_id', [])
            if vol_ids and vol_id not in vol_ids:
                raise exception.ClusterValidationError(
                    "Can't attach more than one volume on device %s" % device)
            dmap['volume_id'] = vol_ids + [vol_id]
            devmap[device] = dmap
            mount_paths.append(mount_path)
            if not device:
                raise exception.ClusterValidationError(
                    'Missing DEVICE setting for volume %s' % vol_name)
            if not utils.is_valid_device(device):
                raise exception.ClusterValidationError(
                    "Invalid DEVICE value for volume %s" % vol_name)
            if partition:
                if not utils.is_valid_partition(partition):
                    raise exception.ClusterValidationError(
                        "Invalid PARTITION value for volume %s" % vol_name)
                if not partition.startswith(device):
                    raise exception.ClusterValidationError(
                        "Volume PARTITION must start with %s" % device)
            if not mount_path:
                raise exception.ClusterValidationError(
                    'Missing MOUNT_PATH setting for volume %s' % vol_name)
            if not mount_path.startswith('/'):
                raise exception.ClusterValidationError(
                    "MOUNT_PATH for volume %s should start with /" % vol_name)
        for path in mount_paths:
            if mount_paths.count(path) > 1:
                raise exception.ClusterValidationError(
                    "Can't mount more than one volume on %s" % path)
        return True

    def validate_ebs_aws_settings(self):
        """
        Verify that all EBS volumes exist and are available.
        """
        cluster = self.cluster
        for vol in cluster.volumes:
            v = cluster.volumes.get(vol)
            vol_id = v.get('volume_id')
            vol = cluster.ec2.get_volume(vol_id)
            if vol.status != 'available':
                try:
                    if vol.attach_data.instance_id == cluster.master_node.id:
                        continue
                except exception.MasterDoesNotExist:
                    pass
                raise exception.ClusterValidationError(
                    "Volume '%s' is not available (status: %s)" %
                    (vol_id, vol.status))

    def validate_credentials(self):
        if not self.cluster.ec2.is_valid_conn():
            raise exception.ClusterValidationError(
                'Invalid AWS_ACCESS_KEY_ID/AWS_SECRET_ACCESS_KEY combination.')
        return True

    def validate_keypair(self):
        cluster = self.cluster
        key_location = cluster.key_location
        if not key_location:
            raise exception.ClusterValidationError(
                "no key_location specified for key '%s'" %
                cluster.keyname)
        if not os.path.exists(key_location):
            raise exception.ClusterValidationError(
                "key_location '%s' does not exist" % key_location)
        elif not os.path.isfile(key_location):
            raise exception.ClusterValidationError(
                "key_location '%s' is not a file" % key_location)
        keyname = cluster.keyname
        keypair = cluster.ec2.get_keypair_or_none(keyname)
        if not keypair:
            raise exception.ClusterValidationError(
                "Keypair '%s' does not exist in region '%s'" %
                (keyname, cluster.ec2.region.name))
        fingerprint = keypair.fingerprint
        try:
            open(key_location, 'r').close()
        except IOError, e:
            raise exception.ClusterValidationError(
                "Error loading key_location '%s':\n%s\n"
                "Please check that the file is readable" % (key_location, e))
        if len(fingerprint) == 59:
            keyfingerprint = sshutils.get_private_rsa_fingerprint(key_location)
            if keyfingerprint != fingerprint:
                raise exception.ClusterValidationError(
                    "Incorrect fingerprint for key_location '%s'\n\n"
                    "local fingerprint: %s\n\nkeypair fingerprint: %s"
                    % (key_location, keyfingerprint, fingerprint))
        else:
            # Skip fingerprint validation for keys created using EC2 import
            # keys until I can figure out the mystery behind the import keys
            # fingerprint. I'm able to match ssh-keygen's public key
            # fingerprint, however, Amazon doesn't for some reason...
            log.warn("Unable to validate imported keypair fingerprint...")
        return True
<|MERGE_RESOLUTION|>--- conflicted
+++ resolved
@@ -1557,8 +1557,6 @@
         return node.shell(user=user, forward_x11=forward_x11,
                           forward_agent=forward_agent, command=command)
 
-<<<<<<< HEAD
-    def clean(self):
         if not self.disable_queue:
             #clean sge
             sge_plugin = sge.SGEPlugin()
@@ -1568,8 +1566,6 @@
         
         self.run_plugins(method_name="clean_cluster", reverse=True)
 
-=======
-    def recover(self, remove_on_error=False):
         to_recover = []
         if not self.disable_queue:
             sge_plugin = sge.SGEPlugin()
@@ -1601,7 +1597,7 @@
                     self.remove_nodes([alias])
                 except:
                     log.error("Failed to remove misbehaving node " + alias)
->>>>>>> 5b69475c
+
 
 class ClusterValidator(validators.Validator):
     """
