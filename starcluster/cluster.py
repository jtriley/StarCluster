--- conflicted
+++ resolved
@@ -1246,26 +1246,8 @@
                         instances=[s.instance_id for s in active_spots])
             pbar.reset()
 
-<<<<<<< HEAD
-    def wait_for_running_instances(self, nodes=None):
-=======
-    def wait_for_active_instances(self, nodes=None):
-        """
-        Wait indefinitely for cluster nodes to show up.
-        """
-        nodes = nodes or self.nodes
-        if len(nodes) == 0:
-            s = self.get_spinner("Waiting for instances to activate...")
-            try:
-                while len(nodes) == 0:
-                    time.sleep(self.refresh_interval)
-                    nodes = self.nodes
-            finally:
-                s.stop()
-
     def wait_for_running_instances(self, nodes=None,
                                    kill_pending_after_mins=15):
->>>>>>> 08d4be3b
         """
         Wait until all cluster nodes are in a 'running' state
         """
