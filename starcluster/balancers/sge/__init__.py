import os
import re
import time
import datetime
import xml.dom.minidom
import re
import traceback

from starcluster import utils
from starcluster import static
from starcluster import exception
from starcluster.balancers import LoadBalancer
from starcluster.logger import log
from starcluster.exception import ThreadPoolException


SGE_STATS_DIR = os.path.join(static.STARCLUSTER_CFG_DIR, 'sge')
DEFAULT_STATS_DIR = os.path.join(SGE_STATS_DIR, '%s')
DEFAULT_STATS_FILE = os.path.join(DEFAULT_STATS_DIR, 'sge-stats.csv')


class SGEStats(object):
    """
    SunGridEngine stats parser
    """
<<<<<<< HEAD
    jobstat_cachesize = 200
    hosts = []
    jobs = []
    jobstats = jobstat_cachesize * [None]
    max_job_id = 0
    _default_fields = ["JB_job_number", "state", "JB_submission_time",
                       "queue_name", "slots", "tasks", "JAT_start_time"]
=======
    def __init__(self):
        self.jobstat_cachesize = 200
        self.hosts = []
        self.jobs = []
        self.queues = {}
        self.jobstats = self.jobstat_cachesize * [None]
        self.max_job_id = 0
>>>>>>> e6b758e7

    @property
    def first_job_id(self):
        if self.jobs:
            return int(self.jobs[0]['JB_job_number'])

    @property
    def last_job_id(self):
        if self.jobs:
            return int(self.jobs[-1]['JB_job_number'])

    def parse_qhost(self, qhost_out, ignore_master=False,
                    additional_config={}):
        """
        this function parses qhost -xml output and makes a neat array
        takes in a string, so we can pipe in output from ssh.exec('qhost -xml')
        """
        self.hosts = []  # clear the old hosts
        doc = xml.dom.minidom.parseString(qhost_out)
        for h in doc.getElementsByTagName("host"):
            name = h.getAttribute("name")
            if ignore_master and name == "master":
                continue
            hash = {"name": name}
            for stat in h.getElementsByTagName("hostvalue"):
                for hvalue in stat.childNodes:
                    attr = stat.attributes['name'].value
                    val = ""
                    if hvalue.nodeType == xml.dom.minidom.Node.TEXT_NODE:
                        val = hvalue.data
                    hash[attr] = val
            if hash['name'] != u'global':
                if name in additional_config:
                    for k, v in additional_config[name].items():
                        hash[k] = v
                self.hosts.append(hash)
        return self.hosts

<<<<<<< HEAD
    def qstat_to_datetime(self, qstat_datetime):
        """
        Input format is: 2012-11-07T18:50:44
        """
        return datetime.datetime.strptime(qstat_datetime, "%Y-%m-%dT%H:%M:%S")

    def parse_qstat(self, qstat_out, fields=None, queues=None):
=======
    def parse_qstat(self, qstat_out):
>>>>>>> e6b758e7
        """
        This method parses qstat -xml output and makes a neat array
        """
        self.jobs = []  # clear the old jobs
        self.queues = {}  # clear the old queues
        doc = xml.dom.minidom.parseString(qstat_out)
        for q in doc.getElementsByTagName("Queue-List"):
            name = q.getElementsByTagName("name")[0].childNodes[0].data
            slots = q.getElementsByTagName("slots_total")[0].childNodes[0].data
            self.queues[name] = dict(slots=int(slots))
            for job in q.getElementsByTagName("job_list"):
                self.jobs.extend(self._parse_job(job, queue_name=name))
        for job in doc.getElementsByTagName("job_list"):
<<<<<<< HEAD
            qname = job.getAttribute("queue_name")
            if queues:
                if qname not in queues:
                    continue
            jstate = job.getAttribute("state")
            hash = dict(job_state=jstate, queue_name=qname)
            for tag in fields:
                es = job.getElementsByTagName(tag)
                for node in es:
                    for node2 in node.childNodes:
                        if node2.nodeType == xml.dom.minidom.Node.TEXT_NODE:
                            hash[tag] = node2.data
                        if tag == "JB_submission_time":
                            jobstats_index = int(hash["JB_job_number"]) % \
                                self.jobstat_cachesize
                            if not self.jobstats[jobstats_index]:

                                self.jobstats[jobstats_index] = {
                                    "queued":
                                    self.qstat_to_datetime(node2.data),
                                    "start": None,
                                    "end":   None
                                }
                        elif tag == "JAT_start_time":
                            jobstats_index = int(hash["JB_job_number"]) % \
                                self.jobstat_cachesize
                            if not self.jobstats[jobstats_index]:
                                self.jobstats[jobstats_index] = {
                                    "queued": None,
                                    "start":
                                    self.qstat_to_datetime(node2.data),
                                    "end":    None
                                }
                            elif self.jobstats[jobstats_index]["start"] \
                                    is None:
                                self.jobstats[jobstats_index]["start"] = \
                                    self.qstat_to_datetime(node2.data)

            # grab the submit time on all jobs, the last job's val stays
            if 'tasks' in hash and hash['tasks'].find('-') > 0:
                self.job_multiply(hash)
            else:
                self.jobs.append(hash)

=======
            if job.parentNode.nodeName == 'job_info':
                self.jobs.extend(self._parse_job(job))
>>>>>>> e6b758e7
        return self.jobs

    def _parse_job(self, job, queue_name=None):
        jstate = job.getAttribute("state")
        jdict = dict(job_state=jstate, queue_name=queue_name)
        for node in job.childNodes:
            if node.nodeType == xml.dom.minidom.Node.ELEMENT_NODE:
                for child in node.childNodes:
                    jdict[node.nodeName] = child.data
        num_tasks = self._count_tasks(jdict)
        log.debug("Job contains %d tasks" % num_tasks)
        return [jdict] * num_tasks

    def _count_tasks(self, jdict):
        """
        This function returns the number of tasks in a task array job. For
        example, 'qsub -t 1-20:1' returns 20.
        """
        tasks = jdict.get('tasks', '').split(',')
        num_tasks = 0
        for task in tasks:
            if '-' in task:
                regex = "(\d+)-?(\d+)?:?(\d+)?"
                r = re.compile(regex)
                start, end, step = r.match(task).groups()
                start = int(start)
                end = int(end)
                step = int(step) if step else 1
                num_tasks += (end - start) / step + 1
            else:
                num_tasks += 1
        log.debug("task array job has %s tasks (tasks: %s)" %
                  (num_tasks, tasks))
        return num_tasks

    def qacct_to_datetime_tuple(self, qacct):
        """
        Takes the SGE qacct formatted time and makes a datetime tuple
        format is:
        Tue Jul 13 16:24:03 2010
        """
        return datetime.datetime.strptime(qacct, "%a %b %d %H:%M:%S %Y")

    def parse_qacct(self, string, dtnow):
        """
        This method parses qacct -j output and makes a neat array and
        calculates some statistics.
        Takes the string to parse, and a datetime object of the remote
        host's current time.
        """
        job_id = None
        qd = None
        start = None
        end = None
        counter = 0
        lines = string.split('\n')
        for l in lines:
            l = l.strip()
            if l.find('jobnumber') != -1:
                job_id = int(l[13:len(l)])
            elif l.find('qsub_time') != -1:
                qd = self.qacct_to_datetime_tuple(l[13:len(l)])
            elif l.find('start_time') != -1:
                if l.find('-/-') > 0:
                    start = dtnow
                else:
                    start = self.qacct_to_datetime_tuple(l[13:len(l)])
            elif l.find('end_time') != -1:
                if l.find('-/-') > 0:
                    end = dtnow
                else:
                    end = self.qacct_to_datetime_tuple(l[13:len(l)])
            elif l.find('==========') != -1:
                if qd is not None:
                    self.max_job_id = job_id
                    hash = {'queued': qd, 'start': start, 'end': end}
                    self.jobstats[job_id % self.jobstat_cachesize] = hash
                qd = None
                start = None
                end = None
                counter = counter + 1
        log.debug("added %d new jobs" % counter)
        log.debug("There are %d items in the jobstats cache" %
                  len(self.jobstats))
        return self.jobstats

    def is_jobstats_empty(self):
        """
        This function will return True if half of the queue is empty, False if
        there are enough entries in it.
        """
        return self.max_job_id < (self.jobstat_cachesize * 0.3)

    def get_running_jobs(self):
        """
        returns an array of the running jobs, values stored in dictionary
        """
        running = []
        for j in self.jobs:
            if j['job_state'] == u'running':
                running.append(j)
        return running

    def get_queued_jobs(self):
        """
        returns an array of the queued jobs, values stored in dictionary
        """
        queued = []
        for j in self.jobs:
            if j['job_state'] == u'pending':
                queued.append(j)
        return queued

    def count_hosts(self):
        """
        returns a count of the hosts in the cluster
        """
        #todo: throw an exception if hosts not initialized
        return len(self.hosts)

    def count_total_slots(self):
        """
        Returns a count of the total slots available in this cluster
        """
        slots = 0
<<<<<<< HEAD
        for h in self.hosts:
            try:
                slots = slots + int(h['slots'])
            except KeyError as e:
                log.error(traceback.format_exc())
                print str(h)
                raise e
=======
        for q in self.queues:
            if q.startswith('all.q@'):
                slots += self.queues.get(q).get('slots')
>>>>>>> e6b758e7
        return slots

    def slots_per_host(self):
        """
        Returns the number of slots per host. If for some reason the cluster is
        inconsistent, this will return -1 for example, if you have m1.large and
        m1.small in the same cluster
        """
        total = self.count_total_slots()
        if total == 0:
            return total
<<<<<<< HEAD
        single = int(self.hosts[0][u'slots'])
=======
        single = 0
        for q in self.queues:
            if q.startswith('all.q@'):
                single = self.queues.get(q).get('slots')
                break
>>>>>>> e6b758e7
        if (total != (single * len(self.hosts))):
            raise exception.BaseException(
                "ERROR: Number of slots not consistent across cluster")
        return single

    def oldest_queued_job_age(self):
        """
        This returns the age of the oldest job in the queue
        """
        for j in self.jobs:
            if 'JB_submission_time' in j:
                st = j['JB_submission_time']
                dt = utils.iso_to_datetime_tuple(st)
                return dt
        #todo: throw a "no queued jobs" exception

    def is_node_working(self, node):
        """
        This function returns true if the node is currently working on a task,
        or false if the node is currently idle.
        """
        nodename = node.alias
        for j in self.jobs:
            qn = j.get('queue_name', '')
            if nodename in qn:
                log.debug("Node %s is working" % node.alias)
                return True
        log.debug("Node %s is IDLE" % node.id)
        return False

    def num_slots_for_job(self, job_id):
        """
        returns the number of slots requested for the given job id
        returns None if job_id is invalid
        """
        ujid = unicode(job_id)
        for j in self.jobs:
            if j['JB_job_number'] == ujid:
                return int(j['slots'])

    def avg_job_duration(self):
        count = 0
        total_seconds = 0
        for job in self.jobstats:
            if job is not None:
                if job['end']:
                    delta = job['end'] - job['start']
                elif job['start']:
                    #currently running job
                    delta = self.remote_time - job['start']
                else:
                    continue
                total_seconds += delta.seconds
                count += 1
        if count == 0:
            return count
        else:
            return total_seconds / count

    def avg_wait_time(self):
        count = 0
        total_seconds = 0
        for i, job in enumerate(self.jobstats):
            if job is not None:
                if job['start'] and job['queued']:
                    delta = job['start'] - job['queued']
                elif job['queued']:
                    delta = self.remote_time - job['queued']
                else:
                    continue
                total_seconds += delta.seconds
                count += 1

        if count == 0:
            return count
        else:
            return total_seconds / count

    def get_loads(self):
        """
        returns an array containing the loads on each host in cluster
        """
        loads = []
        for h in self.hosts:
            if h['load_avg'] == '-':
                h['load_avg'] = 0
            loads.append(h['load_avg'])
        return loads

    def _add(self, x, y):
        return float(x) + float(y)

    def get_all_stats(self):
        now = datetime.datetime.utcnow()
        bits = []
        #first field is the time
        bits.append(now)
        #second field is the number of hosts
        bits.append(self.count_hosts())
        #third field is # of running jobs
        bits.append(len(self.get_running_jobs()))
        #fourth field is # of queued jobs
        bits.append(len(self.get_queued_jobs()))
        #fifth field is total # slots
        bits.append(self.count_total_slots())
        #sixth field is average job duration
        bits.append(self.avg_job_duration())
        #seventh field is average job wait time
        bits.append(self.avg_wait_time())
        #last field is array of loads for hosts
        arr = self.get_loads()
        if arr:
            load_sum = float(reduce(self._add, arr))
            avg_load = load_sum / len(arr)
            bits.append(avg_load)
        else:
            bits.append(0)
        return bits

    def write_stats_to_csv(self, filename):
        """
        Write important SGE stats to CSV file
        Appends one line to the CSV
        """
        bits = self.get_all_stats()
        try:
            f = open(filename, 'a')
            flat = ','.join(str(n) for n in bits) + '\n'
            f.write(flat)
            f.close()
        except IOError, e:
            raise exception.BaseException(str(e))


class SGELoadBalancer(LoadBalancer):
    """
    This class is able to query each SGE host and return load & queue
    statistics

    *** All times are in SECONDS unless otherwise specified ***

    The polling interval in seconds. Must be <= 300 seconds. The polling loop
    with visualizer takes about 15 seconds.
    polling_interval = 60

    VERY IMPORTANT: Set this to the max nodes you're willing to have in your
    cluster. Try setting this to the default cluster size you'd ordinarily use.
    max_nodes = 5

    IMPORTANT: Set this to the longest time a job can wait before another host
    is added to the cluster to help. Must be at least 300 seconds. Recommended:
    300 - 900 secs (5-15 mins). The minimum value is 300 seconds because that's
    approximately how long an instance will take to start up.
    wait_time = 900

    Keep this at 1 - your master, for now.
    min_nodes = 1

    This would allow the master to be killed when the queue empties. UNTESTED.
    kill_cluster = False

    How many nodes to add per iteration. Setting it > 1 opens up possibility
    of spending too much $$
    add_nodes_per_iteration = 1

    Kill an instance after it is idle and has been up for X minutes. Do not
    kill earlier, since you've already paid for that hour. (in mins)
    kill_after = 45

    After adding a node, how long to wait for the instance to start new jobs
    stabilization_time = 180

    Visualizer off by default. Start it with "starcluster loadbalance -p tag"
    plot_stats = False

    How many hours qacct should look back to gather past job data. lower
    values minimize data transfer
    lookback_window = 3
    """

    def __init__(self, interval=60, max_nodes=None, wait_time=900,
                 add_pi=1, kill_after=45, stab=180, lookback_win=3,
                 min_nodes=1, kill_cluster=False, plot_stats=False,
                 plot_output_dir=None, dump_stats=False, stats_file=None,
                 reboot_interval=10, n_reboot_restart=False,
                 ignore_master=False, ignore_grp=False):
        self._cluster = None
        self._keep_polling = True
        self._visualizer = None
        self.__last_cluster_mod_time = datetime.datetime.utcnow()
        self.stat = SGEStats()
        self.polling_interval = interval
        self.kill_after = kill_after
        self.max_nodes = max_nodes
        self.longest_allowed_queue_time = wait_time
        self.add_nodes_per_iteration = add_pi
        self.stabilization_time = stab
        self.lookback_window = lookback_win
        self.kill_cluster = kill_cluster
        self.min_nodes = min_nodes if not kill_cluster else 0
        self.dump_stats = dump_stats
        self.stats_file = stats_file
        self.plot_stats = plot_stats
        self.plot_output_dir = plot_output_dir
        self.ignore_master = ignore_master
        if plot_stats:
            assert self.visualizer is not None
        if ignore_grp:
            self._placement_group = False
        else:
            self._placement_group = None
        self.reboot_interval = reboot_interval
        self.n_reboot_restart = n_reboot_restart

    @property
    def visualizer(self):
        if not self._visualizer:
            try:
                from starcluster.balancers.sge import visualizer
            except ImportError, e:
                log.error("Error importing visualizer:")
                log.error(str(e))
                log.error("check that matplotlib and numpy are installed and:")
                log.error("   $ python -c 'import matplotlib'")
                log.error("   $ python -c 'import numpy'")
                log.error("completes without error")
                raise exception.BaseException(
                    "Failed to load stats visualizer")
            self._visualizer = visualizer.SGEVisualizer(self.stats_file,
                                                        self.plot_output_dir)
        else:
            self._visualizer.stats_file = self.stats_file
            self._visualizer.pngpath = self.plot_output_dir
        return self._visualizer

    def _validate_dir(self, dirname, msg_prefix=""):
        if not os.path.isdir(dirname):
            msg = "'%s' is not a directory"
            if not os.path.exists(dirname):
                msg = "'%s' does not exist"
            if msg_prefix:
                msg = ' '.join([msg_prefix, msg])
            msg = msg % dirname
            raise exception.BaseException(msg)

    def _mkdir(self, directory, makedirs=False):
        if not os.path.isdir(directory):
            if os.path.isfile(directory):
                raise exception.BaseException("'%s' is a file not a directory")
            try:
                if makedirs:
                    os.makedirs(directory)
                    log.info("Created directories %s" % directory)
                else:
                    os.mkdir(directory)
                    log.info("Created single directory %s" % directory)
            except IOError, e:
                raise exception.BaseException(str(e))

    def get_remote_time(self):
        """
        This function remotely executes 'date' on the master node
        and returns a datetime object with the master's time
        instead of fetching it from local machine, maybe inaccurate.
        """
        str = '\n'.join(self._cluster.master_node.ssh.execute('date'))
        return datetime.datetime.strptime(str, "%a %b %d %H:%M:%S UTC %Y")

    def get_qatime(self, now):
        """
        This function takes the lookback window and creates a string
        representation of the past few hours, to feed to qacct to
        limit the dataset qacct returns.
        """
        if self.stat.is_jobstats_empty():
            log.info("Loading full job history")
            temp_lookback_window = self.lookback_window * 60 * 60
        else:
            temp_lookback_window = self.polling_interval
        log.debug("getting past %d seconds worth of job history" %
                  temp_lookback_window)
        now = now - datetime.timedelta(seconds=temp_lookback_window + 1)
        str = now.strftime("%Y%m%d%H%M")
        return str

    def _get_stats(self):
        master = self._cluster.master_node
        now = self.get_remote_time()
        qatime = self.get_qatime(now)
        qacct_cmd = 'qacct -j -b ' + qatime
        qstat_cmd = 'qstat -u \* -xml -f -r'
        qhostxml = '\n'.join(master.ssh.execute('qhost -xml'))
        qstatxml = '\n'.join(master.ssh.execute(qstat_cmd))
<<<<<<< HEAD
        qacct = '\n'.join(master.ssh.execute(qacct_cmd, raise_on_failure=False,
                          silent=True))
        if qacct == "no jobs running since startup":
            qacct = ''

        qconf_output = '\n'.join(master.ssh.execute('qconf -sq all.q'))
        nodes = re.findall("\[(node[\d]+|master)=([\d]+)\]", qconf_output)
        additional_config = {}
        for node in nodes:
            additional_config[node[0]] = {"slots": node[1]}

        stats = SGEStats()
        stats.remote_time = now
        stats.parse_qhost(qhostxml, self.ignore_master, additional_config)
        stats.parse_qstat(qstatxml, queues=["all.q", ""])
=======
        try:
            qacct = '\n'.join(master.ssh.execute(qacct_cmd))
        except exception.RemoteCommandFailed:
            if master.ssh.isfile('/opt/sge6/default/common/accounting'):
                raise
            else:
                log.info("No jobs have completed yet!")
                qacct = ''
        stats = SGEStats()
        stats.parse_qhost(qhostxml)
        stats.parse_qstat(qstatxml)
>>>>>>> e6b758e7
        stats.parse_qacct(qacct, now)
        log.debug("sizes: qhost: %d, qstat: %d, qacct: %d" %
                  (len(qhostxml), len(qstatxml), len(qacct)))
        return stats

    @utils.print_timing("Fetching SGE stats", debug=True)
    def get_stats(self):
        """
        This method will ssh to the SGE master and get load & queue stats. It
        will feed these stats to SGEStats, which parses the XML. It will return
        two arrays: one of hosts, each host has a hash with its host
        information inside. The job array contains a hash for every job,
        containing statistics about the job name, priority, etc.
        """
        log.debug("starting get_stats")
        retries = 5
        for i in range(retries):
            try:
                self.stat = self._get_stats()
                return self.stat
            except Exception:
                log.warn("Failed to retrieve stats (%d/%d):" %
                         (i + 1, retries), exc_info=True)
                log.warn("Retrying in %ds" % self.polling_interval)
                time.sleep(self.polling_interval)
        raise exception.BaseException(
            "Failed to retrieve SGE stats after trying %d times, exiting..." %
            retries)

    def run(self, cluster):
        """
        This function will loop indefinitely, using SGELoadBalancer.get_stats()
        to get the clusters status. It looks at the job queue and tries to
        decide whether to add or remove a node.  It should later look at job
        durations (currently doesn't)
        """
        self._cluster = cluster
        if self.max_nodes is None:
            self.max_nodes = cluster.cluster_size
        use_default_stats_file = self.dump_stats and not self.stats_file
        use_default_plots_dir = self.plot_stats and not self.plot_output_dir
        if use_default_stats_file or use_default_plots_dir:
            self._mkdir(DEFAULT_STATS_DIR % cluster.cluster_tag, makedirs=True)
        if not self.stats_file:
            self.stats_file = DEFAULT_STATS_FILE % cluster.cluster_tag
        if not self.plot_output_dir:
            self.plot_output_dir = DEFAULT_STATS_DIR % cluster.cluster_tag
        if not cluster.is_cluster_up():
            raise exception.ClusterNotRunning(cluster.cluster_tag)
        if self.dump_stats:
            if os.path.isdir(self.stats_file):
                raise exception.BaseException("stats file destination '%s' is"
                                              " a directory" % self.stats_file)
            sfdir = os.path.dirname(os.path.abspath(self.stats_file))
            self._validate_dir(sfdir, msg_prefix="stats file destination")
        if self.plot_stats:
            if os.path.isfile(self.plot_output_dir):
                raise exception.BaseException("plot output destination '%s' "
                                              "is a file" %
                                              self.plot_output_dir)
            self._validate_dir(self.plot_output_dir,
                               msg_prefix="plot output destination")
        raw = dict(__raw__=True)
        log.info("Starting load balancer (Use ctrl-c to exit)")
        log.info("Maximum cluster size: %d" % self.max_nodes,
                 extra=raw)
        log.info("Minimum cluster size: %d" % self.min_nodes,
                 extra=raw)
        log.info("Cluster growth rate: %d nodes/iteration\n" %
                 self.add_nodes_per_iteration, extra=raw)
        if self.dump_stats:
            log.info("Writing stats to file: %s" % self.stats_file)
        if self.plot_stats:
            log.info("Plotting stats to directory: %s" % self.plot_output_dir)
        while(self._keep_polling):
            cluster.recover(remove_on_error=self.kill_after)
            cluster.clean()
            if not cluster.is_cluster_up():
                log.info("Waiting for all nodes to come up...")
                time.sleep(self.polling_interval)
                continue
            self.get_stats()
            log.info("Execution hosts: %d" % len(self.stat.hosts), extra=raw)
            log.info("Execution slots: %d" % self.stat.count_total_slots(),
                     extra=raw)
            log.info("Queued jobs: %d" % len(self.stat.get_queued_jobs()),
                     extra=raw)
            oldest_queued_job_age = self.stat.oldest_queued_job_age()
            if oldest_queued_job_age:
                log.info("Oldest queued job: %s" % oldest_queued_job_age,
                         extra=raw)
            log.info("Avg job duration: %d secs" %
                     self.stat.avg_job_duration(), extra=raw)
            log.info("Avg job wait time: %d secs" % self.stat.avg_wait_time(),
                     extra=raw)
            log.info("Last cluster modification time: %s" %
                     self.__last_cluster_mod_time.strftime("%Y-%m-%d %X"),
                     extra=dict(__raw__=True))
            #evaluate if nodes need to be added
            self._eval_add_node()
            #evaluate if nodes need to be removed
            self._eval_remove_node()
            if self.dump_stats or self.plot_stats:
                self.stat.write_stats_to_csv(self.stats_file)
            #call the visualizer
            if self.plot_stats:
                try:
                    self.visualizer.graph_all()
                except IOError, e:
                    raise exception.BaseException(str(e))
            #evaluate if cluster should be terminated
            if self.kill_cluster:
                if self._eval_terminate_cluster():
                    log.info("Terminating cluster and exiting...")
                    return self._cluster.terminate_cluster()
            log.info("Sleeping...(looping again in %d secs)\n" %
                     self.polling_interval)
            log.info("Sleeping, it's " + str(datetime.datetime.utcnow()))
            time.sleep(self.polling_interval)
            log.info("Waking up, it's " + str(datetime.datetime.utcnow()))

    def has_cluster_stabilized(self):
        now = datetime.datetime.utcnow()
        elapsed = (now - self.__last_cluster_mod_time).seconds
        is_stabilized = not (elapsed < self.stabilization_time)
        if not is_stabilized:
            log.info("Cluster was modified less than %d seconds ago" %
                     self.stabilization_time)
            log.info("Waiting for cluster to stabilize...")
        return is_stabilized

    def _eval_add_node(self):
        """
        This function inspects the current state of the SGE queue and decides
        whether or not to add nodes to the cluster. Returns the number of nodes
        to add.
        """
        if len(self._cluster.running_nodes) >= self.max_nodes:
            log.info("Not adding nodes: already at or above maximum (%d)" %
                     self.max_nodes)
            return
        queued_jobs = self.stat.get_queued_jobs()
        if not queued_jobs:
            log.info("Not adding nodes: no queued jobs...")
            return
        if not self.has_cluster_stabilized():
            return
        running_jobs = self.stat.get_running_jobs()
        used_slots = sum([int(j['slots']) for j in running_jobs])
        qw_slots = sum([int(j['slots']) for j in queued_jobs])
        slots_per_host = self.stat.slots_per_host()
        total_slots = self.stat.count_total_slots()
        avail_slots = total_slots - used_slots
        need_to_add = 0
<<<<<<< HEAD
        qlen = len(self.stat.get_queued_jobs())
        sph = self.stat.slots_per_host()
        ts = self.stat.count_total_slots()
        num_exec_hosts = len(self.stat.hosts)
        #calculate estimated time to completion
        ettc = 0
        if num_exec_hosts > 0:
            #calculate job duration
            avg_duration = self.stat.avg_job_duration()
            ettc = avg_duration * qlen / num_exec_hosts
        if qlen > 0 and ts == 0:
            #no slots! add one now.
            need_to_add = 1
        elif qlen > ts:
            if not self.has_cluster_stabilized():
                return
            #there are more jobs queued than will be consumed with one
            #cycle of job processing from all nodes
=======
        if total_slots == 0:
            #no slots, add one now
            need_to_add = 1
        elif qw_slots > avail_slots:
            log.info("Queued jobs need more slots (%d) than available (%d)" %
                     (qw_slots, avail_slots))
>>>>>>> e6b758e7
            oldest_job_dt = self.stat.oldest_queued_job_age()
            now = self.get_remote_time()
            age_delta = now - oldest_job_dt
            if age_delta.seconds > self.longest_allowed_queue_time:
<<<<<<< HEAD
                log.info("A job has been waiting for %d sec, longer than "
                         "max %d" % (age_delta.seconds,
                                     self.longest_allowed_queue_time))
                need_to_add = qlen / sph if sph != 0 else 1
                if 0 < ettc < 600 and not self.stat.on_first_job():
                    log.warn("There is a possibility that the job queue is"
                             " shorter than 10 minutes in duration")
        running_nodes = len(self._cluster.running_nodes)
        if self.ignore_master:
            running_nodes -= 1
        max_add = self.max_nodes - running_nodes
=======
                log.info("A job has been waiting for %d seconds "
                         "longer than max: %d" %
                         (age_delta.seconds, self.longest_allowed_queue_time))
                if slots_per_host != 0:
                    need_to_add = qw_slots / slots_per_host
                else:
                    need_to_add = 1
            else:
                log.info("No queued jobs older than %d seconds" %
                         self.longest_allowed_queue_time)
        max_add = self.max_nodes - len(self._cluster.running_nodes)
>>>>>>> e6b758e7
        need_to_add = min(self.add_nodes_per_iteration, need_to_add, max_add)
        if need_to_add > 0:
            log.warn("Adding %d nodes at %s" %
                     (need_to_add, str(datetime.datetime.utcnow())))
            try:
                self._cluster.add_nodes(need_to_add,
                                        reboot_interval=self.reboot_interval,
                                        n_reboot_restart=self.n_reboot_restart,
                                        placement_group=self._placement_group)
                self.__last_cluster_mod_time = datetime.datetime.utcnow()
                log.info("Done adding nodes at %s" %
                         str(datetime.datetime.utcnow()))
            except ThreadPoolException as tpe:
                traceback.print_exc()
                log.error("Failed to add new host", exc_info=True)
                log.debug(traceback.format_exc())
                log.error("Individual errors follow")
                for exc in tpe.exceptions:
                    print exc[1]
            except Exception:
                traceback.print_exc()
                log.error("Failed to add new host", exc_info=True)
                log.debug(traceback.format_exc())

    def _eval_remove_node(self):
        """
        This function uses the sge stats to decide whether or not to
        remove a node from the cluster.
        """
        qlen = len(self.stat.get_queued_jobs())
        if qlen != 0:
            return
        if not self.has_cluster_stabilized():
            return
        num_nodes = len(self._cluster.nodes)
        if num_nodes <= self.min_nodes:
            log.info("Not removing nodes: already at or below minimum (%d)"
                     % self.min_nodes)
            return
        max_remove = num_nodes - self.min_nodes
        log.info("Looking for nodes to remove...")
        remove_nodes = self._find_nodes_for_removal(max_remove=max_remove)
        if not remove_nodes:
            log.info("No nodes can be removed at this time")
        for node in remove_nodes:
            if node.update() != "running":
                log.error("Node %s is already dead - not removing" %
                          node.alias)
                continue
            log.warn("Removing %s: %s (%s)" %
                     (node.alias, node.id, node.dns_name))
            try:
                self._cluster.remove_node(node)
                self.__last_cluster_mod_time = datetime.datetime.utcnow()
            except ThreadPoolException as tpe:
                traceback.print_exc()
                log.error("Failed to remove node %s" % node.alias,
                          exc_info=True)
                log.debug(traceback.format_exc())
                log.error("Individual errors follow")
                for exc in tpe.exceptions:
                    print exc[1]
            except Exception:
                traceback.print_exc()
                log.error("Failed to remove node %s" % node.alias,
                          exc_info=True)
                log.debug(traceback.format_exc())

    def _eval_terminate_cluster(self):
        """
        This method determines whether to terminate the cluster based on the
        following conditions:
        1. Only the master node exists (no worker nodes)
        2. The master node is not running any SGE jobs
        3. The master node has been up for at least self.kill_after mins
        """
        if len(self._cluster.running_nodes) != 1:
            return False
        return self._should_remove(self._cluster.master_node)

    def _should_remove(self, node):
        """
        Determines whether a node is eligible to be removed based on:

        1. The node must not be running any SGE job
        2. The node must have been up for self.kill_after min past the hour
        """
        if self.stat.is_node_working(node):
            return False
        mins_up = self._minutes_uptime(node) % 60
        idle_msg = ("Idle node %s (%s) has been up for %d minutes past "
                    "the hour" % (node.alias, node.id, mins_up))
        if mins_up >= self.kill_after:
            log.info(idle_msg)
            return True
        else:
            log.debug(idle_msg)
            return False

    def _find_nodes_for_removal(self, max_remove=None):
        """
        This function returns one or more suitable worker nodes to remove from
        the cluster. The criteria for removal are:
        1. The node must be a worker node (ie not master)
        2. The node must not be running any SGE job
        3. The node must have been up for self.kill_after min past the hour

        If max_remove is specified up to max_remove nodes will be returned for
        removal.
        """
        remove_nodes = []
        for node in self._cluster.running_nodes:
            if max_remove is not None and len(remove_nodes) >= max_remove:
                return remove_nodes
            if node.is_master():
                continue
            if self._should_remove(node):
                remove_nodes.append(node)
        return remove_nodes

    def _minutes_uptime(self, node):
        """
        This function uses the node's launch_time to determine how many minutes
        this instance has been running. You can mod (%) the return value with
        60 to determine how many minutes into a billable hour this node has
        been running.
        """
        dt = utils.iso_to_datetime_tuple(node.launch_time)
        now = self.get_remote_time()
        timedelta = now - dt
        return timedelta.seconds / 60<|MERGE_RESOLUTION|>--- conflicted
+++ resolved
@@ -23,15 +23,6 @@
     """
     SunGridEngine stats parser
     """
-<<<<<<< HEAD
-    jobstat_cachesize = 200
-    hosts = []
-    jobs = []
-    jobstats = jobstat_cachesize * [None]
-    max_job_id = 0
-    _default_fields = ["JB_job_number", "state", "JB_submission_time",
-                       "queue_name", "slots", "tasks", "JAT_start_time"]
-=======
     def __init__(self):
         self.jobstat_cachesize = 200
         self.hosts = []
@@ -39,7 +30,6 @@
         self.queues = {}
         self.jobstats = self.jobstat_cachesize * [None]
         self.max_job_id = 0
->>>>>>> e6b758e7
 
     @property
     def first_job_id(self):
@@ -51,8 +41,7 @@
         if self.jobs:
             return int(self.jobs[-1]['JB_job_number'])
 
-    def parse_qhost(self, qhost_out, ignore_master=False,
-                    additional_config={}):
+    def parse_qhost(self, qhost_out, additional_config={}):
         """
         this function parses qhost -xml output and makes a neat array
         takes in a string, so we can pipe in output from ssh.exec('qhost -xml')
@@ -61,8 +50,6 @@
         doc = xml.dom.minidom.parseString(qhost_out)
         for h in doc.getElementsByTagName("host"):
             name = h.getAttribute("name")
-            if ignore_master and name == "master":
-                continue
             hash = {"name": name}
             for stat in h.getElementsByTagName("hostvalue"):
                 for hvalue in stat.childNodes:
@@ -78,17 +65,13 @@
                 self.hosts.append(hash)
         return self.hosts
 
-<<<<<<< HEAD
     def qstat_to_datetime(self, qstat_datetime):
         """
         Input format is: 2012-11-07T18:50:44
         """
         return datetime.datetime.strptime(qstat_datetime, "%Y-%m-%dT%H:%M:%S")
 
-    def parse_qstat(self, qstat_out, fields=None, queues=None):
-=======
     def parse_qstat(self, qstat_out):
->>>>>>> e6b758e7
         """
         This method parses qstat -xml output and makes a neat array
         """
@@ -102,55 +85,8 @@
             for job in q.getElementsByTagName("job_list"):
                 self.jobs.extend(self._parse_job(job, queue_name=name))
         for job in doc.getElementsByTagName("job_list"):
-<<<<<<< HEAD
-            qname = job.getAttribute("queue_name")
-            if queues:
-                if qname not in queues:
-                    continue
-            jstate = job.getAttribute("state")
-            hash = dict(job_state=jstate, queue_name=qname)
-            for tag in fields:
-                es = job.getElementsByTagName(tag)
-                for node in es:
-                    for node2 in node.childNodes:
-                        if node2.nodeType == xml.dom.minidom.Node.TEXT_NODE:
-                            hash[tag] = node2.data
-                        if tag == "JB_submission_time":
-                            jobstats_index = int(hash["JB_job_number"]) % \
-                                self.jobstat_cachesize
-                            if not self.jobstats[jobstats_index]:
-
-                                self.jobstats[jobstats_index] = {
-                                    "queued":
-                                    self.qstat_to_datetime(node2.data),
-                                    "start": None,
-                                    "end":   None
-                                }
-                        elif tag == "JAT_start_time":
-                            jobstats_index = int(hash["JB_job_number"]) % \
-                                self.jobstat_cachesize
-                            if not self.jobstats[jobstats_index]:
-                                self.jobstats[jobstats_index] = {
-                                    "queued": None,
-                                    "start":
-                                    self.qstat_to_datetime(node2.data),
-                                    "end":    None
-                                }
-                            elif self.jobstats[jobstats_index]["start"] \
-                                    is None:
-                                self.jobstats[jobstats_index]["start"] = \
-                                    self.qstat_to_datetime(node2.data)
-
-            # grab the submit time on all jobs, the last job's val stays
-            if 'tasks' in hash and hash['tasks'].find('-') > 0:
-                self.job_multiply(hash)
-            else:
-                self.jobs.append(hash)
-
-=======
             if job.parentNode.nodeName == 'job_info':
                 self.jobs.extend(self._parse_job(job))
->>>>>>> e6b758e7
         return self.jobs
 
     def _parse_job(self, job, queue_name=None):
@@ -276,19 +212,9 @@
         Returns a count of the total slots available in this cluster
         """
         slots = 0
-<<<<<<< HEAD
-        for h in self.hosts:
-            try:
-                slots = slots + int(h['slots'])
-            except KeyError as e:
-                log.error(traceback.format_exc())
-                print str(h)
-                raise e
-=======
         for q in self.queues:
             if q.startswith('all.q@'):
                 slots += self.queues.get(q).get('slots')
->>>>>>> e6b758e7
         return slots
 
     def slots_per_host(self):
@@ -300,15 +226,11 @@
         total = self.count_total_slots()
         if total == 0:
             return total
-<<<<<<< HEAD
-        single = int(self.hosts[0][u'slots'])
-=======
         single = 0
         for q in self.queues:
             if q.startswith('all.q@'):
                 single = self.queues.get(q).get('slots')
                 break
->>>>>>> e6b758e7
         if (total != (single * len(self.hosts))):
             raise exception.BaseException(
                 "ERROR: Number of slots not consistent across cluster")
@@ -494,7 +416,7 @@
                  min_nodes=1, kill_cluster=False, plot_stats=False,
                  plot_output_dir=None, dump_stats=False, stats_file=None,
                  reboot_interval=10, n_reboot_restart=False,
-                 ignore_master=False, ignore_grp=False):
+                 ignore_grp=False):
         self._cluster = None
         self._keep_polling = True
         self._visualizer = None
@@ -513,7 +435,6 @@
         self.stats_file = stats_file
         self.plot_stats = plot_stats
         self.plot_output_dir = plot_output_dir
-        self.ignore_master = ignore_master
         if plot_stats:
             assert self.visualizer is not None
         if ignore_grp:
@@ -602,23 +523,6 @@
         qstat_cmd = 'qstat -u \* -xml -f -r'
         qhostxml = '\n'.join(master.ssh.execute('qhost -xml'))
         qstatxml = '\n'.join(master.ssh.execute(qstat_cmd))
-<<<<<<< HEAD
-        qacct = '\n'.join(master.ssh.execute(qacct_cmd, raise_on_failure=False,
-                          silent=True))
-        if qacct == "no jobs running since startup":
-            qacct = ''
-
-        qconf_output = '\n'.join(master.ssh.execute('qconf -sq all.q'))
-        nodes = re.findall("\[(node[\d]+|master)=([\d]+)\]", qconf_output)
-        additional_config = {}
-        for node in nodes:
-            additional_config[node[0]] = {"slots": node[1]}
-
-        stats = SGEStats()
-        stats.remote_time = now
-        stats.parse_qhost(qhostxml, self.ignore_master, additional_config)
-        stats.parse_qstat(qstatxml, queues=["all.q", ""])
-=======
         try:
             qacct = '\n'.join(master.ssh.execute(qacct_cmd))
         except exception.RemoteCommandFailed:
@@ -630,7 +534,6 @@
         stats = SGEStats()
         stats.parse_qhost(qhostxml)
         stats.parse_qstat(qstatxml)
->>>>>>> e6b758e7
         stats.parse_qacct(qacct, now)
         log.debug("sizes: qhost: %d, qstat: %d, qacct: %d" %
                   (len(qhostxml), len(qstatxml), len(qacct)))
@@ -785,50 +688,16 @@
         total_slots = self.stat.count_total_slots()
         avail_slots = total_slots - used_slots
         need_to_add = 0
-<<<<<<< HEAD
-        qlen = len(self.stat.get_queued_jobs())
-        sph = self.stat.slots_per_host()
-        ts = self.stat.count_total_slots()
-        num_exec_hosts = len(self.stat.hosts)
-        #calculate estimated time to completion
-        ettc = 0
-        if num_exec_hosts > 0:
-            #calculate job duration
-            avg_duration = self.stat.avg_job_duration()
-            ettc = avg_duration * qlen / num_exec_hosts
-        if qlen > 0 and ts == 0:
-            #no slots! add one now.
-            need_to_add = 1
-        elif qlen > ts:
-            if not self.has_cluster_stabilized():
-                return
-            #there are more jobs queued than will be consumed with one
-            #cycle of job processing from all nodes
-=======
-        if total_slots == 0:
+        if total_slots == 0 and qw_slots > 0:
             #no slots, add one now
             need_to_add = 1
         elif qw_slots > avail_slots:
             log.info("Queued jobs need more slots (%d) than available (%d)" %
                      (qw_slots, avail_slots))
->>>>>>> e6b758e7
             oldest_job_dt = self.stat.oldest_queued_job_age()
             now = self.get_remote_time()
             age_delta = now - oldest_job_dt
             if age_delta.seconds > self.longest_allowed_queue_time:
-<<<<<<< HEAD
-                log.info("A job has been waiting for %d sec, longer than "
-                         "max %d" % (age_delta.seconds,
-                                     self.longest_allowed_queue_time))
-                need_to_add = qlen / sph if sph != 0 else 1
-                if 0 < ettc < 600 and not self.stat.on_first_job():
-                    log.warn("There is a possibility that the job queue is"
-                             " shorter than 10 minutes in duration")
-        running_nodes = len(self._cluster.running_nodes)
-        if self.ignore_master:
-            running_nodes -= 1
-        max_add = self.max_nodes - running_nodes
-=======
                 log.info("A job has been waiting for %d seconds "
                          "longer than max: %d" %
                          (age_delta.seconds, self.longest_allowed_queue_time))
@@ -839,8 +708,7 @@
             else:
                 log.info("No queued jobs older than %d seconds" %
                          self.longest_allowed_queue_time)
-        max_add = self.max_nodes - len(self._cluster.running_nodes)
->>>>>>> e6b758e7
+        running_nodes = len(self._cluster.running_nodes)
         need_to_add = min(self.add_nodes_per_iteration, need_to_add, max_add)
         if need_to_add > 0:
             log.warn("Adding %d nodes at %s" %
