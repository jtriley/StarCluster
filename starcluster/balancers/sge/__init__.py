--- conflicted
+++ resolved
@@ -358,14 +358,6 @@
         bits.append(self.avg_wait_time())
         #last field is array of loads for hosts
         arr = self.get_loads()
-<<<<<<< HEAD
-        if arr:
-            load_sum = float(reduce(self._add, arr))
-            avg_load = load_sum / len(arr)
-            bits.append(avg_load)
-        else:
-            bits.append(0)
-=======
         # arr may be empty if there are no exec hosts
         if arr:
             load_sum = float(reduce(self._add, arr))
@@ -373,7 +365,6 @@
         else:
             avg_load = 0.0
         bits.append(avg_load)
->>>>>>> 7b9187c9
         return bits
 
     def write_stats_to_csv(self, filename):
@@ -439,15 +430,10 @@
 
     def __init__(self, interval=60, max_nodes=None, wait_time=900,
                  add_pi=1, kill_after=45, stab=180, lookback_win=3,
-<<<<<<< HEAD
-                 min_nodes=1, kill_cluster=False, plot_stats=False,
+                 min_nodes=None, kill_cluster=False, plot_stats=False,
                  plot_output_dir=None, dump_stats=False, stats_file=None,
                  reboot_interval=10, n_reboot_restart=False,
                  ignore_grp=False):
-=======
-                 min_nodes=None, kill_cluster=False, plot_stats=False,
-                 plot_output_dir=None, dump_stats=False, stats_file=None):
->>>>>>> 7b9187c9
         self._cluster = None
         self._keep_polling = True
         self._visualizer = None
@@ -468,18 +454,12 @@
         self.plot_output_dir = plot_output_dir
         if plot_stats:
             assert self.visualizer is not None
-<<<<<<< HEAD
         if ignore_grp:
             self._placement_group = False
         else:
             self._placement_group = None
         self.reboot_interval = reboot_interval
         self.n_reboot_restart = n_reboot_restart
-        if min_nodes > max_nodes:
-            raise exception.BaseException(
-                "min_nodes cannot be higher than max_nodes")
-=======
->>>>>>> 7b9187c9
 
     @property
     def visualizer(self):
@@ -719,10 +699,6 @@
                      self.max_nodes)
             return
         queued_jobs = self.stat.get_queued_jobs()
-<<<<<<< HEAD
-        num_nodes = len(self._cluster.nodes)
-=======
->>>>>>> 7b9187c9
         if not queued_jobs and num_nodes >= self.min_nodes:
             log.info("Not adding nodes: at or above minimum nodes "
                      "and no queued jobs...")
@@ -737,11 +713,7 @@
         avail_slots = total_slots - used_slots
         need_to_add = 0
         if num_nodes < self.min_nodes:
-<<<<<<< HEAD
-            log.info("Adding node: below minimum ({:})".format(self.min_nodes))
-=======
             log.info("Adding node: below minimum (%d)" % self.min_nodes)
->>>>>>> 7b9187c9
             need_to_add = self.min_nodes - num_nodes
         elif total_slots == 0:
             #no slots, add one now
