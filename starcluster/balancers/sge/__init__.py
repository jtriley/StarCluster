# Copyright 2009-2013 Justin Riley
#
# This file is part of StarCluster.
#
# StarCluster is free software: you can redistribute it and/or modify it under
# the terms of the GNU Lesser General Public License as published by the Free
# Software Foundation, either version 3 of the License, or (at your option) any
# later version.
#
# StarCluster is distributed in the hope that it will be useful, but WITHOUT
# ANY WARRANTY; without even the implied warranty of MERCHANTABILITY or FITNESS
# FOR A PARTICULAR PURPOSE. See the GNU Lesser General Public License for more
# details.
#
# You should have received a copy of the GNU Lesser General Public License
# along with StarCluster. If not, see <http://www.gnu.org/licenses/>.

import os
import re
import time
import datetime
import xml.dom.minidom
import traceback

import iso8601

from starcluster import utils
from starcluster import static
from starcluster import exception
from starcluster.balancers import LoadBalancer
from starcluster.logger import log
from starcluster.exception import ThreadPoolException


SGE_STATS_DIR = os.path.join(static.STARCLUSTER_CFG_DIR, 'sge')
DEFAULT_STATS_DIR = os.path.join(SGE_STATS_DIR, '%s')
DEFAULT_STATS_FILE = os.path.join(DEFAULT_STATS_DIR, 'sge-stats.csv')


class SGEStats(object):
    """
    SunGridEngine stats parser
    """
    def __init__(self):
        self.jobstat_cachesize = 200
        self.hosts = []
        self.jobs = []
        self.queues = {}
        self.jobstats = self.jobstat_cachesize * [None]
        self.max_job_id = 0
        self._remote_tzinfo
        self._remote_tzname

    @property
    def first_job_id(self):
        if self.jobs:
            return int(self.jobs[0]['JB_job_number'])

    @property
    def last_job_id(self):
        if self.jobs:
            return int(self.jobs[-1]['JB_job_number'])

    def parse_qhost(self, qhost_out, additional_config={}):
        """
        this function parses qhost -xml output and makes a neat array
        takes in a string, so we can pipe in output from ssh.exec('qhost -xml')
        """
        self.hosts = []  # clear the old hosts
        doc = xml.dom.minidom.parseString(qhost_out)
        for h in doc.getElementsByTagName("host"):
            name = h.getAttribute("name")
            hash = {"name": name}
            for stat in h.getElementsByTagName("hostvalue"):
                for hvalue in stat.childNodes:
                    attr = stat.attributes['name'].value
                    val = ""
                    if hvalue.nodeType == xml.dom.minidom.Node.TEXT_NODE:
                        val = hvalue.data
                    hash[attr] = val
            if hash['name'] != u'global':
                if name in additional_config:
                    for k, v in additional_config[name].items():
                        hash[k] = v
                self.hosts.append(hash)
        return self.hosts

    def parse_qstat(self, qstat_out):
        """
        This method parses qstat -xml output and makes a neat array
        """
        self.jobs = []  # clear the old jobs
        self.queues = {}  # clear the old queues
        doc = xml.dom.minidom.parseString(qstat_out)
        for q in doc.getElementsByTagName("Queue-List"):
            name = q.getElementsByTagName("name")[0].childNodes[0].data
            slots = q.getElementsByTagName("slots_total")[0].childNodes[0].data
            self.queues[name] = dict(slots=int(slots))
            for job in q.getElementsByTagName("job_list"):
                self.jobs.extend(self._parse_job(job, queue_name=name))
        for job in doc.getElementsByTagName("job_list"):
            if job.parentNode.nodeName == 'job_info':
                self.jobs.extend(self._parse_job(job))
        return self.jobs

    def _parse_job(self, job, queue_name=None):
        jstate = job.getAttribute("state")
        jdict = dict(job_state=jstate, queue_name=queue_name)
        for node in job.childNodes:
            if node.nodeType == xml.dom.minidom.Node.ELEMENT_NODE:
                for child in node.childNodes:
                    jdict[node.nodeName] = child.data
        num_tasks = self._count_tasks(jdict)
        log.debug("Job contains %d tasks" % num_tasks)
        return [jdict] * num_tasks

    def _count_tasks(self, jdict):
        """
        This function returns the number of tasks in a task array job. For
        example, 'qsub -t 1-20:1' returns 20.
        """
        tasks = jdict.get('tasks', '').split(',')
        num_tasks = 0
        for task in tasks:
            if '-' in task:
                regex = "(\d+)-?(\d+)?:?(\d+)?"
                r = re.compile(regex)
                start, end, step = r.match(task).groups()
                start = int(start)
                end = int(end)
                step = int(step) if step else 1
                num_tasks += (end - start) / step + 1
            else:
                num_tasks += 1
        log.debug("task array job has %s tasks (tasks: %s)" %
                  (num_tasks, tasks))
        return num_tasks

    def qacct_to_datetime_tuple(self, qacct):
        """
        Takes the SGE qacct formatted time and makes a datetime tuple
        format is:
        Tue Jul 13 16:24:03 2010
        """
        dt = datetime.datetime.strptime(qacct, "%a %b %d %H:%M:%S %Y")
        return dt.replace(tzinfo=self._remote_tzinfo)

    def parse_qacct(self, string, dtnow):
        """
        This method parses qacct -j output and makes a neat array and
        calculates some statistics.
        Takes the string to parse, and a datetime object of the remote
        host's current time.
        """
        job_id = None
        qd = None
        start = None
        end = None
        counter = 0
        lines = string.split('\n')
        for l in lines:
            l = l.strip()
            if l.find('jobnumber') != -1:
                job_id = int(l[13:len(l)])
<<<<<<< HEAD
            elif l.find('qsub_time') != -1:
                qd = self.qacct_to_datetime_tuple(l[13:len(l)], tzinfo)
            elif l.find('start_time') != -1:
                if l.find('-/-') > 0:
                    start = dtnow
                else:
                    start = self.qacct_to_datetime_tuple(l[13:len(l)], tzinfo)
            elif l.find('end_time') != -1:
                if l.find('-/-') > 0:
                    end = dtnow
                else:
                    end = self.qacct_to_datetime_tuple(l[13:len(l)], tzinfo)
            elif l.find('==========') != -1:
=======
            if l.find('qsub_time') != -1:
                qd = self.qacct_to_datetime_tuple(l[13:len(l)])
            if l.find('start_time') != -1:
                if l.find('-/-') > 0:
                    start = dtnow
                else:
                    start = self.qacct_to_datetime_tuple(l[13:len(l)])
            if l.find('end_time') != -1:
                if l.find('-/-') > 0:
                    end = dtnow
                else:
                    end = self.qacct_to_datetime_tuple(l[13:len(l)])
            if l.find('==========') != -1:
>>>>>>> 28195149
                if qd is not None:
                    self.max_job_id = job_id
                    hash = {'queued': qd, 'start': start, 'end': end}
                    self.jobstats[job_id % self.jobstat_cachesize] = hash
                qd = None
                start = None
                end = None
                counter = counter + 1
        log.debug("added %d new jobs" % counter)
        log.debug("There are %d items in the jobstats cache" %
                  len(self.jobstats))
        return self.jobstats

    def is_jobstats_empty(self):
        """
        This function will return True if half of the queue is empty, False if
        there are enough entries in it.
        """
        return self.max_job_id < (self.jobstat_cachesize * 0.3)

    def get_running_jobs(self):
        """
        returns an array of the running jobs, values stored in dictionary
        """
        running = []
        for j in self.jobs:
            if j['job_state'] == u'running':
                running.append(j)
        return running

    def get_queued_jobs(self):
        """
        returns an array of the queued jobs, values stored in dictionary
        """
        queued = []
        for j in self.jobs:
            if j['job_state'] == u'pending':
                queued.append(j)
        return queued

    def count_hosts(self):
        """
        returns a count of the hosts in the cluster
        """
        # todo: throw an exception if hosts not initialized
        return len(self.hosts)

    def count_total_slots(self):
        """
        Returns a count of the total slots available in this cluster
        """
        slots = 0
        for q in self.queues:
            if q.startswith('all.q@'):
                slots += self.queues.get(q).get('slots')
        return slots

    def slots_per_host(self):
        """
        Returns the number of slots per host. If for some reason the cluster is
        inconsistent, this will return -1 for example, if you have m1.large and
        m1.small in the same cluster
        """
        total = self.count_total_slots()
        if total == 0:
            return total
        single = 0
        for q in self.queues:
            if q.startswith('all.q@'):
                single = self.queues.get(q).get('slots')
                break
        if (total != (single * len(self.hosts))):
            raise exception.BaseException(
                "ERROR: Number of slots not consistent across cluster")
        return single

    def oldest_queued_job_age(self):
        """
        This returns the age of the oldest job in the queue
        """
        for j in self.jobs:
            if 'JB_submission_time' in j:
                st = j['JB_submission_time'] + self._remote_tzname
                return utils.iso_to_datetime_tuple(st)
        # todo: throw a "no queued jobs" exception

    def is_node_working(self, node):
        """
        This function returns true if the node is currently working on a task,
        or false if the node is currently idle.
        """
        nodename = node.alias
        for j in self.jobs:
            qn = j.get('queue_name', '')
            if nodename in qn:
                log.debug("Node %s is working" % node.alias)
                return True
        log.debug("Node %s is IDLE" % node.id)
        return False

    def num_slots_for_job(self, job_id):
        """
        returns the number of slots requested for the given job id
        returns None if job_id is invalid
        """
        ujid = unicode(job_id)
        for j in self.jobs:
            if j['JB_job_number'] == ujid:
                return int(j['slots'])

    def avg_job_duration(self):
        count = 0
        total_seconds = 0
        for job in self.jobstats:
            if job is not None:
                if job['end']:
                    delta = job['end'] - job['start']
                elif job['start']:
                    #currently running job
                    delta = self.remote_time - job['start']
                else:
                    continue
                total_seconds += delta.seconds
                count += 1
        if count == 0:
            return count
        else:
            return total_seconds / count

    def avg_wait_time(self):
        count = 0
        total_seconds = 0
        for job in self.jobstats:
            if job is not None:
                if job['start'] and job['queued']:
                    delta = job['start'] - job['queued']
                elif job['queued']:
                    delta = self.remote_time - job['queued']
                else:
                    continue
                total_seconds += delta.seconds
                count += 1
        if count == 0:
            return count
        else:
            return total_seconds / count

    def get_loads(self):
        """
        returns an array containing the loads on each host in cluster
        """
        loads = []
        for h in self.hosts:
            if h['load_avg'] == '-':
                h['load_avg'] = 0
            loads.append(h['load_avg'])
        return loads

    def _add(self, x, y):
        return float(x) + float(y)

    def get_all_stats(self):
        now = utils.get_utc_now()
        bits = []
        # first field is the time
        bits.append(now)
        # second field is the number of hosts
        bits.append(self.count_hosts())
        # third field is # of running jobs
        bits.append(len(self.get_running_jobs()))
        # fourth field is # of queued jobs
        bits.append(len(self.get_queued_jobs()))
        # fifth field is total # slots
        bits.append(self.count_total_slots())
        # sixth field is average job duration
        bits.append(self.avg_job_duration())
        # seventh field is average job wait time
        bits.append(self.avg_wait_time())
        # last field is array of loads for hosts
        arr = self.get_loads()
        # arr may be empty if there are no exec hosts
        if arr:
            load_sum = float(reduce(self._add, arr))
            avg_load = load_sum / len(arr)
        else:
            avg_load = 0.0
        bits.append(avg_load)
        return bits

    def write_stats_to_csv(self, filename):
        """
        Write important SGE stats to CSV file
        Appends one line to the CSV
        """
        bits = self.get_all_stats()
        try:
            f = open(filename, 'a')
            flat = ','.join(str(n) for n in bits) + '\n'
            f.write(flat)
            f.close()
        except IOError, e:
            raise exception.BaseException(str(e))


class SGELoadBalancer(LoadBalancer):
    """
    This class is able to query each SGE host and return load & queue
    statistics

    *** All times are in SECONDS unless otherwise specified ***

    The polling interval in seconds. Must be <= 300 seconds. The polling loop
    with visualizer takes about 15 seconds.
    polling_interval = 60

    VERY IMPORTANT: Set this to the max nodes you're willing to have in your
    cluster. Try setting this to the default cluster size you'd ordinarily use.
    max_nodes = 5

    IMPORTANT: Set this to the longest time a job can wait before another host
    is added to the cluster to help. Must be at least 300 seconds. Recommended:
    300 - 900 secs (5-15 mins). The minimum value is 300 seconds because that's
    approximately how long an instance will take to start up.
    wait_time = 900

    Keep this at 1 - your master, for now.
    min_nodes = 1

    This would allow the master to be killed when the queue empties. UNTESTED.
    kill_cluster = False

    How many nodes to add per iteration. Setting it > 1 opens up possibility
    of spending too much $$
    add_nodes_per_iteration = 1

    Kill an instance after it is idle and has been up for X minutes. Do not
    kill earlier, since you've already paid for that hour. (in mins)
    kill_after = 45

    After adding a node, how long to wait for the instance to start new jobs
    stabilization_time = 180

    Visualizer off by default. Start it with "starcluster loadbalance -p tag"
    plot_stats = False

    How many hours qacct should look back to gather past job data. lower
    values minimize data transfer
    lookback_window = 3
    """

    def __init__(self, interval=60, max_nodes=None, wait_time=900,
                 add_pi=1, kill_after=45, stab=180, lookback_win=3,
                 min_nodes=None, kill_cluster=False, plot_stats=False,
                 plot_output_dir=None, dump_stats=False, stats_file=None,
                 reboot_interval=10, n_reboot_restart=False,
                 ignore_grp=False):
        self._cluster = None
        self._keep_polling = True
        self._visualizer = None
        self.__last_cluster_mod_time = utils.get_utc_now()
        self.stat = SGEStats()
        self.polling_interval = interval
        self.kill_after = kill_after
        self.longest_allowed_queue_time = wait_time
        self.add_nodes_per_iteration = add_pi
        self.stabilization_time = stab
        self.lookback_window = lookback_win
        self.kill_cluster = kill_cluster
        self.max_nodes = max_nodes
        self.min_nodes = min_nodes
        self.dump_stats = dump_stats
        self.stats_file = stats_file
        self.plot_stats = plot_stats
        self.plot_output_dir = plot_output_dir
        if plot_stats:
            assert self.visualizer is not None
        if ignore_grp:
            self._placement_group = False
        else:
            self._placement_group = None
        self.reboot_interval = reboot_interval
        self.n_reboot_restart = n_reboot_restart

    @property
    def visualizer(self):
        if not self._visualizer:
            try:
                from starcluster.balancers.sge import visualizer
            except ImportError, e:
                log.error("Error importing visualizer:")
                log.error(str(e))
                log.error("check that matplotlib and numpy are installed and:")
                log.error("   $ python -c 'import matplotlib'")
                log.error("   $ python -c 'import numpy'")
                log.error("completes without error")
                raise exception.BaseException(
                    "Failed to load stats visualizer")
            self._visualizer = visualizer.SGEVisualizer(self.stats_file,
                                                        self.plot_output_dir)
        else:
            self._visualizer.stats_file = self.stats_file
            self._visualizer.pngpath = self.plot_output_dir
        return self._visualizer

    def _validate_dir(self, dirname, msg_prefix=""):
        if not os.path.isdir(dirname):
            msg = "'%s' is not a directory"
            if not os.path.exists(dirname):
                msg = "'%s' does not exist"
            if msg_prefix:
                msg = ' '.join([msg_prefix, msg])
            msg = msg % dirname
            raise exception.BaseException(msg)

    def _mkdir(self, directory, makedirs=False):
        if not os.path.isdir(directory):
            if os.path.isfile(directory):
                raise exception.BaseException("'%s' is a file not a directory")
            try:
                if makedirs:
                    os.makedirs(directory)
                    log.info("Created directories %s" % directory)
                else:
                    os.mkdir(directory)
                    log.info("Created single directory %s" % directory)
            except IOError, e:
                raise exception.BaseException(str(e))

    def get_remote_time(self):
        """
        This function remotely executes 'date' on the master node
        and returns a datetime object with the master's time
        instead of fetching it from local machine, maybe inaccurate.
        """
        cmd = 'date --iso-8601=seconds'
        date_str = '\n'.join(self._cluster.master_node.ssh.execute(cmd))
        d = iso8601.parse_date(date_str)
        self._remote_tzinfo = d.tzinfo
        self._remote_tzname = d.tzname()
        return d

    def get_qatime(self, now):
        """
        This function takes the lookback window and creates a string
        representation of the past few hours, to feed to qacct to
        limit the dataset qacct returns.
        """
        if self.stat.is_jobstats_empty():
            log.info("Loading full job history")
            temp_lookback_window = self.lookback_window * 60 * 60
        else:
            temp_lookback_window = self.polling_interval
        log.debug("getting past %d seconds worth of job history" %
                  temp_lookback_window)
        now = now - datetime.timedelta(seconds=temp_lookback_window + 1)
        return now.strftime("%Y%m%d%H%M")

    def _get_stats(self):
        master = self._cluster.master_node
        now = self.get_remote_time()
        qatime = self.get_qatime(now)
        qacct_cmd = 'qacct -j -b ' + qatime
        qstat_cmd = 'qstat -u \* -xml -f -r'
        qhostxml = '\n'.join(master.ssh.execute('qhost -xml'))
        qstatxml = '\n'.join(master.ssh.execute(qstat_cmd))
        try:
            qacct = '\n'.join(master.ssh.execute(qacct_cmd))
        except exception.RemoteCommandFailed:
            if master.ssh.isfile('/opt/sge6/default/common/accounting'):
                raise
            else:
                log.info("No jobs have completed yet!")
                qacct = ''
        self.stat.parse_qhost(qhostxml)
        self.stat.parse_qstat(qstatxml)
        self.stat.parse_qacct(qacct, now)
        log.debug("sizes: qhost: %d, qstat: %d, qacct: %d" %
                  (len(qhostxml), len(qstatxml), len(qacct)))
        return self.stat

    @utils.print_timing("Fetching SGE stats", debug=True)
    def get_stats(self):
        """
        This method will ssh to the SGE master and get load & queue stats. It
        will feed these stats to SGEStats, which parses the XML. It will return
        two arrays: one of hosts, each host has a hash with its host
        information inside. The job array contains a hash for every job,
        containing statistics about the job name, priority, etc.
        """
        log.debug("starting get_stats")
        retries = 5
        for i in range(retries):
            try:
                return self._get_stats()
            except Exception:
                log.warn("Failed to retrieve stats (%d/%d):" %
                         (i + 1, retries), exc_info=True)
                log.warn("Retrying in %ds" % self.polling_interval)
                time.sleep(self.polling_interval)
        raise exception.BaseException(
            "Failed to retrieve SGE stats after trying %d times, exiting..." %
            retries)

    def run(self, cluster):
        """
        This function will loop indefinitely, using SGELoadBalancer.get_stats()
        to get the clusters status. It looks at the job queue and tries to
        decide whether to add or remove a node.  It should later look at job
        durations (currently doesn't)
        """
        self._cluster = cluster
        if self.max_nodes is None:
            self.max_nodes = cluster.cluster_size
        if self.min_nodes is None:
            self.min_nodes = 1
        if self.kill_cluster:
            self.min_nodes = 0
        if self.min_nodes > self.max_nodes:
            raise exception.BaseException(
                "min_nodes cannot be greater than max_nodes")
        use_default_stats_file = self.dump_stats and not self.stats_file
        use_default_plots_dir = self.plot_stats and not self.plot_output_dir
        if use_default_stats_file or use_default_plots_dir:
            self._mkdir(DEFAULT_STATS_DIR % cluster.cluster_tag, makedirs=True)
        if not self.stats_file:
            self.stats_file = DEFAULT_STATS_FILE % cluster.cluster_tag
        if not self.plot_output_dir:
            self.plot_output_dir = DEFAULT_STATS_DIR % cluster.cluster_tag
        if not cluster.is_cluster_up():
            raise exception.ClusterNotRunning(cluster.cluster_tag)
        if self.dump_stats:
            if os.path.isdir(self.stats_file):
                raise exception.BaseException("stats file destination '%s' is"
                                              " a directory" % self.stats_file)
            sfdir = os.path.dirname(os.path.abspath(self.stats_file))
            self._validate_dir(sfdir, msg_prefix="stats file destination")
        if self.plot_stats:
            if os.path.isfile(self.plot_output_dir):
                raise exception.BaseException("plot output destination '%s' "
                                              "is a file" %
                                              self.plot_output_dir)
            self._validate_dir(self.plot_output_dir,
                               msg_prefix="plot output destination")
        raw = dict(__raw__=True)
        log.info("Starting load balancer (Use ctrl-c to exit)")
        log.info("Maximum cluster size: %d" % self.max_nodes,
                 extra=raw)
        log.info("Minimum cluster size: %d" % self.min_nodes,
                 extra=raw)
        log.info("Cluster growth rate: %d nodes/iteration\n" %
                 self.add_nodes_per_iteration, extra=raw)
        if self.dump_stats:
            log.info("Writing stats to file: %s" % self.stats_file)
        if self.plot_stats:
            log.info("Plotting stats to directory: %s" % self.plot_output_dir)
        while(self._keep_polling):
            cluster.recover(remove_on_error=self.kill_after)
            cluster.clean()
            if not cluster.is_cluster_up():
                log.info("Waiting for all nodes to come up...")
                time.sleep(self.polling_interval)
                continue
            self.get_stats()
            log.info("Execution hosts: %d" % len(self.stat.hosts), extra=raw)
            log.info("Execution slots: %d" % self.stat.count_total_slots(),
                     extra=raw)
            log.info("Queued jobs: %d" % len(self.stat.get_queued_jobs()),
                     extra=raw)
            oldest_queued_job_age = self.stat.oldest_queued_job_age()
            if oldest_queued_job_age:
                log.info("Oldest queued job: %s" % oldest_queued_job_age,
                         extra=raw)
            log.info("Avg job duration: %d secs" %
                     self.stat.avg_job_duration(), extra=raw)
            log.info("Avg job wait time: %d secs" % self.stat.avg_wait_time(),
                     extra=raw)
            log.info("Last cluster modification time: %s" %
                     self.__last_cluster_mod_time.strftime("%Y-%m-%d %X%z"),
                     extra=dict(__raw__=True))
            # evaluate if nodes need to be added
            self._eval_add_node()
            # evaluate if nodes need to be removed
            self._eval_remove_node()
            if self.dump_stats or self.plot_stats:
                self.stat.write_stats_to_csv(self.stats_file)
            # call the visualizer
            if self.plot_stats:
                try:
                    self.visualizer.graph_all()
                except IOError, e:
                    raise exception.BaseException(str(e))
            # evaluate if cluster should be terminated
            if self.kill_cluster:
                if self._eval_terminate_cluster():
                    log.info("Terminating cluster and exiting...")
                    return self._cluster.terminate_cluster()
            log.info("Sleeping...(looping again in %d secs)\n" %
                     self.polling_interval)
            log.info("Sleeping, it's " + str(datetime.datetime.utcnow()))
            time.sleep(self.polling_interval)
            log.info("Waking up, it's " + str(datetime.datetime.utcnow()))

    def has_cluster_stabilized(self):
        now = utils.get_utc_now()
        elapsed = (now - self.__last_cluster_mod_time).seconds
        is_stabilized = not (elapsed < self.stabilization_time)
        if not is_stabilized:
            log.info("Cluster was modified less than %d seconds ago" %
                     self.stabilization_time)
            log.info("Waiting for cluster to stabilize...")
        return is_stabilized

    def _eval_add_node(self):
        """
        This function inspects the current state of the SGE queue and decides
        whether or not to add nodes to the cluster. Returns the number of nodes
        to add.
        """
        num_nodes = len(self._cluster.nodes)
        if num_nodes >= self.max_nodes:
            log.info("Not adding nodes: already at or above maximum (%d)" %
                     self.max_nodes)
            return
        queued_jobs = self.stat.get_queued_jobs()
        if not queued_jobs and num_nodes >= self.min_nodes:
            log.info("Not adding nodes: at or above minimum nodes "
                     "and no queued jobs...")
            return
        total_slots = self.stat.count_total_slots()
        if not self.has_cluster_stabilized() and total_slots > 0:
            return
        running_jobs = self.stat.get_running_jobs()
        used_slots = sum([int(j['slots']) for j in running_jobs])
        qw_slots = sum([int(j['slots']) for j in queued_jobs])
        slots_per_host = self.stat.slots_per_host()
        avail_slots = total_slots - used_slots
        need_to_add = 0
        if num_nodes < self.min_nodes:
            log.info("Adding node: below minimum (%d)" % self.min_nodes)
            need_to_add = self.min_nodes - num_nodes
        elif total_slots == 0:
            # no slots, add one now
            need_to_add = 1
        elif qw_slots > avail_slots:
            log.info("Queued jobs need more slots (%d) than available (%d)" %
                     (qw_slots, avail_slots))
            oldest_job_dt = self.stat.oldest_queued_job_age()
            now = self.get_remote_time()
            age_delta = now - oldest_job_dt
            if age_delta.seconds > self.longest_allowed_queue_time:
                log.info("A job has been waiting for %d seconds "
                         "longer than max: %d" %
                         (age_delta.seconds, self.longest_allowed_queue_time))
                if slots_per_host != 0:
                    need_to_add = qw_slots / slots_per_host
                else:
                    need_to_add = 1
            else:
                log.info("No queued jobs older than %d seconds" %
                         self.longest_allowed_queue_time)
        max_add = self.max_nodes - len(self._cluster.running_nodes)
        need_to_add = min(self.add_nodes_per_iteration, need_to_add, max_add)
        if need_to_add > 0:
            log.warn("Adding %d nodes at %s" %
                     (need_to_add, str(utils.get_utc_now())))
            try:
                self._cluster.add_nodes(need_to_add,
                                        reboot_interval=self.reboot_interval,
                                        n_reboot_restart=self.n_reboot_restart,
                                        placement_group=self._placement_group)
                self.__last_cluster_mod_time = utils.get_utc_now()
                log.info("Done adding nodes at %s" %
                         str(self.__last_cluster_mod_time))
            except ThreadPoolException as tpe:
                traceback.print_exc()
                log.error("Failed to add new host", exc_info=True)
                log.debug(traceback.format_exc())
                log.error("Individual errors follow")
                for exc in tpe.exceptions:
                    print exc[1]
            except Exception:
                traceback.print_exc()
                log.error("Failed to add new host", exc_info=True)
                log.debug(traceback.format_exc())

    def _eval_remove_node(self):
        """
        This function uses the sge stats to decide whether or not to
        remove a node from the cluster.
        """
        qlen = len(self.stat.get_queued_jobs())
        if qlen != 0:
            return
        if not self.has_cluster_stabilized():
            return
        num_nodes = len(self._cluster.nodes)
        if num_nodes <= self.min_nodes:
            log.info("Not removing nodes: already at or below minimum (%d)"
                     % self.min_nodes)
            return
        max_remove = num_nodes - self.min_nodes
        log.info("Looking for nodes to remove...")
        remove_nodes = self._find_nodes_for_removal(max_remove=max_remove)
        if not remove_nodes:
            log.info("No nodes can be removed at this time")
        for node in remove_nodes:
            if node.update() != "running":
                log.error("Node %s is already dead - not removing" %
                          node.alias)
                continue
            log.warn("Removing %s: %s (%s)" %
                     (node.alias, node.id, node.dns_name))
            try:
                self._cluster.remove_node(node)
                self.__last_cluster_mod_time = utils.get_utc_now()
            except ThreadPoolException as tpe:
                traceback.print_exc()
                log.error("Failed to remove node %s" % node.alias,
                          exc_info=True)
                log.debug(traceback.format_exc())
                log.error("Individual errors follow")
                for exc in tpe.exceptions:
                    print exc[1]
            except Exception:
                traceback.print_exc()
                log.error("Failed to remove node %s" % node.alias,
                          exc_info=True)
                log.debug(traceback.format_exc())

    def _eval_terminate_cluster(self):
        """
        This method determines whether to terminate the cluster based on the
        following conditions:
        1. Only the master node exists (no worker nodes)
        2. The master node is not running any SGE jobs
        3. The master node has been up for at least self.kill_after mins
        """
        if len(self._cluster.running_nodes) != 1:
            return False
        return self._should_remove(self._cluster.master_node)

    def _should_remove(self, node):
        """
        Determines whether a node is eligible to be removed based on:

        1. The node must not be running any SGE job
        2. The node must have been up for self.kill_after min past the hour
        """
        if self.stat.is_node_working(node):
            return False
        mins_up = self._minutes_uptime(node) % 60
        idle_msg = ("Idle node %s (%s) has been up for %d minutes past "
                    "the hour" % (node.alias, node.id, mins_up))
        if mins_up >= self.kill_after:
            log.info(idle_msg)
            return True
        else:
            log.debug(idle_msg)
            return False

    def _find_nodes_for_removal(self, max_remove=None):
        """
        This function returns one or more suitable worker nodes to remove from
        the cluster. The criteria for removal are:
        1. The node must be a worker node (ie not master)
        2. The node must not be running any SGE job
        3. The node must have been up for self.kill_after min past the hour

        If max_remove is specified up to max_remove nodes will be returned for
        removal.
        """
        remove_nodes = []
        for node in self._cluster.running_nodes:
            if max_remove is not None and len(remove_nodes) >= max_remove:
                return remove_nodes
            if node.is_master():
                continue
            if self._should_remove(node):
                remove_nodes.append(node)
        return remove_nodes

    def _minutes_uptime(self, node):
        """
        This function uses the node's launch_time to determine how many minutes
        this instance has been running. You can mod (%) the return value with
        60 to determine how many minutes into a billable hour this node has
        been running.
        """
        dt = utils.iso_to_datetime_tuple(node.launch_time)
        now = self.get_remote_time()
        timedelta = now - dt
        return timedelta.seconds / 60<|MERGE_RESOLUTION|>--- conflicted
+++ resolved
@@ -162,35 +162,19 @@
             l = l.strip()
             if l.find('jobnumber') != -1:
                 job_id = int(l[13:len(l)])
-<<<<<<< HEAD
             elif l.find('qsub_time') != -1:
-                qd = self.qacct_to_datetime_tuple(l[13:len(l)], tzinfo)
+                qd = self.qacct_to_datetime_tuple(l[13:len(l)])
             elif l.find('start_time') != -1:
                 if l.find('-/-') > 0:
                     start = dtnow
                 else:
-                    start = self.qacct_to_datetime_tuple(l[13:len(l)], tzinfo)
+                    start = self.qacct_to_datetime_tuple(l[13:len(l)])
             elif l.find('end_time') != -1:
                 if l.find('-/-') > 0:
                     end = dtnow
                 else:
-                    end = self.qacct_to_datetime_tuple(l[13:len(l)], tzinfo)
+                    end = self.qacct_to_datetime_tuple(l[13:len(l)])
             elif l.find('==========') != -1:
-=======
-            if l.find('qsub_time') != -1:
-                qd = self.qacct_to_datetime_tuple(l[13:len(l)])
-            if l.find('start_time') != -1:
-                if l.find('-/-') > 0:
-                    start = dtnow
-                else:
-                    start = self.qacct_to_datetime_tuple(l[13:len(l)])
-            if l.find('end_time') != -1:
-                if l.find('-/-') > 0:
-                    end = dtnow
-                else:
-                    end = self.qacct_to_datetime_tuple(l[13:len(l)])
-            if l.find('==========') != -1:
->>>>>>> 28195149
                 if qd is not None:
                     self.max_job_id = job_id
                     hash = {'queued': qd, 'start': start, 'end': end}
