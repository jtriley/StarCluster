--- conflicted
+++ resolved
@@ -436,11 +436,7 @@
                  add_pi=1, kill_after=45, stab=180, lookback_win=3,
                  min_nodes=1, kill_cluster=False, plot_stats=False,
                  plot_output_dir=None, dump_stats=False, stats_file=None,
-<<<<<<< HEAD
-                 ignore_master=False):
-=======
-                 ignore_grp=False):
->>>>>>> 6a62e908
+                 ignore_master=False, ignore_grp=False):
         self._cluster = None
         self._keep_polling = True
         self._visualizer = None
