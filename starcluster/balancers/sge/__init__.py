--- conflicted
+++ resolved
@@ -327,13 +327,6 @@
         """
         loads = []
         for h in self.hosts:
-<<<<<<< HEAD
-            if h['load_avg'] == '-':
-                h['load_avg'] = 0
-            load_avg = h['load_avg']
-            if isinstance(load_avg, (unicode, str)) and load_avg[-1] == 'K':
-                load_avg = float(load_avg[:-1]) * 1000
-=======
             load_avg = h['load_avg']
             try:
                 if load_avg == "-":
@@ -343,7 +336,6 @@
             except TypeError:
                 # load_avg was already a number
                 pass
->>>>>>> ca693385
             loads.append(load_avg)
         return loads
 
