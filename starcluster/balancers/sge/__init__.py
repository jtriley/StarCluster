--- conflicted
+++ resolved
@@ -46,12 +46,7 @@
         self.queues = {}
         self.jobstats = self.jobstat_cachesize * [None]
         self.max_job_id = 0
-<<<<<<< HEAD
-        self.remote_tzinfo = None
-        self.remote_tzname = None
-=======
         self.remote_tzinfo = remote_tzinfo or utils.get_utc_now().tzinfo
->>>>>>> 56c03d59
 
     @property
     def first_job_id(self):
@@ -259,14 +254,9 @@
         """
         for j in self.jobs:
             if 'JB_submission_time' in j:
-<<<<<<< HEAD
-                st = j['JB_submission_time'] + self.remote_tzname
-                return utils.iso_to_datetime_tuple(st)
-=======
                 st = j['JB_submission_time']
                 dt = utils.iso_to_datetime_tuple(st)
                 return dt.replace(tzinfo=self.remote_tzinfo)
->>>>>>> 56c03d59
         # todo: throw a "no queued jobs" exception
 
     def is_node_working(self, node):
@@ -526,15 +516,9 @@
         """
         cmd = 'date --iso-8601=seconds'
         date_str = '\n'.join(self._cluster.master_node.ssh.execute(cmd))
-<<<<<<< HEAD
-        d = iso8601.parse_date(date_str)
-        self.stat.remote_tzinfo = d.tzinfo
-        self.stat.remote_tzname = d.tzname()
-=======
         d = utils.iso_to_datetime_tuple(date_str)
         if self._stat:
             self._stat.remote_tzinfo = d.tzinfo
->>>>>>> 56c03d59
         return d
 
     def get_qatime(self, now):
