--- conflicted
+++ resolved
@@ -639,11 +639,8 @@
         if self.plot_stats:
             log.info("Plotting stats to directory: %s" % self.plot_output_dir)
         while(self._keep_polling):
-<<<<<<< HEAD
+            cluster.recover(remove_on_error=True)
             cluster.clean()
-=======
-            cluster.recover(remove_on_error=True)
->>>>>>> 5b69475c
             if not cluster.is_cluster_up():
                 log.info("Waiting for all nodes to come up...")
                 time.sleep(self.polling_interval)
