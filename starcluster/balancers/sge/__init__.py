--- conflicted
+++ resolved
@@ -19,13 +19,10 @@
 import re
 import time
 import datetime
-<<<<<<< HEAD
 import traceback
 import string
-
-=======
 import xml.dom.minidom
->>>>>>> 00da8e0a
+
 
 from starcluster import utils
 from starcluster import static
@@ -74,25 +71,16 @@
     """
     SunGridEngine stats parser
     """
-<<<<<<< HEAD
-    jobstat_cachesize = 200
-    hosts = []
-    jobs = []
-    jobstats = jobstat_cachesize * [None]
-    max_job_id = 0
-
-    def __init__(self,default_slots,queue_name=None):
+
+    def __init__(self, default_slots, queue_name=None):
         self.queue_name = queue_name
         self.default_slots = default_slots
-=======
-    def __init__(self):
         self.jobstat_cachesize = 200
         self.hosts = []
         self.jobs = []
         self.queues = {}
         self.jobstats = self.jobstat_cachesize * [None]
         self.max_job_id = 0
->>>>>>> 00da8e0a
 
     @property
     def first_job_id(self):
@@ -139,45 +127,6 @@
             for job in q.getElementsByTagName("job_list"):
                 self.jobs.extend(self._parse_job(job, queue_name=name))
         for job in doc.getElementsByTagName("job_list"):
-<<<<<<< HEAD
-            qname = job.getAttribute("queue_name")
-            if queues:
-                if qname not in queues:
-                    continue
-            jstate = job.getAttribute("state")
-            hash = dict(job_state=jstate, queue_name=qname)
-            for tag in fields:
-                es = job.getElementsByTagName(tag)
-                for node in es:
-                    for node2 in node.childNodes:
-                        if node2.nodeType == xml.dom.minidom.Node.TEXT_NODE:
-                            hash[tag] = node2.data
-            # grab the submit time on all jobs, the last job's val stays
-            if 'tasks' in hash and hash['tasks'].find('-') > 0:
-                self.job_multiply(hash)
-            else:
-                self.jobs.append(job)
-        
-        return self.jobs
-        
-    def job_multiply(self, hash):
-        """
-        This function deals with sge jobs with a task range.  For example,
-        'qsub -t 1-20:1' makes 20 jobs. self.jobs needs to represent that it is
-        20 jobs instead of just 1.
-        """
-        sz_range = hash['tasks']
-        dashpos = sz_range.find('-')
-        colpos = sz_range.find(':')
-        start = int(sz_range[0:dashpos])
-        fin = int(sz_range[dashpos + 1:colpos])
-        gran = int(sz_range[colpos + 1:len(sz_range)])
-        log.debug("start = %d, fin = %d, granularity = %d, sz_range = %s" %
-                  (start, fin, gran, sz_range))
-        num_jobs = (fin - start) / gran
-        log.debug("This job expands to %d tasks" % num_jobs)
-        self.jobs.extend([hash] * num_jobs)
-=======
             if job.parentNode.nodeName == 'job_info':
                 self.jobs.extend(self._parse_job(job))
         return self.jobs
@@ -214,7 +163,6 @@
         log.debug("task array job has %s tasks (tasks: %s)" %
                   (num_tasks, tasks))
         return num_tasks
->>>>>>> 00da8e0a
 
 
     def parse_qacct(self, string, dtnow):
@@ -224,9 +172,6 @@
         Takes the string to parse, and a datetime object of the remote
         host's current time.
         """
-<<<<<<< HEAD
-
-                
         jobstats,num_new_jobs = sge_utils.parse_qacct(string,dtnow)
         for (jobid,hash) in jobstats.values():
             self.max_job_id = jobid
@@ -235,42 +180,7 @@
         log.debug("added %d new jobs." % num_new_jobs)
         log.debug("There are %d items in the jobstats cache." %
                  len(self.jobstats))
-=======
-        job_id = None
-        qd = None
-        start = None
-        end = None
-        counter = 0
-        lines = string.split('\n')
-        for l in lines:
-            l = l.strip()
-            if l.find('jobnumber') != -1:
-                job_id = int(l[13:len(l)])
-            if l.find('qsub_time') != -1:
-                qd = self.qacct_to_datetime_tuple(l[13:len(l)])
-            if l.find('start_time') != -1:
-                if l.find('-/-') > 0:
-                    start = dtnow
-                else:
-                    start = self.qacct_to_datetime_tuple(l[13:len(l)])
-            if l.find('end_time') != -1:
-                if l.find('-/-') > 0:
-                    end = dtnow
-                else:
-                    end = self.qacct_to_datetime_tuple(l[13:len(l)])
-            if l.find('==========') != -1:
-                if qd is not None:
-                    self.max_job_id = job_id
-                    hash = {'queued': qd, 'start': start, 'end': end}
-                    self.jobstats[job_id % self.jobstat_cachesize] = hash
-                qd = None
-                start = None
-                end = None
-                counter = counter + 1
-        log.debug("added %d new jobs" % counter)
-        log.debug("There are %d items in the jobstats cache" %
-                  len(self.jobstats))
->>>>>>> 00da8e0a
+
         return self.jobstats
 
     def is_jobstats_empty(self):
@@ -520,21 +430,7 @@
         self.plot_stats = plot_stats
         self.plot_output_dir = plot_output_dir
         if plot_stats:
-<<<<<<< HEAD
-            assert self.visualizer != None
-        self.queue_name = queue_name
-        self.image_id = image_id
-        self.instance_type = instance_type
-        self.zone = zone
-        self.spot_bid = spot_bid
-        if host_group and not host_group.startswith('@'):
-            raise ValueError, 'Host group name must start with "@".'
-        self.host_group = host_group
-        self.slots = slots
-        
-=======
             assert self.visualizer is not None
->>>>>>> 00da8e0a
 
     @property
     def visualizer(self):
@@ -798,16 +694,9 @@
 
     def _eval_add_node(self):
         """
-<<<<<<< HEAD
-        This function uses the metrics available to it to decide whether to
-        add a new node to the cluster or not. 
-        TODO: See if the recent jobs have taken more than 5 minutes (how
-        long it takes to start an instance)
-=======
         This function inspects the current state of the SGE queue and decides
         whether or not to add nodes to the cluster. Returns the number of nodes
         to add.
->>>>>>> 00da8e0a
         """
         if len(self._cluster.running_nodes) >= self.max_nodes:
             log.info("Not adding nodes: already at or above maximum (%d)" %
