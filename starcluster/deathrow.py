--- conflicted
+++ resolved
@@ -2,10 +2,6 @@
 Contains code that should eventually be removed. Mostly used for maintaining
 backwards compatibility while still moving the code forward.
 """
-<<<<<<< HEAD
-import traceback
-=======
->>>>>>> 2da10dbe
 from starcluster import utils
 from starcluster import exception
 from starcluster import clustersetup
