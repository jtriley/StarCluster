--- conflicted
+++ resolved
@@ -338,12 +338,7 @@
                 security_groups=security_groups,
                 availability_zone_group=availability_zone_group,
                 placement=placement, placement_group=placement_group,
-<<<<<<< HEAD
-                user_data=user_data)
-
-=======
                 user_data=user_data, block_device_map=block_device_map)
->>>>>>> 00c15db2
         else:
             return self.run_instances(
                 image_id, instance_type=instance_type,
@@ -357,21 +352,15 @@
                                count=1, launch_group=None, key_name=None,
                                availability_zone_group=None,
                                security_groups=None, placement=None,
-<<<<<<< HEAD
-                               placement_group=None, user_data=None):
-        requests = self.conn.request_spot_instances(
-=======
                                placement_group=None, user_data=None,
                                block_device_map=None):
-        return self.conn.request_spot_instances(
->>>>>>> 00c15db2
+        requests = self.conn.request_spot_instances(
             price, image_id, instance_type=instance_type, count=count,
             launch_group=launch_group, key_name=key_name,
             security_groups=security_groups,
             availability_zone_group=availability_zone_group,
             placement=placement, placement_group=placement_group,
-<<<<<<< HEAD
-            user_data=user_data)
+            user_data=user_data, block_device_map=block_device_map)
         requests_ids = []
         for request in requests:
             requests_ids.append(request.id)
@@ -395,9 +384,6 @@
             log.debug(str(counter) + ": Instance not propagated, sleeping")
             time.sleep(1)
             counter += 1
-=======
-            user_data=user_data, block_device_map=block_device_map)
->>>>>>> 00c15db2
 
     def run_instances(self, image_id, instance_type='m1.small', min_count=1,
                       max_count=1, key_name=None, security_groups=None,
