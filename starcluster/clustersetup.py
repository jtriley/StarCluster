"""
clustersetup.py
"""
import posixpath

from starcluster import threadpool
from starcluster.utils import print_timing
from starcluster.logger import log
from starcluster import sge_utils

##changes
#    replaced _remove_node_from_sge contents with more general sge_utils function

class ClusterSetup(object):
    """
    ClusterSetup Interface

    This is the base class for all StarCluster plugins. A plugin should
    implement at least one if not all of these methods.
    """
    def __init__(self, *args, **kwargs):
        pass

    def on_add_node(self, node, nodes, master, user, user_shell, volumes):
        """
        This methods gets executed after a node has been added to the cluster
        """
        raise NotImplementedError('on_add_node method not implemented')

    def on_remove_node(self, node, nodes, master, user, user_shell, volumes):
        """
        This method gets executed before a node is about to be removed from the
        cluster
        """
        raise NotImplementedError('on_remove_node method not implemented')

    def on_restart(self, nodes, master, user, user_shell, volumes):
        """
        This method gets executed before restart the cluster
        """
        raise NotImplementedError('on_restart method not implemented')

    def on_shutdown(self, nodes, master, user, user_shell, volumes):
        """
        This method gets executed before shutting down the cluster
        """
        raise NotImplementedError('on_shutdown method not implemented')

    def run(self, nodes, master, user, user_shell, volumes):
        """
        Run this plugin's setup routines

        This method gets executed after the default cluster setup routines have
        been performed
        """
        raise NotImplementedError('run method not implemented')


class DefaultClusterSetup(ClusterSetup):
    """
    Default ClusterSetup implementation for StarCluster
    """
    def __init__(self, disable_threads=False, num_threads=20):
        self._nodes = None
        self._master = None
        self._user = None
        self._user_shell = None
        self._volumes = None
        self._disable_threads = disable_threads
        self._num_threads = num_threads
        self._pool = None

    @property
    def pool(self):
        if not self._pool:
            self._pool = threadpool.get_thread_pool(self._num_threads,
                                                    self._disable_threads)
        return self._pool

    @property
    def nodes(self):
        return filter(lambda x: not x.is_master(), self._nodes)

    @property
    def running_nodes(self):
        return filter(lambda x: x.state in ['running'], self._nodes)

    def _setup_hostnames(self, nodes=None):
        """
        Set each node's hostname to their alias.
        """
        nodes = nodes or self._nodes
        log.info("Configuring hostnames...")
        for node in nodes:
            self.pool.simple_job(node.set_hostname, (), jobid=node.alias)
        self.pool.wait(numtasks=len(nodes))

    def _get_max_unused_user_id(self):
        first_uid = 1000
        uid, gid = first_uid, first_uid
        mconn = self._master.ssh
        umap = self._master.get_user_map(key_by_uid=True)
        uid_db = {}
        files = mconn.ls('/home')
        for file in files:
            if mconn.isdir(file):
                f = mconn.stat(file)
                uid_db[f.st_uid] = (file, f.st_gid)
        if uid_db.keys():
            max_uid = max(uid_db.keys())
            max_gid = uid_db[max_uid][1]
            uid, gid = max_uid + 1, max_gid + 1
            # make sure the newly selected uid/gid is >= 1000
            uid = max(uid, first_uid)
            gid = max(gid, first_uid)
        # make sure newly selected uid is not already in /etc/passwd
        while umap.get(uid):
            uid += 1
            gid += 1
        return uid, gid

    def _get_new_user_id(self, user):
        """
        Get the appropriate UID and GID for a new cluster user. If the user's
        home folder exists but the user doesn't exist the UID/GID owning the
        home folder is returned. Otherwise it chooses the next available UID
        and GID for a new user.
        """
        user = user or self._user
        home_folder = '/home/%s' % user
        mconn = self._master.ssh
        if mconn.path_exists(home_folder):
            # get /home/user's owner/group uid and create
            # user with that uid/gid
            s = mconn.stat(home_folder)
            uid = s.st_uid
            gid = s.st_gid
        else:
            # get highest uid/gid of dirs in /home/*,
            # increment by 1 and create user with that uid/gid
            uid, gid = self._get_max_unused_user_id()
        return uid, gid

    def _setup_cluster_user(self, user=None):
        """
        Create cluster user on all StarCluster nodes

        This command takes care to examine existing folders in /home
        and set the new cluster_user's uid/gid accordingly. This is necessary
        for the case of EBS volumes containing /home with large amounts of data
        in them. It's much less expensive in this case to set the uid/gid of
        the new user to be the existing uid/gid of the dir in EBS rather than
        chowning potentially terabytes of data.
        """
        uid, gid = self._get_new_user_id(user)
        log.info("Creating cluster user: %s (uid: %d, gid: %d)" %
                 (user, uid, gid))
        self._add_user_to_nodes(uid, gid, self._nodes)

    def _add_user_to_node(self, uid, gid, node):
        existing_user = node.getpwuid(uid)
        if existing_user:
            username = existing_user.pw_name
            if username != self._user:
                msg = ("user %s exists on %s with same uid/gid as "
                       "cluster user %s...removing user %s")
                log.debug(
                    msg % (username, node.alias, self._user, username))
                node.remove_user(username)
                node.add_user(self._user, uid, gid, self._user_shell)
            log.debug("user %s exists on node %s, no action" %
                      (self._user, node.alias))
        else:
            log.debug("user %s does not exist, creating..." % self._user)
            node.add_user(self._user, uid, gid, self._user_shell)

    def _add_user_to_nodes(self, uid, gid, nodes=None):
        nodes = nodes or self._nodes
        for node in nodes:
            self.pool.simple_job(self._add_user_to_node, (uid, gid, node),
                                 jobid=node.alias)
        self.pool.wait(numtasks=len(nodes))

    def _setup_scratch_on_node(self, node, users=None):
        nconn = node.ssh
        users = users or [self._user]
        for user in users:
            user_scratch = '/mnt/%s' % user
            if not nconn.path_exists(user_scratch):
                nconn.mkdir(user_scratch)
            nconn.execute('chown -R %(user)s:%(user)s /mnt/%(user)s' %
                          {'user': user})
            scratch = '/scratch'
            if not nconn.path_exists(scratch):
                nconn.mkdir(scratch)
            if not nconn.path_exists(posixpath.join(scratch, user)):
                nconn.execute('ln -s %s %s' % (user_scratch, scratch))

    def _setup_scratch(self, nodes=None, users=None):
        """ Configure scratch space on all StarCluster nodes """
        users = users or [self._user]
        log.info("Configuring scratch space for user(s): %s" %
                 ', '.join(users), extra=dict(__textwrap__=True))
        nodes = nodes or self._nodes
        for node in nodes:
            self.pool.simple_job(self._setup_scratch_on_node, (node, users),
                                 jobid=node.alias)
        self.pool.wait(numtasks=len(nodes))

    def _setup_etc_hosts(self, nodes=None):
        """ Configure /etc/hosts on all StarCluster nodes"""
        log.info("Configuring /etc/hosts on each node")
        nodes = nodes or self._nodes
        for node in nodes:
            self.pool.simple_job(node.add_to_etc_hosts, (nodes, ),
                                 jobid=node.alias)
        self.pool.wait(numtasks=len(nodes))

    def _setup_passwordless_ssh(self, nodes=None):
        """
        Properly configure passwordless ssh for root and CLUSTER_USER on all
        StarCluster nodes
        """
        log.info("Configuring passwordless ssh for root")
        master = self._master
        nodes = nodes or self.nodes
        master.generate_key_for_user('root', auth_new_key=True,
                                     auth_conn_key=True)
        master.enable_passwordless_ssh('root', nodes)
        # generate public/private keys, authorized_keys, and known_hosts files
        # for cluster_user once on master node...NFS takes care of the rest
        log.info("Configuring passwordless ssh for %s" % self._user)
        master.generate_key_for_user(self._user, auth_new_key=True,
                                     auth_conn_key=True)
        master.add_to_known_hosts(self._user, nodes)

    def _setup_ebs_volumes(self):
        """
        Mount EBS volumes, if specified in ~/.starcluster/config to /home
        """
        # setup /etc/fstab on master to use block device if specified
        master = self._master
        devs = master.ssh.ls('/dev')
        for vol in self._volumes:
            vol = self._volumes[vol]
            vol_id = vol.get("volume_id")
            mount_path = vol.get('mount_path')
            device = vol.get("device")
            volume_partition = vol.get('partition')
            if not (vol_id and device and mount_path):
                log.error("missing required settings for vol %s" % vol)
                continue
            dev_exists = master.ssh.path_exists(device)
            if not dev_exists and device.startswith('/dev/sd'):
                # check for "correct" device in unpatched kernels
                device = device.replace('/dev/sd', '/dev/xvd')
                dev_exists = master.ssh.path_exists(device)
            if not dev_exists:
                log.warn("Cannot find device %s for volume %s" %
                         (device, vol_id))
                log.warn("Not mounting %s on %s" % (vol_id, mount_path))
                log.warn("This usually means there was a problem "
                         "attaching the EBS volume to the master node")
                continue
            if not volume_partition:
                partitions = filter(lambda x: x.startswith(device), devs)
                if len(partitions) == 1:
                    volume_partition = device
                elif len(partitions) == 2:
                    volume_partition = device + '1'
                else:
                    log.error(
                        "volume has more than one partition, please specify "
                        "which partition to use (e.g. partition=0, "
                        "partition=1, etc.) in the volume's config")
                    continue
            elif not master.ssh.path_exists(volume_partition):
                log.warn("Cannot find partition %s on volume %s" %
                         (volume_partition, vol_id))
                log.warn("Not mounting %s on %s" % (vol_id,
                                                    mount_path))
                log.warn("This either means that the volume has not "
                         "been partitioned or that the partition"
                         "specified does not exist on the volume")
                continue
            log.info("Mounting EBS volume %s on %s..." % (vol_id, mount_path))
            mount_map = self._master.get_mount_map()
            dev = mount_map.get(volume_partition)
            if dev:
                path, fstype, options = dev
                if path != mount_path:
                    log.error("Volume %s is mounted on %s, not on %s" %
                              (vol_id, path, mount_path))
                else:
                    log.info(
                        "Volume %s already mounted on %s...skipping" %
                        (vol_id, mount_path))
                continue
            self._master.mount_device(volume_partition, mount_path)

    def _get_nfs_export_paths(self):
        export_paths = ['/home']
        for vol in self._volumes:
            vol = self._volumes[vol]
            mount_path = vol.get('mount_path')
            if not mount_path in export_paths:
                export_paths.append(mount_path)
        return export_paths

    def _mount_nfs_shares(self, nodes, export_paths=None):
        """
        Setup /etc/fstab and mount each nfs share listed in export_paths on
        each node in nodes list
        """
        log.info("Mounting all NFS export path(s) on %d worker node(s)" %
                 len(nodes))
        export_paths = export_paths or self._get_nfs_export_paths()
        for node in nodes:
            self.pool.simple_job(node.mount_nfs_shares,
                                 (self._master, export_paths),
                                 jobid=node.alias)
        self.pool.wait(numtasks=len(nodes))

    @print_timing("Setting up NFS")
    def _setup_nfs(self, nodes=None, start_server=True, export_paths=None):
        """
        Share /home and all EBS mount paths via NFS to all nodes
        """
        master = self._master
        # setup /etc/exports and start nfsd on master node
        nodes = nodes or self.nodes
        export_paths = export_paths or self._get_nfs_export_paths()
        if start_server:
            master.start_nfs_server()
        if nodes:
            master.export_fs_to_nodes(nodes, export_paths)
            self._mount_nfs_shares(nodes, export_paths=export_paths)

    def run(self, nodes, master, user, user_shell, volumes):
        """Start cluster configuration"""
        try:
            self._nodes = nodes
            self._master = master
            self._user = user
            self._user_shell = user_shell
            self._volumes = volumes
            self._setup_hostnames()
            self._setup_ebs_volumes()
            self._setup_cluster_user()
            self._setup_scratch()
            self._setup_etc_hosts()
            self._setup_nfs()
            self._setup_passwordless_ssh()
        finally:
            self.pool.shutdown()

    def _remove_from_etc_hosts(self, node):
        nodes = filter(lambda x: x.id != node.id, self.running_nodes)
        for n in nodes:
            n.remove_from_etc_hosts([node])

    def _remove_nfs_exports(self, node):
        self._master.stop_exporting_fs_to_nodes([node])

    def _remove_from_known_hosts(self, node):
        nodes = filter(lambda x: x.id != node.id, self.running_nodes)
        for n in nodes:
            n.remove_from_known_hosts('root', [node])
            n.remove_from_known_hosts(self._user, [node])

<<<<<<< HEAD
    def _remove_from_sge(self, node):
        sge_utils.remove_from_sge(self._master,node.alias)        

=======
>>>>>>> 0c528a31
    def on_remove_node(self, node, nodes, master, user, user_shell, volumes):
        self._nodes = nodes
        self._master = master
        self._user = user
        self._user_shell = user_shell
        self._volumes = volumes
        log.info("Removing node %s (%s)..." % (node.alias, node.id))
<<<<<<< HEAD
        if not self._disable_queue:
            log.info("Removing %s from SGE" % node.alias)
            #self._remove_from_sge(node)
=======
>>>>>>> 0c528a31
        log.info("Removing %s from known_hosts files" % node.alias)
        self._remove_from_known_hosts(node)
        log.info("Removing %s from /etc/hosts" % node.alias)
        self._remove_from_etc_hosts(node)
        log.info("Removing %s from NFS" % node.alias)
        self._remove_nfs_exports(node)

    def _create_user(self, node):
        user = self._master.getpwnam(self._user)
        uid, gid = user.pw_uid, user.pw_gid
        self._add_user_to_nodes(uid, gid, nodes=[node])

    def on_add_node(self, node, nodes, master, user, user_shell, volumes):
        self._nodes = nodes
        self._master = master
        self._user = user
        self._user_shell = user_shell
        self._volumes = volumes
        self._setup_hostnames(nodes=[node])
        self._setup_etc_hosts(nodes)
        self._setup_nfs(nodes=[node], start_server=False)
        self._create_user(node)
        self._setup_scratch(nodes=[node])
        self._setup_passwordless_ssh(nodes=[node])<|MERGE_RESOLUTION|>--- conflicted
+++ resolved
@@ -368,12 +368,6 @@
             n.remove_from_known_hosts('root', [node])
             n.remove_from_known_hosts(self._user, [node])
 
-<<<<<<< HEAD
-    def _remove_from_sge(self, node):
-        sge_utils.remove_from_sge(self._master,node.alias)        
-
-=======
->>>>>>> 0c528a31
     def on_remove_node(self, node, nodes, master, user, user_shell, volumes):
         self._nodes = nodes
         self._master = master
@@ -381,12 +375,6 @@
         self._user_shell = user_shell
         self._volumes = volumes
         log.info("Removing node %s (%s)..." % (node.alias, node.id))
-<<<<<<< HEAD
-        if not self._disable_queue:
-            log.info("Removing %s from SGE" % node.alias)
-            #self._remove_from_sge(node)
-=======
->>>>>>> 0c528a31
         log.info("Removing %s from known_hosts files" % node.alias)
         self._remove_from_known_hosts(node)
         log.info("Removing %s from /etc/hosts" % node.alias)
