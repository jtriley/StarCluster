"""
clustersetup.py
"""
import re
import posixpath

from starcluster import threadpool
from starcluster.utils import print_timing
from starcluster.templates import sge
from starcluster.logger import log
from starcluster import sge_utils

##changes
#    replaced _remove_node_from_sge contents with more general sge_utils function

class ClusterSetup(object):
    """
    ClusterSetup Interface

    This is the base class for all StarCluster plugins. A plugin should
    implement at least one if not all of these methods.
    """
    def __init__(self, *args, **kwargs):
        pass

    def on_add_node(self, node, nodes, master, user, user_shell, volumes):
        """
        This methods gets executed after a node has been added to the cluster
        """
        raise NotImplementedError('on_add_node method not implemented')

    def on_remove_node(self, node, nodes, master, user, user_shell, volumes):
        """
        This method gets executed before a node is about to be removed from the
        cluster
        """
        raise NotImplementedError('on_remove_node method not implemented')

    def on_restart(self, nodes, master, user, user_shell, volumes):
        """
        This method gets executed before restart the cluster
        """
        raise NotImplementedError('on_restart method not implemented')

    def on_shutdown(self, nodes, master, user, user_shell, volumes):
        """
        This method gets executed before shutting down the cluster
        """
        raise NotImplementedError('on_shutdown method not implemented')

    def run(self, nodes, master, user, user_shell, volumes):
        """
        Run this plugin's setup routines

        This method gets executed after the default cluster setup routines have
        been performed
        """
        raise NotImplementedError('run method not implemented')


class DefaultClusterSetup(ClusterSetup):
    """
    Default ClusterSetup implementation for StarCluster
    """
    def __init__(self, disable_queue=False, disable_threads=False,
                 num_threads=20):
        self._nodes = None
        self._master = None
        self._user = None
        self._user_shell = None
        self._volumes = None
        self._disable_queue = disable_queue
        self._disable_threads = disable_threads
        self._num_threads = num_threads
        self._pool = None

    @property
    def pool(self):
        if not self._pool:
            self._pool = threadpool.get_thread_pool(self._num_threads,
                                                    self._disable_threads)
        return self._pool

    @property
    def nodes(self):
        return filter(lambda x: not x.is_master(), self._nodes)

    @property
    def running_nodes(self):
        return filter(lambda x: x.state in ['running'], self._nodes)

    def _setup_hostnames(self, nodes=None):
        """
        Set each node's hostname to their alias.
        """
        nodes = nodes or self._nodes
        log.info("Configuring hostnames...")
        for node in nodes:
            self.pool.simple_job(node.set_hostname, (), jobid=node.alias)
        self.pool.wait(numtasks=len(nodes))

    def _setup_cluster_user(self):
        """
        Create cluster user on all StarCluster nodes

        This command takes care to examine existing folders in /home
        and set the new cluster_user's uid/gid accordingly. This is necessary
        for the case of EBS volumes containing /home with large amounts of data
        in them. It's much less expensive in this case to set the uid/gid of
        the new user to be the existing uid/gid of the dir in EBS rather than
        chowning potentially terabytes of data.
        """
        mconn = self._master.ssh
        home_folder = '/home/%s' % self._user
        first_uid = 1000
        uid, gid = first_uid, first_uid
        umap = self._master.get_user_map(key_by_uid=True)
        if mconn.path_exists(home_folder):
            # get /home/user's owner/group uid and create
            # user with that uid/gid
            s = mconn.stat(home_folder)
            uid = s.st_uid
            gid = s.st_gid
        else:
            # get highest uid/gid of dirs in /home/*,
            # increment by 1 and create user with that uid/gid
            uid_db = {}
            files = mconn.ls('/home')
            for file in files:
                if mconn.isdir(file):
                    f = mconn.stat(file)
                    uid_db[f.st_uid] = (file, f.st_gid)
            if uid_db.keys():
                max_uid = max(uid_db.keys())
                max_gid = uid_db[max_uid][1]
                uid, gid = max_uid + 1, max_gid + 1
                # make sure the newly selected uid/gid is >= 1000
                uid = max(uid, first_uid)
                gid = max(gid, first_uid)
            # make sure newly selected uid is not already in /etc/passwd
            while umap.get(uid):
                uid += 1
                gid += 1
        log.info("Creating cluster user: %s (uid: %d, gid: %d)" % (self._user,
                                                                   uid, gid))
        self._add_user_to_nodes(uid, gid, self._nodes)

    def _add_user_to_node(self, uid, gid, node):
        existing_user = node.getpwuid(uid)
        if existing_user:
            username = existing_user.pw_name
            if username != self._user:
                msg = ("user %s exists on %s with same uid/gid as "
                       "cluster user %s...removing user %s")
                log.debug(
                    msg % (username, node.alias, self._user, username))
                node.remove_user(username)
                node.add_user(self._user, uid, gid, self._user_shell)
            log.debug("user %s exists on node %s, no action" %
                      (self._user, node.alias))
        else:
            log.debug("user %s does not exist, creating..." % self._user)
            node.add_user(self._user, uid, gid, self._user_shell)

    def _add_user_to_nodes(self, uid, gid, nodes=None):
        nodes = nodes or self._nodes
        for node in nodes:
            self.pool.simple_job(self._add_user_to_node, (uid, gid, node),
                                 jobid=node.alias)
        self.pool.wait(numtasks=len(nodes))

    def _setup_scratch_on_node(self, node):
        nconn = node.ssh
        user_scratch = '/mnt/%s' % self._user
        if not nconn.path_exists(user_scratch):
            nconn.mkdir(user_scratch)
        nconn.execute('chown -R %(user)s:%(user)s /mnt/%(user)s' %
                      {'user': self._user})
        scratch = '/scratch'
        if not nconn.path_exists(scratch):
            nconn.mkdir(scratch)
        if not nconn.path_exists(posixpath.join(scratch, self._user)):
            nconn.execute('ln -s %s %s' % (user_scratch, scratch))

    def _setup_scratch(self, nodes=None):
        """ Configure scratch space on all StarCluster nodes """
        log.info("Configuring scratch space for user: %s" % self._user)
        nodes = nodes or self._nodes
        for node in nodes:
            self.pool.simple_job(self._setup_scratch_on_node, (node,),
                                 jobid=node.alias)
        self.pool.wait(numtasks=len(nodes))

    def _setup_etc_hosts(self, nodes=None):
        """ Configure /etc/hosts on all StarCluster nodes"""
        log.info("Configuring /etc/hosts on each node")
        nodes = nodes or self._nodes
        for node in nodes:
            self.pool.simple_job(node.add_to_etc_hosts, (nodes, ),
                                 jobid=node.alias)
        self.pool.wait(numtasks=len(nodes))

    def _setup_passwordless_ssh(self, nodes=None):
        """
        Properly configure passwordless ssh for root and CLUSTER_USER on all
        StarCluster nodes
        """
        log.info("Configuring passwordless ssh for root")
        master = self._master
        nodes = nodes or self.nodes
        master.generate_key_for_user('root', auth_new_key=True,
                                     auth_conn_key=True)
        master.enable_passwordless_ssh('root', nodes)
        # generate public/private keys, authorized_keys, and known_hosts files
        # for cluster_user once on master node...NFS takes care of the rest
        log.info("Configuring passwordless ssh for %s" % self._user)
        master.generate_key_for_user(self._user, auth_new_key=True,
                                     auth_conn_key=True)
        master.add_to_known_hosts(self._user, nodes)

    def _setup_ebs_volumes(self):
        """
        Mount EBS volumes, if specified in ~/.starcluster/config to /home
        """
        # setup /etc/fstab on master to use block device if specified
        master = self._master
        devs = master.ssh.ls('/dev')
        for vol in self._volumes:
            vol = self._volumes[vol]
            vol_id = vol.get("volume_id")
            mount_path = vol.get('mount_path')
            device = vol.get("device")
            volume_partition = vol.get('partition')
            if not (vol_id and device and mount_path):
                log.error("missing required settings for vol %s" % vol)
                continue
            dev_exists = master.ssh.path_exists(device)
            if not dev_exists and device.startswith('/dev/sd'):
                # check for "correct" device in unpatched kernels
                device = device.replace('/dev/sd', '/dev/xvd')
                dev_exists = master.ssh.path_exists(device)
            if not dev_exists:
                log.warn("Cannot find device %s for volume %s" %
                         (device, vol_id))
                log.warn("Not mounting %s on %s" % (vol_id, mount_path))
                log.warn("This usually means there was a problem "
                         "attaching the EBS volume to the master node")
                continue
            if not volume_partition:
                partitions = filter(lambda x: x.startswith(device), devs)
                if len(partitions) == 1:
                    volume_partition = device
                elif len(partitions) == 2:
                    volume_partition = device + '1'
                else:
                    log.error(
                        "volume has more than one partition, please specify "
                        "which partition to use (e.g. partition=0, "
                        "partition=1, etc.) in the volume's config")
                    continue
            elif not master.ssh.path_exists(volume_partition):
                log.warn("Cannot find partition %s on volume %s" %
                         (volume_partition, vol_id))
                log.warn("Not mounting %s on %s" % (vol_id,
                                                    mount_path))
                log.warn("This either means that the volume has not "
                         "been partitioned or that the partition"
                         "specified does not exist on the volume")
                continue
            log.info("Mounting EBS volume %s on %s..." % (vol_id, mount_path))
            mount_map = self._master.get_mount_map()
            dev = mount_map.get(volume_partition)
            if dev:
                path, fstype, options = dev
                if path != mount_path:
                    log.error("Volume %s is mounted on %s, not on %s" %
                              (vol_id, path, mount_path))
                else:
                    log.info(
                        "Volume %s already mounted on %s...skipping" %
                        (vol_id, mount_path))
                continue
            self._master.mount_device(volume_partition, mount_path)

    def _get_nfs_export_paths(self):
        export_paths = ['/home']
        if not self._disable_queue:
            export_paths.append('/opt/sge6')
        for vol in self._volumes:
            vol = self._volumes[vol]
            mount_path = vol.get('mount_path')
            if not mount_path in export_paths:
                export_paths.append(mount_path)
        return export_paths

    def _mount_nfs_shares(self, nodes):
        # setup /etc/fstab and mount each nfs share on each node
        master = self._master
        export_paths = self._get_nfs_export_paths()
        for node in nodes:
            mount_map = node.get_mount_map()
            mount_paths = []
            for path in export_paths:
                network_device = "%s:%s" % (master.alias, path)
                if network_device in mount_map:
                    mount_path, type, options = mount_map.get(network_device)
                    log.debug('nfs share %s already mounted to %s on '
                              'node %s, skipping...' %
                              (network_device, mount_path, node.alias))
                else:
                    mount_paths.append(path)
            self.pool.simple_job(node.mount_nfs_shares, (master, mount_paths),
                                 jobid=node.alias)
        self.pool.wait(numtasks=len(nodes))

    @print_timing("Setting up NFS")
    def _setup_nfs(self, nodes=None, start_server=True):
        """
        Share /home, /opt/sge6, and all EBS mount paths via NFS to all nodes
        """
        log.info("Configuring NFS...")
        master = self._master
        if not self._disable_queue and not master.ssh.isdir('/opt/sge6'):
            # copy fresh sge installation files to /opt/sge6
            master.ssh.execute('cp -r /opt/sge6-fresh /opt/sge6')
            master.ssh.execute('chown -R %(user)s:%(user)s /opt/sge6' %
                               {'user': self._user})
        # setup /etc/exports and start nfsd on master node
        nodes = nodes or self.nodes
        export_paths = self._get_nfs_export_paths()
        if start_server:
            master.start_nfs_server()
        master.export_fs_to_nodes(nodes, export_paths)
        self._mount_nfs_shares(nodes)

    def _create_sge_pe(self, name="orte", nodes=None, queue="all.q"):
        """
        Create or update an SGE parallel environment

        name - name of parallel environment
        nodes - list of nodes to include in the parallel environment
                (default: all)
        queue - configure queue to use the new parallel environment
        """
        mssh = self._master.ssh
        pe_exists = mssh.get_status('qconf -sp %s' % name, source_profile=True)
        pe_exists = pe_exists == 0
        if not pe_exists:
            log.info("Creating SGE parallel environment '%s'" % name)
        else:
            log.info("Updating SGE parallel environment '%s'" % name)
        # iterate through each machine and count the number of processors
        nodes = nodes or self._nodes
        num_processors = sum(self.pool.map(lambda n: n.num_processors, nodes))
        penv = mssh.remote_file("/tmp/pe.txt")
        print >> penv, sge.sge_pe_template % (name, num_processors)
        penv.close()
        if not pe_exists:
            mssh.execute("qconf -Ap %s" % penv.name, source_profile=True)
        else:
            mssh.execute("qconf -Mp %s" % penv.name, source_profile=True)
        if queue:
            log.info("Adding parallel environment '%s' to queue '%s'" %
                     (name, queue))
            mssh.execute('qconf -mattr queue pe_list "%s" %s' % (name, queue),
                         source_profile=True)

    def _setup_sge(self):
        """
        Install Sun Grid Engine with a default parallel
        environment on StarCluster
        """
        # generate /etc/profile.d/sge.sh for each node
        for node in self._nodes:
            conn = node.ssh
            conn.execute('pkill -9 sge', ignore_exit_status=True)
            conn.execute('rm /etc/init.d/sge*', ignore_exit_status=True)
            sge_profile = conn.remote_file("/etc/profile.d/sge.sh")
            arch = conn.execute("/opt/sge6/util/arch")[0]
            print >> sge_profile, sge.sgeprofile_template % {'arch': arch}
            sge_profile.close()
        # setup sge auto install file
        master = self._master
        default_cell = '/opt/sge6/default'
        if master.ssh.isdir(default_cell):
            log.info("Removing previous SGE installation...")
            master.ssh.execute('rm -rf %s' % default_cell)
            master.ssh.execute('exportfs -fra')
        mconn = master.ssh
        admin_list = ' '.join(map(lambda n: n.alias, self._nodes))
        exec_list = admin_list
        submit_list = admin_list
        ec2_sge_conf = mconn.remote_file("/opt/sge6/ec2_sge.conf")
        # TODO: add sge section to config values for some of the below
        conf = sge.sgeinstall_template % (admin_list, exec_list, submit_list)
        print >> ec2_sge_conf, conf
        ec2_sge_conf.close()
        # installs sge in /opt/sge6 and starts qmaster/schedd on master node
        log.info("Installing Sun Grid Engine...")
        mconn.execute('cd /opt/sge6 && TERM=rxvt ./inst_sge -m -x -noremote '
                      '-auto ./ec2_sge.conf', silent=True, only_printable=True)
        # set all.q shell to bash
        mconn.execute('qconf -mattr queue shell "/bin/bash" all.q',
                      source_profile=True)
        for node in self.nodes:
            self._add_sge_administrative_host(node)
            self._add_sge_submit_host(node)
            self.pool.simple_job(self._add_to_sge, (node,), jobid=node.alias)
        self.pool.wait(numtasks=len(self.nodes))
        self._create_sge_pe()

    def run(self, nodes, master, user, user_shell, volumes):
        """Start cluster configuration"""
        try:
            self._nodes = nodes
            self._master = master
            self._user = user
            self._user_shell = user_shell
            self._volumes = volumes
            self._setup_hostnames()
            self._setup_ebs_volumes()
            self._setup_cluster_user()
            self._setup_scratch()
            self._setup_etc_hosts()
            self._setup_nfs()
            self._setup_passwordless_ssh()
            if not self._disable_queue:
                self._setup_sge()
        finally:
            self.pool.shutdown()

    def _remove_from_etc_hosts(self, node):
        nodes = filter(lambda x: x.id != node.id, self.running_nodes)
        for n in nodes:
            n.remove_from_etc_hosts([node])

    def _remove_nfs_exports(self, node):
        self._master.stop_exporting_fs_to_nodes([node])

    def _remove_from_known_hosts(self, node):
        nodes = filter(lambda x: x.id != node.id, self.running_nodes)
        for n in nodes:
            n.remove_from_known_hosts('root', [node])
            n.remove_from_known_hosts(self._user, [node])

    def _remove_from_sge(self, node):
<<<<<<< HEAD
        sge_utils.remove_from_sge(self._master,node.alias)        
=======
        master = self._master
        master.ssh.execute('qconf -shgrp @allhosts > /tmp/allhosts',
                           source_profile=True)
        hgrp_file = master.ssh.remote_file('/tmp/allhosts', 'r')
        contents = hgrp_file.read().splitlines()
        hgrp_file.close()
        c = []
        for line in contents:
            line = line.replace(node.alias, '')
            c.append(line)
        hgrp_file = master.ssh.remote_file('/tmp/allhosts_new', 'w')
        hgrp_file.writelines('\n'.join(c))
        hgrp_file.close()
        master.ssh.execute('qconf -Mhgrp /tmp/allhosts_new',
                           source_profile=True)
        master.ssh.execute('qconf -sq all.q > /tmp/allq', source_profile=True)
        allq_file = master.ssh.remote_file('/tmp/allq', 'r')
        contents = allq_file.read()
        allq_file.close()
        c = [l.strip() for l in contents.splitlines()]
        s = []
        allq = []
        for l in c:
            if l.startswith('slots') or l.startswith('['):
                s.append(l)
            else:
                allq.append(l)
        regex = re.compile(r"\[%s=\d+\],?" % node.alias)
        slots = []
        for line in s:
            line = line.replace('\\', '')
            slots.append(regex.sub('', line))
        allq.append(''.join(slots))
        f = master.ssh.remote_file('/tmp/allq_new', 'w')
        allq[-1] = allq[-1].strip()
        if allq[-1].endswith(','):
            allq[-1] = allq[-1][:-1]
        f.write('\n'.join(allq))
        f.close()
        master.ssh.execute('qconf -Mq /tmp/allq_new', source_profile=True)
        master.ssh.execute('qconf -dconf %s' % node.alias, source_profile=True)
        master.ssh.execute('qconf -de %s' % node.alias, source_profile=True)
        node.ssh.execute('pkill -9 sge_execd')
        nodes = filter(lambda n: n.alias != node.alias, self._nodes)
        self._create_sge_pe(nodes=nodes)
>>>>>>> 804e1ad0

    def on_remove_node(self, node, nodes, master, user, user_shell, volumes):
        self._nodes = nodes
        self._master = master
        self._user = user
        self._user_shell = user_shell
        self._volumes = volumes
        log.info("Removing node %s (%s)..." % (node.alias, node.id))
        if not self._disable_queue:
            log.info("Removing %s from SGE" % node.alias)
            #self._remove_from_sge(node)
        log.info("Removing %s from known_hosts files" % node.alias)
        self._remove_from_known_hosts(node)
        log.info("Removing %s from /etc/hosts" % node.alias)
        self._remove_from_etc_hosts(node)
        log.info("Removing %s from NFS" % node.alias)
        self._remove_nfs_exports(node)

    def _create_user(self, node):
        user = self._master.getpwnam(self._user)
        uid, gid = user.pw_uid, user.pw_gid
        self._add_user_to_nodes(uid, gid, nodes=[node])

    def _add_sge_submit_host(self, node):
        mssh = self._master.ssh
        mssh.execute('qconf -as %s' % node.alias, source_profile=True)

    def _add_sge_administrative_host(self, node):
        mssh = self._master.ssh
        mssh.execute('qconf -ah %s' % node.alias, source_profile=True)

    def _add_to_sge(self, node):
        # generate /etc/profile.d/sge.sh
        sge_profile = node.ssh.remote_file("/etc/profile.d/sge.sh")
        arch = node.ssh.execute("/opt/sge6/util/arch")[0]
        print >> sge_profile, sge.sgeprofile_template % {'arch': arch}
        sge_profile.close()
        node.ssh.execute('cd /opt/sge6 && TERM=rxvt ./inst_sge -x -noremote '
                         '-auto ./ec2_sge.conf')

    def on_add_node(self, node, nodes, master, user, user_shell, volumes):
        self._nodes = nodes
        self._master = master
        self._user = user
        self._user_shell = user_shell
        self._volumes = volumes
        self._setup_hostnames(nodes=[node])
        self._setup_etc_hosts(nodes)
        self._setup_nfs(nodes=[node], start_server=False)
        self._create_user(node)
        self._setup_scratch(nodes=[node])
        self._setup_passwordless_ssh(nodes=[node])
        if not self._disable_queue:
            log.info("Adding %s to SGE" % node.alias)
            self._add_sge_administrative_host(node)
            self._add_sge_submit_host(node)
            self._add_to_sge(node)
            self._create_sge_pe()<|MERGE_RESOLUTION|>--- conflicted
+++ resolved
@@ -444,55 +444,7 @@
             n.remove_from_known_hosts(self._user, [node])
 
     def _remove_from_sge(self, node):
-<<<<<<< HEAD
         sge_utils.remove_from_sge(self._master,node.alias)        
-=======
-        master = self._master
-        master.ssh.execute('qconf -shgrp @allhosts > /tmp/allhosts',
-                           source_profile=True)
-        hgrp_file = master.ssh.remote_file('/tmp/allhosts', 'r')
-        contents = hgrp_file.read().splitlines()
-        hgrp_file.close()
-        c = []
-        for line in contents:
-            line = line.replace(node.alias, '')
-            c.append(line)
-        hgrp_file = master.ssh.remote_file('/tmp/allhosts_new', 'w')
-        hgrp_file.writelines('\n'.join(c))
-        hgrp_file.close()
-        master.ssh.execute('qconf -Mhgrp /tmp/allhosts_new',
-                           source_profile=True)
-        master.ssh.execute('qconf -sq all.q > /tmp/allq', source_profile=True)
-        allq_file = master.ssh.remote_file('/tmp/allq', 'r')
-        contents = allq_file.read()
-        allq_file.close()
-        c = [l.strip() for l in contents.splitlines()]
-        s = []
-        allq = []
-        for l in c:
-            if l.startswith('slots') or l.startswith('['):
-                s.append(l)
-            else:
-                allq.append(l)
-        regex = re.compile(r"\[%s=\d+\],?" % node.alias)
-        slots = []
-        for line in s:
-            line = line.replace('\\', '')
-            slots.append(regex.sub('', line))
-        allq.append(''.join(slots))
-        f = master.ssh.remote_file('/tmp/allq_new', 'w')
-        allq[-1] = allq[-1].strip()
-        if allq[-1].endswith(','):
-            allq[-1] = allq[-1][:-1]
-        f.write('\n'.join(allq))
-        f.close()
-        master.ssh.execute('qconf -Mq /tmp/allq_new', source_profile=True)
-        master.ssh.execute('qconf -dconf %s' % node.alias, source_profile=True)
-        master.ssh.execute('qconf -de %s' % node.alias, source_profile=True)
-        node.ssh.execute('pkill -9 sge_execd')
-        nodes = filter(lambda n: n.alias != node.alias, self._nodes)
-        self._create_sge_pe(nodes=nodes)
->>>>>>> 804e1ad0
 
     def on_remove_node(self, node, nodes, master, user, user_shell, volumes):
         self._nodes = nodes
