--- conflicted
+++ resolved
@@ -24,11 +24,8 @@
 from starcluster import threadpool
 from starcluster.utils import print_timing
 from starcluster.logger import log
-<<<<<<< HEAD
 from starcluster import sge_utils
-=======
 from starcluster import exception
->>>>>>> 00da8e0a
 
 ##changes
 #    replaced _remove_node_from_sge contents with more general sge_utils function
