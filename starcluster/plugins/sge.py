from starcluster import clustersetup
from starcluster.templates import sge
from starcluster.logger import log
import xml.etree.ElementTree as ET
import time


class DeadNode():
    alias = None

    def __init__(self, alias):
        self.alias = alias


class SGEPlugin(clustersetup.DefaultClusterSetup):

    def __init__(self, master_is_exec_host=True, **kwargs):
        self.master_is_exec_host = str(master_is_exec_host).lower() == "true"
        super(SGEPlugin, self).__init__(**kwargs)

    def _add_sge_submit_host(self, node):
        mssh = self._master.ssh
        mssh.execute('qconf -as %s' % node.alias)

    def _add_sge_admin_host(self, node):
        mssh = self._master.ssh
        mssh.execute('qconf -ah %s' % node.alias)

    def _setup_sge_profile(self, node):
        sge_profile = node.ssh.remote_file("/etc/profile.d/sge.sh", "w")
        arch = node.ssh.execute("/opt/sge6/util/arch")[0]
        sge_profile.write(sge.sgeprofile_template % dict(arch=arch))
        sge_profile.close()

    def _add_to_sge(self, node):
        node.ssh.execute('pkill -9 sge', ignore_exit_status=True)
        node.ssh.execute('rm /etc/init.d/sge*', ignore_exit_status=True)
        self._setup_sge_profile(node)
        self._inst_sge(node, exec_host=True)

    def _create_sge_pe(self, name="orte", nodes=None, queue="all.q"):
        """
        Create or update an SGE parallel environment

        name - name of parallel environment
        nodes - list of nodes to include in the parallel environment
                (default: all)
        queue - configure queue to use the new parallel environment
        """
        mssh = self._master.ssh
        pe_exists = mssh.get_status('qconf -sp %s' % name)
        pe_exists = pe_exists == 0
        verb = 'Updating'
        if not pe_exists:
            verb = 'Creating'
        log.info("%s SGE parallel environment '%s'" % (verb, name))
        # iterate through each machine and count the number of processors
        nodes = nodes or self._nodes
<<<<<<< HEAD
        #TODO: Fails if some machines go away while updating
        num_processors = sum(self.pool.mapWithJobId(
            lambda n: n.num_processors, 
            lambda n: n.alias,
            nodes))
=======
        num_processors = sum(self.pool.map(lambda n: n.num_processors, nodes,
                                           jobid_fn=lambda n: n.alias))
>>>>>>> 7fd46c28
        penv = mssh.remote_file("/tmp/pe.txt", "w")
        penv.write(sge.sge_pe_template % (name, num_processors))
        penv.close()
        if not pe_exists:
            mssh.execute("qconf -Ap %s" % penv.name)
        else:
            mssh.execute("qconf -Mp %s" % penv.name)
        if queue:
            log.info("Adding parallel environment '%s' to queue '%s'" %
                     (name, queue))
            mssh.execute('qconf -mattr queue pe_list "%s" %s' % (name, queue))

    def _inst_sge(self, node, exec_host=True):
        inst_sge = 'cd /opt/sge6 && TERM=rxvt ./inst_sge '
        if node.is_master():
            inst_sge += '-m '
        if exec_host:
            inst_sge += '-x '
        inst_sge += '-noremote -auto ./ec2_sge.conf'
        node.ssh.execute(inst_sge, silent=True, only_printable=True)

    def _setup_sge(self):
        """
        Install Sun Grid Engine with a default parallel
        environment on StarCluster
        """
        master = self._master
        if not master.ssh.isdir('/opt/sge6'):
            # copy fresh sge installation files to /opt/sge6
            master.ssh.execute('cp -r /opt/sge6-fresh /opt/sge6')
            master.ssh.execute('chown -R %(user)s:%(user)s /opt/sge6' %
                               {'user': self._user})
        self._setup_nfs(self.nodes, export_paths=['/opt/sge6'],
                        start_server=False)
        # setup sge auto install file
        default_cell = '/opt/sge6/default'
        if master.ssh.isdir(default_cell):
            log.info("Removing previous SGE installation...")
            master.ssh.execute('rm -rf %s' % default_cell)
            master.ssh.execute('exportfs -fr')
        admin_hosts = ' '.join(map(lambda n: n.alias, self._nodes))
        submit_hosts = admin_hosts
        exec_hosts = admin_hosts
        ec2_sge_conf = master.ssh.remote_file("/opt/sge6/ec2_sge.conf", "w")
        conf = sge.sgeinstall_template % dict(admin_hosts=admin_hosts,
                                              submit_hosts=submit_hosts,
                                              exec_hosts=exec_hosts)
        ec2_sge_conf.write(conf)
        ec2_sge_conf.close()
        log.info("Installing Sun Grid Engine...")
        self._inst_sge(master, exec_host=self.master_is_exec_host)
        self._setup_sge_profile(master)
        # set all.q shell to bash
        master.ssh.execute('qconf -mattr queue shell "/bin/bash" all.q')
        for node in self.nodes:
            self._add_sge_admin_host(node)
            self._add_sge_submit_host(node)
            self.pool.simple_job(self._add_to_sge, (node,), jobid=node.alias)
        self.pool.wait(numtasks=len(self.nodes))
        self._create_sge_pe()

    def _remove_from_sge(self, node, only_clean_master=False):
        master = self._master
        master.ssh.execute('qconf -dattr hostgroup hostlist %s @allhosts' %
                           node.alias)
        master.ssh.execute('qconf -purge queue slots all.q@%s' % node.alias)
        master.ssh.execute('qconf -dconf %s' % node.alias)
        master.ssh.execute('qconf -de %s' % node.alias)
        if not only_clean_master:
            node.ssh.execute('pkill -9 sge_execd', ignore_exit_status=True)
        nodes = filter(lambda n: n.alias != node.alias, self._nodes)
        self._create_sge_pe(nodes=nodes)

    def get_nodes_to_recover(self, nodes):
        """
        Active nodes that are not in OGS.
        """
        if len(nodes) == 1:
            return []

        master = nodes[0]
        qhosts = master.ssh.execute("qhost", source_profile=True)
        qhosts = qhosts[3:]
        missing = []
        aliases = []
        for line in qhosts:
            aliases.append(line[0:line.find(" ")])
        for node in nodes:
            if node.alias not in aliases:
                missing.append(node)

        return missing

    def run(self, nodes, master, user, user_shell, volumes):
        if not master.ssh.isdir("/opt/sge6-fresh"):
            log.error("SGE is not installed on this AMI, skipping...")
            return
        log.info("Configuring SGE...")
        self._nodes = nodes
        self._master = master
        self._user = user
        self._user_shell = user_shell
        self._volumes = volumes
        self._setup_sge()

    """
    Run qhost to find nodes that are present in OGS but not in the cluster in
    order to remove them.
    """
    def clean_cluster(self, nodes, master, user, user_shell, volumes):
        self._master = master
        self._nodes = nodes
        qhosts = self._master.ssh.execute("qhost", source_profile=True)
        if len(qhosts) <= 3:
            log.info("Nothing to clean")

        qhosts = qhosts[3:]
        aliveNodes = [node.alias for node in nodes]

        cleaned = []
        #find dead hosts
        for qhost in qhosts:
            nodeAlias = qhost[0:qhost.find(" ")]
            if nodeAlias not in aliveNodes:
                cleaned.append(nodeAlias)

        #find jobs running in dead hosts
        qstatsXml = self._master.ssh.execute("qstat -xml", source_profile=True)
        qstatsXml[1:]  # remove first line
        qstatsET = ET.fromstringlist(qstatsXml)
        toDelete = []
        toRepair = []
        cleanedQueue = []  # not a lambda function to allow pickling
        for c in cleaned:
            cleanedQueue.append("all.q@" + c)
        for jobList in qstatsET.find("queue_info").findall("job_list"):
            if jobList.find("queue_name").text in cleanedQueue:
                jobNumber = jobList.find("JB_job_number").text
                toDelete.append(jobNumber)
        for jobList in qstatsET.find("job_info").findall("job_list"):
            if jobList.find("state").text == "Eqw":
                jobNumber = jobList.find("JB_job_number").text
                toRepair.append(jobNumber)
        #delete the jobs
        if toDelete:
            log.info("Stopping jobs: " + str(toDelete))
            self._master.ssh.execute("qdel -f " + " ".join(toDelete))
            time.sleep(3)  # otherwise might provoke LOST QRSH if on last job
        if toRepair:
            log.error("Reseting jobs: " + str(toRepair))
            self._master.ssh.execute("qmod -cj " + " ".join(toRepair),
                                     ignore_exit_status=True)

        #DEBUGIN stuck qrsh issue (BLUK-63)
        ps_wc = int(self._master.ssh.execute("ps -ef | grep qrsh | wc -l")[0])
        qstat_wc = int(self._master.ssh.execute("qstat | wc -l")[0])
        if qstat_wc == 0 and ps_wc > 2:
            log.error("LOST QRSH??")
            from datetime import datetime
            now = str(datetime.utcnow()).replace(" ", "_")
            log.error("Dumping qstats")
            self._master.ssh.execute("qstat -ext > qstats_" + now)
            log.error("Dumping qacct")
            self._master.ssh.execute("qacct -j > qacct_" + now)
            log.error("pkill -9 qrsh")
            self._master.ssh.execute("pkill -9 qrsh", ignore_exit_status=True)
        #----------------------------------

        #delete the host config
        for c in cleaned:
            log.info("Cleaning node " + c)
            self._remove_from_sge(DeadNode(c), only_clean_master=True)

        #fix to allow pickling
        self._master = None
        self._nodes = None

    def on_add_node(self, node, nodes, master, user, user_shell, volumes):
        self._nodes = nodes
        self._master = master
        self._user = user
        self._user_shell = user_shell
        self._volumes = volumes
        log.info("Adding %s to SGE" % node.alias)
        self._setup_nfs(nodes=[node], export_paths=['/opt/sge6'],
                        start_server=False)
        self._add_sge_admin_host(node)
        self._add_sge_submit_host(node)
        self._add_to_sge(node)
        self._create_sge_pe()

        #fix to allow pickling
        self._nodes = None
        self._master = None
        self._user = None
        self._user_shell = None
        self._volumes = None
        if self._pool:
            self._pool.shutdown()
            self._pool = None

    def on_remove_node(self, node, nodes, master, user, user_shell, volumes):
        self._nodes = nodes
        self._master = master
        self._user = user
        self._user_shell = user_shell
        self._volumes = volumes
        log.info("Removing %s from SGE" % node.alias)
        self._remove_from_sge(node)
        self._remove_nfs_exports(node)

        #fix to allow pickling
        self._nodes = None
        self._master = None
        self._user = None
        self._user_shell = None
        self._volumes = None
        if self._pool:
            self._pool.shutdown()
            self._pool = None<|MERGE_RESOLUTION|>--- conflicted
+++ resolved
@@ -56,16 +56,11 @@
         log.info("%s SGE parallel environment '%s'" % (verb, name))
         # iterate through each machine and count the number of processors
         nodes = nodes or self._nodes
-<<<<<<< HEAD
         #TODO: Fails if some machines go away while updating
         num_processors = sum(self.pool.mapWithJobId(
             lambda n: n.num_processors, 
-            lambda n: n.alias,
-            nodes))
-=======
-        num_processors = sum(self.pool.map(lambda n: n.num_processors, nodes,
-                                           jobid_fn=lambda n: n.alias))
->>>>>>> 7fd46c28
+            nodes,
+            jobid_fn=lambda n: n.alias))
         penv = mssh.remote_file("/tmp/pe.txt", "w")
         penv.write(sge.sge_pe_template % (name, num_processors))
         penv.close()
