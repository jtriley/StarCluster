from starcluster import clustersetup
from starcluster.templates import sge
from starcluster.logger import log
import xml.etree.ElementTree as ET
import time


class DeadNode():
    alias = None

    def __init__(self, alias):
        self.alias = alias


class SGEPlugin(clustersetup.DefaultClusterSetup):

    def __init__(self, master_is_exec_host=True, **kwargs):
        self.master_is_exec_host = str(master_is_exec_host).lower() == "true"
        super(SGEPlugin, self).__init__(**kwargs)

    def _add_sge_submit_host(self, node):
        mssh = self._master.ssh
        mssh.execute('qconf -as %s' % node.alias)

    def _add_sge_admin_host(self, node):
        mssh = self._master.ssh
        mssh.execute('qconf -ah %s' % node.alias)

    def _setup_sge_profile(self, node):
        sge_profile = node.ssh.remote_file("/etc/profile.d/sge.sh", "w")
        arch = node.ssh.execute("/opt/sge6/util/arch")[0]
        sge_profile.write(sge.sgeprofile_template % dict(arch=arch))
        sge_profile.close()

    def _add_to_sge(self, node):
        node.ssh.execute('pkill -9 sge', ignore_exit_status=True)
        node.ssh.execute('rm /etc/init.d/sge*', ignore_exit_status=True)
        self._setup_sge_profile(node)
        self._inst_sge(node, exec_host=True)

    def _create_sge_pe(self, name="orte", nodes=None, queue="all.q"):
        """
        Create or update an SGE parallel environment

        name - name of parallel environment
        nodes - list of nodes to include in the parallel environment
                (default: all)
        queue - configure queue to use the new parallel environment
        """
        mssh = self._master.ssh
        pe_exists = mssh.get_status('qconf -sp %s' % name)
        pe_exists = pe_exists == 0
        verb = 'Updating'
        if not pe_exists:
            verb = 'Creating'
        log.info("%s SGE parallel environment '%s'" % (verb, name))
        # iterate through each machine and count the number of processors
        nodes = nodes or self._nodes
        #TODO: Fails if some machines go away while updating
        num_processors = sum(self.pool.map(lambda n: n.num_processors, nodes))
        penv = mssh.remote_file("/tmp/pe.txt", "w")
        penv.write(sge.sge_pe_template % (name, num_processors))
        penv.close()
        if not pe_exists:
            mssh.execute("qconf -Ap %s" % penv.name)
        else:
            mssh.execute("qconf -Mp %s" % penv.name)
        if queue:
            log.info("Adding parallel environment '%s' to queue '%s'" %
                     (name, queue))
            mssh.execute('qconf -mattr queue pe_list "%s" %s' % (name, queue))

    def _inst_sge(self, node, exec_host=True):
        inst_sge = 'cd /opt/sge6 && TERM=rxvt ./inst_sge '
        if node.is_master():
            inst_sge += '-m '
        if exec_host:
            inst_sge += '-x '
        inst_sge += '-noremote -auto ./ec2_sge.conf'
        node.ssh.execute(inst_sge, silent=True, only_printable=True)

    def _setup_sge(self):
        """
        Install Sun Grid Engine with a default parallel
        environment on StarCluster
        """
        master = self._master
        if not master.ssh.isdir('/opt/sge6'):
            # copy fresh sge installation files to /opt/sge6
            master.ssh.execute('cp -r /opt/sge6-fresh /opt/sge6')
            master.ssh.execute('chown -R %(user)s:%(user)s /opt/sge6' %
                               {'user': self._user})
        self._setup_nfs(self.nodes, export_paths=['/opt/sge6'],
                        start_server=False)
        # setup sge auto install file
        default_cell = '/opt/sge6/default'
        if master.ssh.isdir(default_cell):
            log.info("Removing previous SGE installation...")
            master.ssh.execute('rm -rf %s' % default_cell)
            master.ssh.execute('exportfs -fr')
        admin_hosts = ' '.join(map(lambda n: n.alias, self._nodes))
        submit_hosts = admin_hosts
        exec_hosts = admin_hosts
        ec2_sge_conf = master.ssh.remote_file("/opt/sge6/ec2_sge.conf", "w")
        conf = sge.sgeinstall_template % dict(admin_hosts=admin_hosts,
                                              submit_hosts=submit_hosts,
                                              exec_hosts=exec_hosts)
        ec2_sge_conf.write(conf)
        ec2_sge_conf.close()
        log.info("Installing Sun Grid Engine...")
        self._inst_sge(master, exec_host=self.master_is_exec_host)
        self._setup_sge_profile(master)
        # set all.q shell to bash
        master.ssh.execute('qconf -mattr queue shell "/bin/bash" all.q')
        for node in self.nodes:
            self._add_sge_admin_host(node)
            self._add_sge_submit_host(node)
            self.pool.simple_job(self._add_to_sge, (node,), jobid=node.alias)
        self.pool.wait(numtasks=len(self.nodes))
        self._create_sge_pe()

    def _remove_from_sge(self, node, only_clean_master=False):
        master = self._master
        master.ssh.execute('qconf -dattr hostgroup hostlist %s @allhosts' %
                           node.alias)
        master.ssh.execute('qconf -purge queue slots all.q@%s' % node.alias)
        master.ssh.execute('qconf -dconf %s' % node.alias)
        master.ssh.execute('qconf -de %s' % node.alias)
        if not only_clean_master:
            node.ssh.execute('pkill -9 sge_execd', ignore_exit_status=True)
        nodes = filter(lambda n: n.alias != node.alias, self._nodes)
        self._create_sge_pe(nodes=nodes)

    def get_nodes_to_recover(self, nodes):
        """
        Active nodes that are not in OGS.
        """
        if len(nodes) == 1:
            return []

        master = nodes[0]
        qhosts = master.ssh.execute("qhost", source_profile=True)
        qhosts = qhosts[3:]
        missing = []
        aliases = []
        for line in qhosts:
            aliases.append(line[0:line.find(" ")])
        for node in nodes:
            if node.alias not in aliases:
                missing.append(node)

        return missing

    def run(self, nodes, master, user, user_shell, volumes):
        if not master.ssh.isdir("/opt/sge6-fresh"):
            log.error("SGE is not installed on this AMI, skipping...")
            return
        log.info("Configuring SGE...")
<<<<<<< HEAD
        try:
            self._nodes = nodes
            self._master = master
            self._user = user
            self._user_shell = user_shell
            self._volumes = volumes
            self._setup_sge()
        finally:
            if self._pool:
                self._pool.shutdown()
                self._pool = None

    """
    Run qhost to find nodes that are present in OGS but not in the cluster in
    order to remove them.
    """
    def clean_cluster(self, nodes, master, user, user_shell, volumes):
        self._master = master
        self._nodes = nodes
        qhosts = self._master.ssh.execute("qhost", source_profile=True)
        if len(qhosts) <= 3:
            log.info("Nothing to clean")

        qhosts = qhosts[3:]
        aliveNodes = [node.alias for node in nodes]

        cleaned = []
        #find dead hosts
        for qhost in qhosts:
            nodeAlias = qhost[0:qhost.find(" ")]
            if nodeAlias not in aliveNodes:
                cleaned.append(nodeAlias)

        #find jobs running in dead hosts
        qstatsXml = self._master.ssh.execute("qstat -xml", source_profile=True)
        qstatsXml[1:]  # remove first line
        qstatsET = ET.fromstringlist(qstatsXml)
        toDelete = []
        toRepair = []
        cleanedQueue = []  # not a lambda function to allow pickling
        for c in cleaned:
            cleanedQueue.append("all.q@" + c)
        for jobList in qstatsET.find("queue_info").findall("job_list"):
            if jobList.find("queue_name").text in cleanedQueue:
                jobNumber = jobList.find("JB_job_number").text
                toDelete.append(jobNumber)
        for jobList in qstatsET.find("job_info").findall("job_list"):
            if jobList.find("state").text == "Eqw":
                jobNumber = jobList.find("JB_job_number").text
                toRepair.append(jobNumber)
        #delete the jobs
        if toDelete:
            log.info("Stopping jobs: " + str(toDelete))
            self._master.ssh.execute("qdel -f " + " ".join(toDelete))
            time.sleep(3)  # otherwise might provoke LOST QRSH if on last job
        if toRepair:
            log.error("Reseting jobs: " + str(toRepair))
            self._master.ssh.execute("qmod -cj " + " ".join(toRepair),
                                     ignore_exit_status=True)

        #DEBUGIN stuck qrsh issue (BLUK-63)
        ps_wc = int(self._master.ssh.execute("ps -ef | grep qrsh | wc -l")[0])
        qstat_wc = int(self._master.ssh.execute("qstat | wc -l")[0])
        if qstat_wc == 0 and ps_wc > 2:
            log.error("LOST QRSH??")
            from datetime import datetime
            now = str(datetime.utcnow()).replace(" ", "_")
            log.error("Dumping qstats")
            self._master.ssh.execute("qstat -ext > qstats_" + now)
            log.error("Dumping qacct")
            self._master.ssh.execute("qacct -j > qacct_" + now)
            log.error("pkill -9 qrsh")
            self._master.ssh.execute("pkill -9 qrsh", ignore_exit_status=True)
        #----------------------------------

        #delete the host config
        for c in cleaned:
            log.info("Cleaning node " + c)
            self._remove_from_sge(DeadNode(c), only_clean_master=True)

        #fix to allow pickling
        self._master = None
        self._nodes = None
=======
        self._nodes = nodes
        self._master = master
        self._user = user
        self._user_shell = user_shell
        self._volumes = volumes
        self._setup_sge()
>>>>>>> 661dc534

    def on_add_node(self, node, nodes, master, user, user_shell, volumes):
        self._nodes = nodes
        self._master = master
        self._user = user
        self._user_shell = user_shell
        self._volumes = volumes
        log.info("Adding %s to SGE" % node.alias)
        self._setup_nfs(nodes=[node], export_paths=['/opt/sge6'],
                        start_server=False)
        self._add_sge_admin_host(node)
        self._add_sge_submit_host(node)
        self._add_to_sge(node)
        self._create_sge_pe()

        #fix to allow pickling
        self._nodes = None
        self._master = None
        self._user = None
        self._user_shell = None
        self._volumes = None
        if self._pool:
            self._pool.shutdown()
            self._pool = None

    def on_remove_node(self, node, nodes, master, user, user_shell, volumes):
        self._nodes = nodes
        self._master = master
        self._user = user
        self._user_shell = user_shell
        self._volumes = volumes
        log.info("Removing %s from SGE" % node.alias)
        self._remove_from_sge(node)
        self._remove_nfs_exports(node)

        #fix to allow pickling
        self._nodes = None
        self._master = None
        self._user = None
        self._user_shell = None
        self._volumes = None
        if self._pool:
            self._pool.shutdown()
            self._pool = None<|MERGE_RESOLUTION|>--- conflicted
+++ resolved
@@ -156,18 +156,12 @@
             log.error("SGE is not installed on this AMI, skipping...")
             return
         log.info("Configuring SGE...")
-<<<<<<< HEAD
-        try:
-            self._nodes = nodes
-            self._master = master
-            self._user = user
-            self._user_shell = user_shell
-            self._volumes = volumes
-            self._setup_sge()
-        finally:
-            if self._pool:
-                self._pool.shutdown()
-                self._pool = None
+        self._nodes = nodes
+        self._master = master
+        self._user = user
+        self._user_shell = user_shell
+        self._volumes = volumes
+        self._setup_sge()
 
     """
     Run qhost to find nodes that are present in OGS but not in the cluster in
@@ -240,14 +234,6 @@
         #fix to allow pickling
         self._master = None
         self._nodes = None
-=======
-        self._nodes = nodes
-        self._master = master
-        self._user = user
-        self._user_shell = user_shell
-        self._volumes = volumes
-        self._setup_sge()
->>>>>>> 661dc534
 
     def on_add_node(self, node, nodes, master, user, user_shell, volumes):
         self._nodes = nodes
